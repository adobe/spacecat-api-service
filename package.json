{
  "name": "@adobe/spacecat-api-service",
  "version": "1.17.4",
  "description": "SpaceCat API Service",
  "main": "src/index.js",
  "type": "module",
  "scripts": {
    "start": "nodemon",
    "test": "c8 --skip-full mocha -i -g 'Post-Deploy' --spec=test/**/*.test.js",
    "test-postdeploy": "mocha -g 'Post-Deploy' --spec=test/**/*.test.js",
    "lint": "eslint .",
    "logs": "aws logs tail /aws/lambda/spacecat-services--api-service",
    "semantic-release": "semantic-release",
    "semantic-release-dry": "semantic-release --dry-run --no-ci --branches $CIRCLE_BRANCH",
    "build": "hedy -v --test-bundle",
    "deploy": "hedy -v --deploy --test",
    "deploy-routes": "hedy --no-build -no-hints -l major",
    "deploy-ci": "hedy -v --deploy --test --pkgVersion=ci$CIRCLE_BUILD_NUM -l ci --cleanup-ci=24h",
    "deploy-secrets": "hedy --aws-update-secrets --params-file=secrets/secrets.env",
    "docs": "npm run docs:lint && npm run docs:build",
    "docs:build": "npx @redocly/cli build-docs -o ./docs/index.html --config docs/openapi/redocly-config.yaml",
    "docs:lint": "npx @redocly/cli lint --config docs/openapi/redocly-config.yaml",
    "docs:serve": "npx @redocly/cli preview-docs --config docs/openapi/redocly-config.yaml",
    "prepare": "husky install"
  },
  "wsk": {
    "target": "aws",
    "name": "spacecat-services/api-service@${version}",
    "memory": 4096,
    "awsRole!important": "arn:aws:iam::282898975672:role/spacecat-role-services",
    "testUrl": "/_status_check/healthcheck.json",
    "awsAttachAuthorizer": "spacecat-token-authorizer",
    "dev": {
      "params-file": "secrets/dev-secrets.json"
    },
    "fastlyServiceId!important": "",
    "timeout": 900000,
    "nodeVersion": 20
  },
  "repository": {
    "type": "git",
    "url": "https://github.com/adobe/spacecat-api-service"
  },
  "author": "",
  "license": "Apache-2.0",
  "bugs": {
    "url": "https://github.com/adobe/spacecat-api-service/issues"
  },
  "homepage": "https://github.com/adobe/spacecat-api-service#readme",
  "mocha": {
    "require": "test/setup-env.js",
    "recursive": "true",
    "reporter": "mocha-multi-reporters",
    "reporter-options": "configFile=.mocha-multi.json"
  },
  "dependencies": {
    "@adobe/fetch": "4.1.1",
    "@adobe/helix-shared-body-data": "2.0.2",
    "@adobe/helix-shared-bounce": "2.0.15",
    "@adobe/helix-shared-secrets": "2.2.3",
    "@adobe/helix-shared-utils": "3.0.1",
    "@adobe/helix-shared-wrap": "2.0.1",
    "@adobe/helix-status": "10.0.11",
    "@adobe/helix-universal-logger": "3.0.13",
<<<<<<< HEAD
    "@adobe/spacecat-shared-data-access": "1.13.2",
=======
    "@adobe/spacecat-shared-data-access": "1.13.1",
>>>>>>> f49bc40b
    "@adobe/spacecat-shared-http-utils": "1.1.3",
    "@adobe/spacecat-shared-rum-api-client": "1.4.3",
    "@adobe/spacecat-shared-utils": "1.7.3",
    "@aws-sdk/client-sqs": "3.501.0",
    "@slack/bolt": "3.17.1"
  },
  "devDependencies": {
    "@adobe/eslint-config-helix": "2.0.5",
    "@adobe/helix-deploy": "10.4.0",
    "@adobe/helix-universal": "4.4.1",
    "@adobe/semantic-release-coralogix": "1.1.27",
    "@adobe/semantic-release-skms-cmr": "1.0.14",
    "@redocly/cli": "1.8.0",
    "@semantic-release/changelog": "6.0.3",
    "@semantic-release/exec": "6.0.3",
    "@semantic-release/git": "10.0.1",
    "@semantic-release/npm": "11.0.2",
    "c8": "9.1.0",
    "chai": "4.4.1",
    "chai-as-promised": "7.1.1",
    "dotenv": "16.4.1",
    "eslint": "8.56.0",
    "husky": "9.0.6",
    "junit-report-builder": "3.1.0",
    "lint-staged": "15.2.0",
    "mocha": "10.2.0",
    "mocha-multi-reporters": "1.5.1",
    "mocha-suppress-logs": "0.4.1",
    "nock": "13.5.0",
    "nodemon": "3.0.3",
    "semantic-release": "23.0.0",
    "sinon": "17.0.1",
    "sinon-chai": "3.7.0",
    "yaml": "2.3.4"
  },
  "lint-staged": {
    "*.js": "eslint",
    "*.cjs": "eslint"
  },
  "nodemonConfig": {
    "exec": "node --inspect ./test/dev/server.mjs",
    "watch": [
      ".env",
      "."
    ],
    "ext": ".js, .cjs, .ejs, .css"
  }
}<|MERGE_RESOLUTION|>--- conflicted
+++ resolved
@@ -62,11 +62,7 @@
     "@adobe/helix-shared-wrap": "2.0.1",
     "@adobe/helix-status": "10.0.11",
     "@adobe/helix-universal-logger": "3.0.13",
-<<<<<<< HEAD
     "@adobe/spacecat-shared-data-access": "1.13.2",
-=======
-    "@adobe/spacecat-shared-data-access": "1.13.1",
->>>>>>> f49bc40b
     "@adobe/spacecat-shared-http-utils": "1.1.3",
     "@adobe/spacecat-shared-rum-api-client": "1.4.3",
     "@adobe/spacecat-shared-utils": "1.7.3",
