{
  "name": "@adobe/spacecat-api-service",
  "version": "1.19.8",
  "description": "SpaceCat API Service",
  "main": "src/index.js",
  "type": "module",
  "scripts": {
    "start": "nodemon",
    "test": "c8 --skip-full mocha -i -g 'Post-Deploy' --spec=test/**/*.test.js",
    "test-postdeploy": "mocha -g 'Post-Deploy' --spec=test/**/*.test.js",
    "lint": "eslint .",
    "logs": "aws logs tail /aws/lambda/spacecat-services--api-service",
    "semantic-release": "semantic-release",
    "semantic-release-dry": "semantic-release --dry-run --no-ci --branches $CIRCLE_BRANCH",
    "build": "hedy -v --test-bundle",
    "deploy": "hedy -v --deploy --test",
    "deploy-routes": "hedy --no-build -no-hints -l major",
    "deploy-ci": "hedy -v --deploy --test --pkgVersion=ci$CIRCLE_BUILD_NUM -l ci --cleanup-ci=24h",
    "deploy-secrets": "hedy --aws-update-secrets --params-file=secrets/secrets.env",
    "docs": "npm run docs:lint && npm run docs:build",
    "docs:build": "npx @redocly/cli build-docs -o ./docs/index.html --config docs/openapi/redocly-config.yaml",
    "docs:lint": "npx @redocly/cli lint --config docs/openapi/redocly-config.yaml",
    "docs:serve": "npx @redocly/cli preview-docs --config docs/openapi/redocly-config.yaml",
    "prepare": "husky install"
  },
  "wsk": {
    "target": "aws",
    "name": "spacecat-services/api-service@${version}",
    "memory": 4096,
    "awsRole!important": "arn:aws:iam::282898975672:role/spacecat-role-services",
    "testUrl": "/_status_check/healthcheck.json",
    "awsAttachAuthorizer": "spacecat-token-authorizer",
    "dev": {
      "params-file": "secrets/dev-secrets.json"
    },
    "fastlyServiceId!important": "",
    "timeout": 900000,
    "nodeVersion": 20
  },
  "repository": {
    "type": "git",
    "url": "https://github.com/adobe/spacecat-api-service"
  },
  "author": "",
  "license": "Apache-2.0",
  "bugs": {
    "url": "https://github.com/adobe/spacecat-api-service/issues"
  },
  "homepage": "https://github.com/adobe/spacecat-api-service#readme",
  "mocha": {
    "require": "test/setup-env.js",
    "recursive": "true",
    "reporter": "mocha-multi-reporters",
    "reporter-options": "configFile=.mocha-multi.json"
  },
  "dependencies": {
    "@adobe/fetch": "4.1.1",
    "@adobe/helix-shared-body-data": "2.0.2",
    "@adobe/helix-shared-bounce": "2.0.16",
    "@adobe/helix-shared-secrets": "2.2.4",
    "@adobe/helix-shared-utils": "3.0.1",
    "@adobe/helix-shared-wrap": "2.0.1",
    "@adobe/helix-status": "10.0.11",
    "@adobe/helix-universal-logger": "3.0.13",
    "@adobe/spacecat-shared-data-access": "1.15.4",
    "@adobe/spacecat-shared-http-utils": "1.1.3",
    "@adobe/spacecat-shared-slack-client": "1.1.0",
    "@adobe/spacecat-shared-rum-api-client": "1.6.1",
    "@adobe/spacecat-shared-utils": "1.11.1",
<<<<<<< HEAD
    "@aws-sdk/client-sqs": "3.504.0",
    "@slack/bolt": "3.17.1",
    "slack-block-builder": "2.8.0"
=======
    "@aws-sdk/client-sqs": "3.511.0",
    "@slack/bolt": "3.17.1"
>>>>>>> 8255bc3a
  },
  "devDependencies": {
    "@adobe/eslint-config-helix": "2.0.6",
    "@adobe/helix-deploy": "11.0.3",
    "@adobe/helix-universal": "4.4.1",
    "@adobe/semantic-release-coralogix": "1.1.27",
    "@adobe/semantic-release-skms-cmr": "1.0.14",
    "@redocly/cli": "1.8.2",
    "@semantic-release/changelog": "6.0.3",
    "@semantic-release/exec": "6.0.3",
    "@semantic-release/git": "10.0.1",
    "@semantic-release/npm": "11.0.2",
    "c8": "9.1.0",
    "chai": "4.4.1",
    "chai-as-promised": "7.1.1",
    "dotenv": "16.4.2",
    "eslint": "8.56.0",
    "husky": "9.0.10",
    "junit-report-builder": "3.2.1",
    "lint-staged": "15.2.2",
    "mocha": "10.3.0",
    "mocha-multi-reporters": "1.5.1",
    "mocha-suppress-logs": "0.5.1",
    "nock": "13.5.1",
    "nodemon": "3.0.3",
    "semantic-release": "23.0.2",
    "sinon": "17.0.1",
    "sinon-chai": "3.7.0",
    "yaml": "2.3.4"
  },
  "lint-staged": {
    "*.js": "eslint",
    "*.cjs": "eslint"
  },
  "nodemonConfig": {
    "exec": "node --inspect ./test/dev/server.mjs",
    "watch": [
      ".env",
      "."
    ],
    "ext": ".js, .cjs, .ejs, .css"
  }
}<|MERGE_RESOLUTION|>--- conflicted
+++ resolved
@@ -67,14 +67,9 @@
     "@adobe/spacecat-shared-slack-client": "1.1.0",
     "@adobe/spacecat-shared-rum-api-client": "1.6.1",
     "@adobe/spacecat-shared-utils": "1.11.1",
-<<<<<<< HEAD
-    "@aws-sdk/client-sqs": "3.504.0",
+    "@aws-sdk/client-sqs": "3.511.0",
     "@slack/bolt": "3.17.1",
     "slack-block-builder": "2.8.0"
-=======
-    "@aws-sdk/client-sqs": "3.511.0",
-    "@slack/bolt": "3.17.1"
->>>>>>> 8255bc3a
   },
   "devDependencies": {
     "@adobe/eslint-config-helix": "2.0.6",
