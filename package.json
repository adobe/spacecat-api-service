--- conflicted
+++ resolved
@@ -84,17 +84,12 @@
     "@langchain/langgraph": "0.2.51",
     "@langchain/openai": "0.4.4",
     "@octokit/rest": "21.1.1",
-<<<<<<< HEAD
-    "@slack/bolt": "4.2.0",
+    "@slack/bolt": "4.2.1",
     "@slack/web-api": "7.8.0",
-=======
-    "@slack/bolt": "4.2.1",
->>>>>>> fe1b4c59
     "busboy": "1.6.0",
     "csv": "6.3.11",
     "csv-writer": "^1.6.0",
     "fuse.js": "7.1.0",
-    "handlebars": "4.7.8",
     "js-yaml": "4.1.0",
     "jsdom": "26.0.0",
     "psl": "1.15.0",
