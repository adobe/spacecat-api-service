--- conflicted
+++ resolved
@@ -42,6 +42,7 @@
     "timeout": 900000,
     "nodeVersion": 22,
     "static": [
+      "static/onboard/profiles.json"
     ]
   },
   "repository": {
@@ -71,18 +72,10 @@
     "@adobe/helix-universal-logger": "3.0.25",
     "@adobe/spacecat-shared-brand-client": "1.1.8",
     "@adobe/spacecat-shared-data-access": "2.19.3",
-<<<<<<< HEAD
-    "@adobe/spacecat-shared-gpt-client": "1.5.11",
-    "@adobe/spacecat-shared-http-utils": "1.11.0",
-    "@adobe/spacecat-shared-ims-client": "1.7.5",
-    "@adobe/spacecat-shared-rum-api-client": "2.25.0",
-=======
     "@adobe/spacecat-shared-gpt-client": "1.5.12",
     "@adobe/spacecat-shared-http-utils": "1.13.1",
     "@adobe/spacecat-shared-ims-client": "1.7.6",
     "@adobe/spacecat-shared-rum-api-client": "2.26.0",
-    "@adobe/spacecat-shared-brand-client": "1.1.8",
->>>>>>> af1e9449
     "@adobe/spacecat-shared-slack-client": "1.5.14",
     "@adobe/spacecat-shared-utils": "1.38.3",
     "@aws-sdk/client-s3": "3.812.0",
