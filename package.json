{
  "name": "@adobe/spacecat-api-service",
  "version": "1.29.1",
  "description": "SpaceCat API Service",
  "main": "src/index.js",
  "type": "module",
  "scripts": {
    "start": "nodemon",
    "test": "c8 --skip-full mocha -i -g 'Post-Deploy' --spec=test/**/*.test.js",
    "test-postdeploy": "mocha -g 'Post-Deploy' --spec=test/**/*.test.js",
    "lint": "eslint .",
    "logs": "aws logs tail /aws/lambda/spacecat-services--api-service",
    "semantic-release": "semantic-release",
    "semantic-release-dry": "semantic-release --dry-run --no-ci --branches $CIRCLE_BRANCH",
    "build": "hedy -v --test-bundle",
    "deploy": "hedy -v --deploy --test",
    "deploy-routes": "hedy --no-build -no-hints -l major",
    "deploy-ci": "hedy -v --deploy --test --pkgVersion=ci$CIRCLE_BUILD_NUM -l ci --cleanup-ci=24h",
    "deploy-secrets": "hedy --aws-update-secrets --params-file=secrets/secrets.env",
    "docs": "npm run docs:lint && npm run docs:build",
    "docs:build": "npx @redocly/cli build-docs -o ./docs/index.html --config docs/openapi/redocly-config.yaml",
    "docs:lint": "npx @redocly/cli lint --config docs/openapi/redocly-config.yaml",
    "docs:serve": "npx @redocly/cli preview-docs --config docs/openapi/redocly-config.yaml",
    "prepare": "husky install"
  },
  "wsk": {
    "target": "aws",
    "name": "spacecat-services/api-service@${version}",
    "memory": 4096,
    "awsRole!important": "arn:aws:iam::282898975672:role/spacecat-role-services",
    "testUrl": "/_status_check/healthcheck.json",
    "awsAttachAuthorizer": "spacecat-token-authorizer",
    "dev": {
      "params-file": "secrets/dev-secrets.json"
    },
    "fastlyServiceId!important": "",
    "timeout": 900000,
    "nodeVersion": 20
  },
  "repository": {
    "type": "git",
    "url": "https://github.com/adobe/spacecat-api-service"
  },
  "author": "",
  "license": "Apache-2.0",
  "bugs": {
    "url": "https://github.com/adobe/spacecat-api-service/issues"
  },
  "homepage": "https://github.com/adobe/spacecat-api-service#readme",
  "mocha": {
    "require": "test/setup-env.js",
    "recursive": "true",
    "reporter": "mocha-multi-reporters",
    "reporter-options": "configFile=.mocha-multi.json"
  },
  "dependencies": {
    "@adobe/fetch": "4.1.1",
    "@adobe/helix-shared-body-data": "2.0.2",
    "@adobe/helix-shared-bounce": "2.0.17",
    "@adobe/helix-shared-secrets": "2.2.5",
    "@adobe/helix-shared-utils": "3.0.1",
    "@adobe/helix-shared-wrap": "2.0.1",
    "@adobe/helix-status": "10.0.11",
    "@adobe/helix-universal-logger": "3.0.13",
    "@adobe/spacecat-shared-data-access": "1.20.2",
    "@adobe/spacecat-shared-http-utils": "1.1.3",
    "@adobe/spacecat-shared-slack-client": "1.1.6",
    "@adobe/spacecat-shared-rum-api-client": "1.6.7",
    "@adobe/spacecat-shared-utils": "1.13.2",
<<<<<<< HEAD
    "@aws-sdk/client-sqs": "3.529.1",
    "@json2csv/plainjs": "7.0.6",
=======
    "@aws-sdk/client-sqs": "3.535.0",
>>>>>>> 53887ece
    "@slack/bolt": "3.17.1",
    "slack-block-builder": "2.8.0"
  },
  "devDependencies": {
    "@adobe/eslint-config-helix": "2.0.6",
    "@adobe/helix-deploy": "11.0.11",
    "@adobe/helix-universal": "4.5.0",
    "@adobe/semantic-release-coralogix": "1.1.27",
    "@adobe/semantic-release-skms-cmr": "1.0.14",
    "@redocly/cli": "1.10.4",
    "@semantic-release/changelog": "6.0.3",
    "@semantic-release/exec": "6.0.3",
    "@semantic-release/git": "10.0.1",
    "@semantic-release/npm": "11.0.3",
    "c8": "9.1.0",
    "chai": "4.4.1",
    "chai-as-promised": "7.1.1",
    "dotenv": "16.4.5",
    "eslint": "8.57.0",
    "husky": "9.0.11",
    "junit-report-builder": "3.2.1",
    "lint-staged": "15.2.2",
    "mocha": "10.3.0",
    "mocha-multi-reporters": "1.5.1",
    "mocha-suppress-logs": "0.5.1",
    "nock": "13.5.4",
    "nodemon": "3.1.0",
    "semantic-release": "23.0.4",
    "sinon": "17.0.1",
    "sinon-chai": "3.7.0",
    "yaml": "2.4.1"
  },
  "lint-staged": {
    "*.js": "eslint",
    "*.cjs": "eslint"
  },
  "nodemonConfig": {
    "exec": "node --inspect ./test/dev/server.mjs",
    "watch": [
      ".env",
      "."
    ],
    "ext": ".js, .cjs, .ejs, .css"
  }
}<|MERGE_RESOLUTION|>--- conflicted
+++ resolved
@@ -67,12 +67,7 @@
     "@adobe/spacecat-shared-slack-client": "1.1.6",
     "@adobe/spacecat-shared-rum-api-client": "1.6.7",
     "@adobe/spacecat-shared-utils": "1.13.2",
-<<<<<<< HEAD
-    "@aws-sdk/client-sqs": "3.529.1",
-    "@json2csv/plainjs": "7.0.6",
-=======
     "@aws-sdk/client-sqs": "3.535.0",
->>>>>>> 53887ece
     "@slack/bolt": "3.17.1",
     "slack-block-builder": "2.8.0"
   },
