--- conflicted
+++ resolved
@@ -62,11 +62,7 @@
     "@adobe/helix-shared-wrap": "2.0.0",
     "@adobe/helix-status": "10.0.11",
     "@adobe/helix-universal-logger": "3.0.13",
-<<<<<<< HEAD
     "@adobe/spacecat-shared-data-access": "1.5.1",
-=======
-    "@adobe/spacecat-shared-data-access": "1.5.0",
->>>>>>> 9cbcc8cc
     "@adobe/spacecat-shared-utils": "1.6.0",
     "@adobe/spacecat-shared-http-utils": "1.0.0",
     "@adobe/spacecat-shared-rum-api-client": "1.2.1",
