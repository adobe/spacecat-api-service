{
  "name": "@adobe/spacecat-api-service",
  "version": "1.32.5",
  "description": "SpaceCat API Service",
  "main": "src/index.js",
  "type": "module",
  "scripts": {
    "start": "nodemon",
    "test": "c8 --skip-full mocha -i -g 'Post-Deploy' --spec=test/**/*.test.js",
    "test-postdeploy": "mocha -g 'Post-Deploy' --spec=test/**/*.test.js",
    "lint": "eslint .",
    "logs": "aws logs tail /aws/lambda/spacecat-services--api-service",
    "semantic-release": "semantic-release",
    "semantic-release-dry": "semantic-release --dry-run --no-ci --branches $CIRCLE_BRANCH",
    "build": "hedy -v --test-bundle",
    "deploy": "hedy -v --deploy --test",
    "deploy-routes": "hedy --no-build -no-hints -l major",
    "deploy-ci": "hedy -v --deploy --test --pkgVersion=ci$CIRCLE_BUILD_NUM -l ci --cleanup-ci=24h",
    "deploy-secrets": "hedy --aws-update-secrets --params-file=secrets/secrets.env",
    "docs": "npm run docs:lint && npm run docs:build",
    "docs:build": "npx @redocly/cli build-docs -o ./docs/index.html --config docs/openapi/redocly-config.yaml",
    "docs:lint": "npx @redocly/cli lint --config docs/openapi/redocly-config.yaml",
    "docs:serve": "npx @redocly/cli preview-docs --config docs/openapi/redocly-config.yaml",
    "prepare": "husky install"
  },
  "wsk": {
    "target": "aws",
    "name": "spacecat-services/api-service@${version}",
    "memory": 4096,
    "awsRole!important": "arn:aws:iam::282898975672:role/spacecat-role-services",
    "testUrl": "/_status_check/healthcheck.json",
    "awsAttachAuthorizer": "spacecat-token-authorizer",
    "dev": {
      "params-file": "secrets/dev-secrets.json"
    },
    "fastlyServiceId!important": "",
    "timeout": 900000,
    "nodeVersion": 20
  },
  "repository": {
    "type": "git",
    "url": "https://github.com/adobe/spacecat-api-service"
  },
  "author": "",
  "license": "Apache-2.0",
  "bugs": {
    "url": "https://github.com/adobe/spacecat-api-service/issues"
  },
  "homepage": "https://github.com/adobe/spacecat-api-service#readme",
  "mocha": {
    "require": "test/setup-env.js",
    "recursive": "true",
    "reporter": "mocha-multi-reporters",
    "reporter-options": "configFile=.mocha-multi.json"
  },
  "dependencies": {
    "@adobe/fetch": "4.1.1",
    "@adobe/helix-shared-body-data": "2.0.2",
    "@adobe/helix-shared-bounce": "2.0.17",
    "@adobe/helix-shared-secrets": "2.2.5",
    "@adobe/helix-shared-utils": "3.0.1",
    "@adobe/helix-shared-wrap": "2.0.1",
    "@adobe/helix-status": "10.0.11",
    "@adobe/helix-universal-logger": "3.0.13",
    "@adobe/spacecat-shared-data-access": "1.21.0",
    "@adobe/spacecat-shared-http-utils": "1.1.3",
<<<<<<< HEAD
    "@adobe/spacecat-shared-ims-client": "1.3.0",
    "@adobe/spacecat-shared-slack-client": "1.3.0",
    "@adobe/spacecat-shared-rum-api-client": "1.6.9",
    "@adobe/spacecat-shared-utils": "1.14.1",
    "@aws-sdk/client-sqs": "3.535.0",
=======
    "@adobe/spacecat-shared-slack-client": "1.3.0",
    "@adobe/spacecat-shared-rum-api-client": "1.6.10",
    "@adobe/spacecat-shared-utils": "1.14.2",
    "@aws-sdk/client-sqs": "3.540.0",
>>>>>>> db6ecb11
    "@slack/bolt": "3.17.1",
    "slack-block-builder": "2.8.0"
  },
  "devDependencies": {
    "@adobe/eslint-config-helix": "2.0.6",
    "@adobe/helix-deploy": "11.0.12",
    "@adobe/helix-universal": "4.5.0",
    "@adobe/semantic-release-coralogix": "1.1.27",
    "@adobe/semantic-release-skms-cmr": "1.0.14",
    "@redocly/cli": "1.10.5",
    "@semantic-release/changelog": "6.0.3",
    "@semantic-release/exec": "6.0.3",
    "@semantic-release/git": "10.0.1",
    "@semantic-release/npm": "12.0.0",
    "c8": "9.1.0",
    "chai": "4.4.1",
    "chai-as-promised": "7.1.1",
    "dotenv": "16.4.5",
    "eslint": "8.57.0",
    "husky": "9.0.11",
    "junit-report-builder": "3.2.1",
    "lint-staged": "15.2.2",
    "mocha": "10.3.0",
    "mocha-multi-reporters": "1.5.1",
    "mocha-suppress-logs": "0.5.1",
    "nock": "13.5.4",
    "nodemon": "3.1.0",
    "semantic-release": "23.0.5",
    "sinon": "17.0.1",
    "sinon-chai": "3.7.0",
    "yaml": "2.4.1"
  },
  "lint-staged": {
    "*.js": "eslint",
    "*.cjs": "eslint"
  },
  "nodemonConfig": {
    "exec": "node --inspect ./test/dev/server.mjs",
    "watch": [
      ".env",
      "."
    ],
    "ext": ".js, .cjs, .ejs, .css"
  }
}<|MERGE_RESOLUTION|>--- conflicted
+++ resolved
@@ -64,18 +64,11 @@
     "@adobe/helix-universal-logger": "3.0.13",
     "@adobe/spacecat-shared-data-access": "1.21.0",
     "@adobe/spacecat-shared-http-utils": "1.1.3",
-<<<<<<< HEAD
     "@adobe/spacecat-shared-ims-client": "1.3.0",
-    "@adobe/spacecat-shared-slack-client": "1.3.0",
-    "@adobe/spacecat-shared-rum-api-client": "1.6.9",
-    "@adobe/spacecat-shared-utils": "1.14.1",
-    "@aws-sdk/client-sqs": "3.535.0",
-=======
     "@adobe/spacecat-shared-slack-client": "1.3.0",
     "@adobe/spacecat-shared-rum-api-client": "1.6.10",
     "@adobe/spacecat-shared-utils": "1.14.2",
     "@aws-sdk/client-sqs": "3.540.0",
->>>>>>> db6ecb11
     "@slack/bolt": "3.17.1",
     "slack-block-builder": "2.8.0"
   },
