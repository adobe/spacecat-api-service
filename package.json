--- conflicted
+++ resolved
@@ -65,19 +65,12 @@
     "@adobe/spacecat-shared-data-access": "1.23.5",
     "@adobe/spacecat-shared-http-utils": "1.3.0",
     "@adobe/spacecat-shared-ims-client": "1.3.5",
-<<<<<<< HEAD
-    "@adobe/spacecat-shared-rum-api-client": "1.8.2",
-    "@adobe/spacecat-shared-slack-client": "1.3.5",
-    "@adobe/spacecat-shared-utils": "1.15.2",
-    "@aws-sdk/client-s3": "3.577.0",
-    "@aws-sdk/client-sqs": "3.577.0",
-=======
     "@adobe/spacecat-shared-slack-client": "1.3.5",
     "@adobe/spacecat-shared-rum-api-client": "1.8.3",
     "@adobe/spacecat-shared-utils": "1.15.3",
     "@aws-sdk/client-s3": "3.583.0",
     "@aws-sdk/client-sqs": "3.583.0",
->>>>>>> 91af3d50
+
     "@slack/bolt": "3.18.0",
     "slack-block-builder": "2.8.0"
   },
