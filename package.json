{
  "name": "@adobe/spacecat-api-service",
  "version": "1.151.0",
  "description": "SpaceCat API Service",
  "main": "src/index.js",
  "type": "module",
  "engines": {
    "node": ">=22.0.0 <23.0.0",
    "npm": ">=10.9.0 <12.0.0"
  },
  "scripts": {
    "start": "nodemon",
    "test": "c8 --skip-full mocha -i -g 'Post-Deploy' --spec=test/**/*.test.js",
    "test-postdeploy": "mocha -g 'Post-Deploy' --spec=test/**/*.test.js",
    "test-e2e": "mocha --timeout 30s --spec=test/**/*.e2e.js",
    "lint": "eslint .",
    "lint:fix": "eslint --fix .",
    "logs": "aws logs tail /aws/lambda/spacecat-services--api-service",
    "semantic-release": "semantic-release",
    "semantic-release-dry": "semantic-release --dry-run --no-ci --branches $CI_BRANCH",
    "build": "hedy -v --test-bundle",
    "deploy": "hedy -v --deploy --aws-deploy-bucket=spacecat-prod-deploy --pkgVersion=latest",
    "deploy-stage": "hedy -v --deploy --aws-deploy-bucket=spacecat-stage-deploy --pkgVersion=latest",
    "deploy-dev": "hedy -v --deploy --pkgVersion=latest$CI_BUILD_NUM -l ssilare --aws-deploy-bucket=spacecat-dev-deploy --cleanup-ci=24h --aws-api vldld6qz1d",
    "deploy-secrets": "hedy --aws-update-secrets --params-file=secrets/secrets.env",
    "docs": "npm run docs:lint && npm run docs:build",
    "docs:build": "npx @redocly/cli build-docs -o ./docs/index.html --config docs/openapi/redocly-config.yaml",
    "docs:lint": "npx @redocly/cli lint --config docs/openapi/redocly-config.yaml",
    "docs:serve": "npx @redocly/cli preview-docs --config docs/openapi/redocly-config.yaml",
    "prepare": "husky"
  },
  "wsk": {
    "target": "aws",
    "name": "spacecat-services/api-service@${version}",
    "memory": 4096,
    "awsRole!important": "arn:aws:iam::${env.AWS_ACCOUNT_ID}:role/spacecat-role-lambda-generic",
    "testUrl": "/_status_check/healthcheck.json",
    "awsAttachAuthorizer": "spacecat-token-authorizer",
    "dev": {
      "params-file": "secrets/dev-secrets.json"
    },
    "fastlyServiceId!important": "",
    "timeout": 900000,
    "nodeVersion": 22,
    "static": [
      "static/onboard/profiles.json"
    ]
  },
  "repository": {
    "type": "git",
    "url": "https://github.com/adobe/spacecat-api-service"
  },
  "author": "",
  "license": "Apache-2.0",
  "bugs": {
    "url": "https://github.com/adobe/spacecat-api-service/issues"
  },
  "homepage": "https://github.com/adobe/spacecat-api-service#readme",
  "mocha": {
    "require": "test/setup-env.js",
    "recursive": "true",
    "reporter": "mocha-multi-reporters",
    "reporter-options": "configFile=.mocha-multi.json"
  },
  "dependencies": {
    "@adobe/fetch": "4.2.2",
    "@adobe/helix-shared-body-data": "2.2.1",
    "@adobe/helix-shared-bounce": "2.0.27",
    "@adobe/helix-shared-secrets": "2.2.10",
    "@adobe/helix-shared-utils": "3.0.2",
    "@adobe/helix-shared-wrap": "2.0.2",
    "@adobe/helix-status": "10.1.5",
    "@adobe/helix-universal-logger": "3.0.27",
    "@adobe/spacecat-shared-athena-client": "1.2.5",
    "@adobe/spacecat-shared-brand-client": "1.1.20",
<<<<<<< HEAD
    "@adobe/spacecat-shared-data-access": "2.51.0",
=======
    "@adobe/spacecat-shared-data-access": "2.54.0",
>>>>>>> a47d43b6
    "@adobe/spacecat-shared-gpt-client": "1.5.20",
    "@adobe/spacecat-shared-http-utils": "1.15.2",
    "@adobe/spacecat-shared-ims-client": "1.8.8",
    "@adobe/spacecat-shared-rum-api-client": "2.36.3",
    "@adobe/spacecat-shared-scrape-client": "1.0.7",
    "@adobe/spacecat-shared-slack-client": "1.5.23",
    "@adobe/spacecat-shared-utils": "1.45.0",
    "@aws-sdk/client-s3": "3.864.0",
    "@aws-sdk/client-sfn": "3.864.0",
    "@aws-sdk/client-sqs": "3.864.0",
    "@aws-sdk/s3-request-presigner": "3.864.0",
    "@langchain/core": "0.3.68",
    "@langchain/langgraph": "0.4.3",
    "@langchain/openai": "0.6.7",
    "@modelcontextprotocol/sdk": "1.17.2",
    "@octokit/rest": "22.0.0",
    "@slack/bolt": "4.4.0",
    "@slack/web-api": "7.9.3",
    "busboy": "1.6.0",
    "csv": "6.4.1",
    "csv-writer": "1.6.0",
    "fuse.js": "7.1.0",
    "js-yaml": "4.1.0",
    "jsdom": "26.1.0",
    "psl": "1.15.0",
    "slack-block-builder": "2.8.0",
    "urijs": "1.19.11",
    "zod": "3.25.76"
  },
  "devDependencies": {
    "@adobe/eslint-config-helix": "2.0.9",
    "@adobe/helix-deploy": "https://gitpkg.now.sh/alinarublea/helix-deploy?main",
    "@adobe/helix-universal": "5.2.2",
    "@adobe/helix-universal-devserver": "1.1.135",
    "@adobe/semantic-release-coralogix": "1.1.38",
    "@adobe/semantic-release-skms-cmr": "1.1.5",
    "@redocly/cli": "1.34.5",
    "@semantic-release/changelog": "6.0.3",
    "@semantic-release/exec": "7.1.0",
    "@semantic-release/git": "10.0.1",
    "@semantic-release/npm": "12.0.2",
    "@xmldom/xmldom": "0.9.8",
    "c8": "10.1.3",
    "chai": "5.2.1",
    "chai-as-promised": "8.0.1",
    "dotenv": "16.6.1",
    "eslint": "8.57.1",
    "esmock": "2.7.1",
    "form-data": "4.0.4",
    "husky": "9.1.7",
    "jszip": "3.10.1",
    "junit-report-builder": "5.1.1",
    "lint-staged": "16.1.5",
    "mocha": "11.7.1",
    "mocha-multi-reporters": "1.5.1",
    "mocha-suppress-logs": "0.6.0",
    "nock": "14.0.9",
    "nodemon": "3.1.10",
    "semantic-release": "24.2.7",
    "sinon": "21.0.0",
    "sinon-chai": "4.0.0",
    "yaml": "2.8.1"
  },
  "lint-staged": {
    "*.js": "eslint",
    "*.cjs": "eslint"
  },
  "nodemonConfig": {
    "exec": "node --inspect ./test/dev/server.mjs",
    "watch": [
      ".env",
      "."
    ],
    "ext": ".js, .cjs, .ejs, .css"
  }
}<|MERGE_RESOLUTION|>--- conflicted
+++ resolved
@@ -73,11 +73,7 @@
     "@adobe/helix-universal-logger": "3.0.27",
     "@adobe/spacecat-shared-athena-client": "1.2.5",
     "@adobe/spacecat-shared-brand-client": "1.1.20",
-<<<<<<< HEAD
-    "@adobe/spacecat-shared-data-access": "2.51.0",
-=======
     "@adobe/spacecat-shared-data-access": "2.54.0",
->>>>>>> a47d43b6
     "@adobe/spacecat-shared-gpt-client": "1.5.20",
     "@adobe/spacecat-shared-http-utils": "1.15.2",
     "@adobe/spacecat-shared-ims-client": "1.8.8",
