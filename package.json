--- conflicted
+++ resolved
@@ -119,32 +119,18 @@
     "@semantic-release/git": "10.0.1",
     "@semantic-release/npm": "12.0.2",
     "@xmldom/xmldom": "0.9.8",
-<<<<<<< HEAD
-    "c8": "^10.1.3",
-    "chai": "5.2.1",
-    "chai-as-promised": "8.0.1",
-    "dotenv": "16.6.1",
-    "eslint": "8.57.1",
-    "esmock": "2.7.1",
-=======
     "c8": "10.1.3",
     "chai": "6.0.1",
     "chai-as-promised": "8.0.2",
     "dotenv": "17.2.2",
     "eslint": "9.36.0",
     "esmock": "2.7.3",
->>>>>>> 0d99d4b8
     "form-data": "4.0.4",
     "husky": "9.1.7",
     "jszip": "3.10.1",
     "junit-report-builder": "5.1.1",
-<<<<<<< HEAD
-    "lint-staged": "16.1.2",
-    "mocha": "^11.7.1",
-=======
     "lint-staged": "16.1.6",
     "mocha": "11.7.2",
->>>>>>> 0d99d4b8
     "mocha-multi-reporters": "1.5.1",
     "mocha-suppress-logs": "0.6.0",
     "nock": "14.0.10",
