--- conflicted
+++ resolved
@@ -5,8 +5,8 @@
   "main": "src/index.js",
   "type": "module",
   "engines": {
-    "node": ">=22.0.0 <23.0.0",
-    "npm": ">=10.9.0 <12.0.0"
+    "node": ">=20.0.0 <23.0.0",
+    "npm": ">=10.0.0 <12.0.0"
   },
   "scripts": {
     "start": "nodemon",
@@ -68,21 +68,12 @@
     "@adobe/helix-status": "10.1.5",
     "@adobe/helix-universal-logger": "3.0.23",
     "@adobe/spacecat-shared-data-access": "1.61.8",
-<<<<<<< HEAD
-    "@adobe/spacecat-shared-gpt-client": "1.4.1",
-    "@adobe/spacecat-shared-http-utils": "1.9.1",
-    "@adobe/spacecat-shared-ims-client": "1.5.1",
-    "@adobe/spacecat-shared-rum-api-client": "2.17.1",
-    "@adobe/spacecat-shared-slack-client": "1.5.1",
-    "@adobe/spacecat-shared-utils": "1.25.2",
-=======
     "@adobe/spacecat-shared-gpt-client": "1.4.2",
     "@adobe/spacecat-shared-http-utils": "1.9.2",
     "@adobe/spacecat-shared-ims-client": "1.5.2",
     "@adobe/spacecat-shared-rum-api-client": "2.17.2",
     "@adobe/spacecat-shared-slack-client": "1.5.2",
     "@adobe/spacecat-shared-utils": "1.25.3",
->>>>>>> 561f8fa2
     "@aws-sdk/client-s3": "3.717.0",
     "@aws-sdk/client-sqs": "3.716.0",
     "@aws-sdk/s3-request-presigner": "3.717.0",
