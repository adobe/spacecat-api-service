{
  "name": "@adobe/spacecat-api-service",
  "version": "1.96.0",
  "description": "SpaceCat API Service",
  "main": "src/index.js",
  "type": "module",
  "engines": {
    "node": ">=22.0.0 <23.0.0",
    "npm": ">=10.9.0 <12.0.0"
  },
  "scripts": {
    "start": "nodemon",
    "test": "c8 --skip-full mocha -i -g 'Post-Deploy' --spec=test/**/*.test.js",
    "test-postdeploy": "mocha -g 'Post-Deploy' --spec=test/**/*.test.js",
    "test-e2e": "mocha --timeout 30s --spec=test/**/*.e2e.js",
    "lint": "eslint .",
    "logs": "aws logs tail /aws/lambda/spacecat-services--api-service",
    "semantic-release": "semantic-release",
    "semantic-release-dry": "semantic-release --dry-run --no-ci --branches $CI_BRANCH",
    "build": "hedy -v --test-bundle",
    "deploy": "hedy -v --deploy --test",
    "deploy-routes": "hedy --no-build -no-hints -l major",
    "deploy-ci": "hedy -v --deploy --test --pkgVersion=ci$CI_BUILD_NUM -l ci --cleanup-ci=24h",
    "deploy-secrets": "hedy --aws-update-secrets --params-file=secrets/secrets.env",
    "docs": "npm run docs:lint && npm run docs:build",
    "docs:build": "npx @redocly/cli build-docs -o ./docs/index.html --config docs/openapi/redocly-config.yaml",
    "docs:lint": "npx @redocly/cli lint --config docs/openapi/redocly-config.yaml",
    "docs:serve": "npx @redocly/cli preview-docs --config docs/openapi/redocly-config.yaml",
    "prepare": "husky"
  },
  "wsk": {
    "target": "aws",
    "name": "spacecat-services/api-service@${version}",
    "memory": 4096,
    "awsRole!important": "arn:aws:iam::282898975672:role/spacecat-role-services",
    "testUrl": "/_status_check/healthcheck.json",
    "awsAttachAuthorizer": "spacecat-token-authorizer",
    "dev": {
      "params-file": "secrets/dev-secrets.json"
    },
    "fastlyServiceId!important": "",
    "timeout": 900000,
    "nodeVersion": 22,
    "static": [
      "static/onboard/profiles.json"
    ]
  },
  "repository": {
    "type": "git",
    "url": "https://github.com/adobe/spacecat-api-service"
  },
  "author": "",
  "license": "Apache-2.0",
  "bugs": {
    "url": "https://github.com/adobe/spacecat-api-service/issues"
  },
  "homepage": "https://github.com/adobe/spacecat-api-service#readme",
  "mocha": {
    "require": "test/setup-env.js",
    "recursive": "true",
    "reporter": "mocha-multi-reporters",
    "reporter-options": "configFile=.mocha-multi.json"
  },
  "dependencies": {
    "@adobe/fetch": "4.1.11",
    "@adobe/helix-shared-body-data": "2.1.9",
    "@adobe/helix-shared-bounce": "2.0.26",
    "@adobe/helix-shared-secrets": "2.2.10",
    "@adobe/helix-shared-utils": "3.0.2",
    "@adobe/helix-shared-wrap": "2.0.2",
    "@adobe/helix-status": "10.1.5",
    "@adobe/helix-universal-logger": "3.0.23",
    "@adobe/spacecat-shared-data-access": "2.9.6",
    "@adobe/spacecat-shared-gpt-client": "1.5.2",
    "@adobe/spacecat-shared-http-utils": "1.9.11",
    "@adobe/spacecat-shared-ims-client": "1.5.7",
    "@adobe/spacecat-shared-rum-api-client": "2.21.2",
    "@adobe/spacecat-shared-slack-client": "1.5.7",
    "@adobe/spacecat-shared-utils": "1.33.2",
    "@aws-sdk/client-s3": "3.758.0",
    "@aws-sdk/client-sqs": "3.758.0",
    "@aws-sdk/s3-request-presigner": "3.758.0",
    "@langchain/core": "0.3.42",
    "@langchain/langgraph": "0.2.51",
    "@langchain/openai": "0.4.4",
    "@octokit/rest": "21.1.1",
    "@slack/bolt": "4.2.1",
    "@slack/web-api": "7.8.0",
    "busboy": "1.6.0",
    "csv": "6.3.11",
<<<<<<< HEAD
    "csv-writer": "^1.6.0",
=======
>>>>>>> 912646d6
    "fuse.js": "7.1.0",
    "js-yaml": "4.1.0",
    "jsdom": "26.0.0",
    "psl": "1.15.0",
    "slack-block-builder": "2.8.0",
    "urijs": "1.19.11",
    "zod": "3.24.2"
  },
  "devDependencies": {
    "@adobe/eslint-config-helix": "2.0.9",
    "@adobe/helix-deploy": "12.4.18",
    "@adobe/helix-universal": "5.0.8",
    "@adobe/helix-universal-devserver": "1.1.90",
    "@adobe/semantic-release-coralogix": "1.1.34",
    "@adobe/semantic-release-skms-cmr": "1.1.5",
    "@redocly/cli": "1.31.3",
    "@semantic-release/changelog": "6.0.3",
    "@semantic-release/exec": "7.0.3",
    "@semantic-release/git": "10.0.1",
    "@semantic-release/npm": "12.0.1",
    "@xmldom/xmldom": "0.9.8",
    "c8": "10.1.3",
    "chai": "5.2.0",
    "chai-as-promised": "8.0.1",
    "dotenv": "16.4.7",
    "eslint": "8.57.1",
    "esmock": "2.7.0",
    "form-data": "4.0.2",
    "husky": "9.1.7",
    "jszip": "3.10.1",
    "junit-report-builder": "5.1.1",
    "lint-staged": "15.4.3",
    "mocha": "11.1.0",
    "mocha-multi-reporters": "1.5.1",
    "mocha-suppress-logs": "0.5.1",
    "nock": "14.0.1",
    "nodemon": "3.1.9",
    "semantic-release": "24.2.3",
    "sinon": "19.0.2",
    "sinon-chai": "4.0.0",
    "yaml": "2.7.0"
  },
  "lint-staged": {
    "*.js": "eslint",
    "*.cjs": "eslint"
  },
  "nodemonConfig": {
    "exec": "node --inspect ./test/dev/server.mjs",
    "watch": [
      ".env",
      "."
    ],
    "ext": ".js, .cjs, .ejs, .css"
  }
}<|MERGE_RESOLUTION|>--- conflicted
+++ resolved
@@ -88,10 +88,7 @@
     "@slack/web-api": "7.8.0",
     "busboy": "1.6.0",
     "csv": "6.3.11",
-<<<<<<< HEAD
-    "csv-writer": "^1.6.0",
-=======
->>>>>>> 912646d6
+    "csv-writer": "1.6.0",
     "fuse.js": "7.1.0",
     "js-yaml": "4.1.0",
     "jsdom": "26.0.0",
