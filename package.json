{
  "name": "@adobe/spacecat-api-service",
  "version": "1.81.16",
  "description": "SpaceCat API Service",
  "main": "src/index.js",
  "type": "module",
  "engines": {
    "node": ">=20.0.0 <23.0.0",
    "npm": ">=10.0.0 <12.0.0"
  },
  "scripts": {
    "start": "nodemon",
    "test": "c8 --skip-full mocha -i -g 'Post-Deploy' --spec=test/**/*.test.js",
    "test-postdeploy": "mocha -g 'Post-Deploy' --spec=test/**/*.test.js",
    "test-e2e": "mocha --timeout 30s --spec=test/**/*.e2e.js",
    "lint": "eslint .",
    "logs": "aws logs tail /aws/lambda/spacecat-services--api-service",
    "semantic-release": "semantic-release",
    "semantic-release-dry": "semantic-release --dry-run --no-ci --branches $CIRCLE_BRANCH",
    "build": "hedy -v --test-bundle",
    "deploy": "hedy -v --deploy --test",
    "deploy-routes": "hedy --no-build -no-hints -l major",
    "deploy-ci": "hedy -v --deploy --test --pkgVersion=ci$CIRCLE_BUILD_NUM -l ci --cleanup-ci=24h",
    "deploy-secrets": "hedy --aws-update-secrets --params-file=secrets/secrets.env",
    "docs": "npm run docs:lint && npm run docs:build",
    "docs:build": "npx @redocly/cli build-docs -o ./docs/index.html --config docs/openapi/redocly-config.yaml",
    "docs:lint": "npx @redocly/cli lint --config docs/openapi/redocly-config.yaml",
    "docs:serve": "npx @redocly/cli preview-docs --config docs/openapi/redocly-config.yaml",
    "prepare": "husky"
  },
  "wsk": {
    "target": "aws",
    "name": "spacecat-services/api-service@${version}",
    "memory": 4096,
    "awsRole!important": "arn:aws:iam::282898975672:role/spacecat-role-services",
    "testUrl": "/_status_check/healthcheck.json",
    "awsAttachAuthorizer": "spacecat-token-authorizer",
    "dev": {
      "params-file": "secrets/dev-secrets.json"
    },
    "fastlyServiceId!important": "",
    "timeout": 900000,
    "nodeVersion": 20
  },
  "repository": {
    "type": "git",
    "url": "https://github.com/adobe/spacecat-api-service"
  },
  "author": "",
  "license": "Apache-2.0",
  "bugs": {
    "url": "https://github.com/adobe/spacecat-api-service/issues"
  },
  "homepage": "https://github.com/adobe/spacecat-api-service#readme",
  "mocha": {
    "require": "test/setup-env.js",
    "recursive": "true",
    "reporter": "mocha-multi-reporters",
    "reporter-options": "configFile=.mocha-multi.json"
  },
  "dependencies": {
    "@adobe/fetch": "4.1.11",
    "@adobe/helix-shared-body-data": "2.1.8",
    "@adobe/helix-shared-bounce": "2.0.25",
    "@adobe/helix-shared-secrets": "2.2.10",
    "@adobe/helix-shared-utils": "3.0.2",
    "@adobe/helix-shared-wrap": "2.0.2",
    "@adobe/helix-status": "10.1.5",
    "@adobe/helix-universal-logger": "3.0.23",
    "@adobe/spacecat-shared-data-access": "1.60.1",
    "@adobe/spacecat-shared-gpt-client": "1.3.6",
    "@adobe/spacecat-shared-http-utils": "1.8.0",
    "@adobe/spacecat-shared-ims-client": "1.4.0",
    "@adobe/spacecat-shared-rum-api-client": "2.15.7",
<<<<<<< HEAD
    "@adobe/spacecat-shared-slack-client": "1.3.28",
    "@adobe/spacecat-shared-utils": "https://gitpkg.now.sh/adobe/spacecat-shared/packages/spacecat-shared-utils?SITES-27499",
=======
    "@adobe/spacecat-shared-slack-client": "1.4.0",
    "@adobe/spacecat-shared-utils": "1.23.8",
>>>>>>> 878e3f9c
    "@aws-sdk/client-s3": "3.712.0",
    "@aws-sdk/client-sqs": "3.712.0",
    "@aws-sdk/s3-request-presigner": "3.712.0",
    "@slack/bolt": "4.1.1",
    "busboy": "1.6.0",
    "handlebars": "^4.7.8",
    "js-yaml": "4.1.0",
    "psl": "1.14.0",
    "slack-block-builder": "2.8.0",
    "urijs": "1.19.11"
  },
  "devDependencies": {
    "@adobe/eslint-config-helix": "2.0.8",
    "@adobe/helix-deploy": "12.4.3",
    "@adobe/helix-universal": "5.0.8",
    "@adobe/helix-universal-devserver": "1.1.73",
    "@adobe/semantic-release-coralogix": "1.1.34",
    "@adobe/semantic-release-skms-cmr": "1.1.5",
    "@redocly/cli": "1.26.0",
    "@semantic-release/changelog": "6.0.3",
    "@semantic-release/exec": "6.0.3",
    "@semantic-release/git": "10.0.1",
    "@semantic-release/npm": "12.0.1",
    "@xmldom/xmldom": "0.9.6",
    "c8": "10.1.3",
    "chai": "5.1.2",
    "chai-as-promised": "8.0.1",
    "dotenv": "16.4.7",
    "eslint": "8.57.1",
    "esmock": "2.6.9",
    "form-data": "4.0.1",
    "husky": "9.1.7",
    "jszip": "3.10.1",
    "junit-report-builder": "5.1.1",
    "lint-staged": "15.2.11",
    "mocha": "11.0.1",
    "mocha-multi-reporters": "1.5.1",
    "mocha-suppress-logs": "0.5.1",
    "nock": "13.5.6",
    "nodemon": "3.1.9",
    "semantic-release": "24.2.0",
    "sinon": "19.0.2",
    "sinon-chai": "4.0.0",
    "yaml": "2.6.1"
  },
  "lint-staged": {
    "*.js": "eslint",
    "*.cjs": "eslint"
  },
  "nodemonConfig": {
    "exec": "node --inspect ./test/dev/server.mjs",
    "watch": [
      ".env",
      "."
    ],
    "ext": ".js, .cjs, .ejs, .css"
  }
}<|MERGE_RESOLUTION|>--- conflicted
+++ resolved
@@ -72,13 +72,8 @@
     "@adobe/spacecat-shared-http-utils": "1.8.0",
     "@adobe/spacecat-shared-ims-client": "1.4.0",
     "@adobe/spacecat-shared-rum-api-client": "2.15.7",
-<<<<<<< HEAD
-    "@adobe/spacecat-shared-slack-client": "1.3.28",
+    "@adobe/spacecat-shared-slack-client": "1.4.0",
     "@adobe/spacecat-shared-utils": "https://gitpkg.now.sh/adobe/spacecat-shared/packages/spacecat-shared-utils?SITES-27499",
-=======
-    "@adobe/spacecat-shared-slack-client": "1.4.0",
-    "@adobe/spacecat-shared-utils": "1.23.8",
->>>>>>> 878e3f9c
     "@aws-sdk/client-s3": "3.712.0",
     "@aws-sdk/client-sqs": "3.712.0",
     "@aws-sdk/s3-request-presigner": "3.712.0",
