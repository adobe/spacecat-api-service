{
  "name": "@adobe/spacecat-api-service",
  "version": "1.177.11",
  "description": "SpaceCat API Service",
  "main": "src/index.js",
  "type": "module",
  "engines": {
    "node": ">=22.0.0 <23.0.0",
    "npm": ">=10.9.0 <12.0.0"
  },
  "scripts": {
    "start": "nodemon",
    "test": "c8 --skip-full mocha -i -g 'Post-Deploy' --spec=test/**/*.test.js",
    "test-postdeploy": "mocha -g 'Post-Deploy' --spec=test/**/*.test.js",
    "test-e2e": "mocha --timeout 30s --spec=test/**/*.e2e.js",
    "lint": "eslint .",
    "lint:fix": "eslint --fix .",
    "logs": "aws logs tail /aws/lambda/spacecat-services--api-service",
    "semantic-release": "semantic-release",
    "semantic-release-dry": "semantic-release --dry-run --no-ci --branches $CI_BRANCH",
    "build": "hedy -v --test-bundle",
    "deploy": "hedy -v --deploy --aws-deploy-bucket=spacecat-prod-deploy --pkgVersion=latest",
    "deploy-stage": "hedy -v --deploy --aws-deploy-bucket=spacecat-stage-deploy --pkgVersion=latest",
    "deploy-dev": "hedy -v --deploy --pkgVersion=latest$CI_BUILD_NUM -l latest --aws-deploy-bucket=spacecat-dev-deploy --cleanup-ci=24h --aws-api vldld6qz1d",
    "deploy-secrets": "hedy --aws-update-secrets --params-file=secrets/secrets.env",
    "docs": "npm run docs:lint && npm run docs:build",
    "docs:build": "npx @redocly/cli build-docs -o ./docs/index.html --config docs/openapi/redocly-config.yaml",
    "docs:lint": "npx @redocly/cli lint --config docs/openapi/redocly-config.yaml",
    "docs:serve": "npx @redocly/cli preview-docs --config docs/openapi/redocly-config.yaml",
    "prepare": "husky"
  },
  "wsk": {
    "target": "aws",
    "name": "spacecat-services/api-service@${version}",
    "memory": 4096,
    "awsRole!important": "arn:aws:iam::${env.AWS_ACCOUNT_ID}:role/spacecat-role-lambda-generic",
    "testUrl": "/_status_check/healthcheck.json",
    "awsAttachAuthorizer": "spacecat-token-authorizer",
    "dev": {
      "params-file": "secrets/dev-secrets.json"
    },
    "fastlyServiceId!important": "",
    "timeout": 900000,
    "nodeVersion": 22,
    "static": [
      "static/onboard/profiles.json"
    ]
  },
  "repository": {
    "type": "git",
    "url": "https://github.com/adobe/spacecat-api-service"
  },
  "author": "",
  "license": "Apache-2.0",
  "bugs": {
    "url": "https://github.com/adobe/spacecat-api-service/issues"
  },
  "homepage": "https://github.com/adobe/spacecat-api-service#readme",
  "mocha": {
    "require": "test/setup-env.js",
    "recursive": "true",
    "reporter": "mocha-multi-reporters",
    "reporter-options": "configFile=.mocha-multi.json"
  },
  "dependencies": {
    "@adobe/fetch": "4.2.3",
    "@adobe/helix-shared-body-data": "2.2.1",
    "@adobe/helix-shared-bounce": "2.0.28",
    "@adobe/helix-shared-secrets": "2.2.10",
    "@adobe/helix-shared-utils": "3.0.2",
    "@adobe/helix-shared-wrap": "2.0.2",
    "@adobe/helix-status": "10.1.5",
    "@adobe/helix-universal-logger": "3.0.27",
    "@adobe/spacecat-helix-content-sdk": "1.4.22",
    "@adobe/spacecat-shared-athena-client": "1.3.2",
    "@adobe/spacecat-shared-brand-client": "1.1.22",
    "@adobe/spacecat-shared-data-access": "2.62.1",
    "@adobe/spacecat-shared-gpt-client": "1.6.2",
    "@adobe/spacecat-shared-http-utils": "1.17.2",
    "@adobe/spacecat-shared-ims-client": "1.8.10",
    "@adobe/spacecat-shared-rum-api-client": "2.37.4",
    "@adobe/spacecat-shared-scrape-client": "2.1.3",
    "@adobe/spacecat-shared-slack-client": "1.5.25",
    "@adobe/spacecat-shared-utils": "1.50.4",
    "@aws-sdk/client-s3": "3.888.0",
    "@aws-sdk/client-sfn": "3.888.0",
    "@aws-sdk/client-sqs": "3.888.0",
    "@aws-sdk/s3-request-presigner": "3.888.0",
    "@langchain/core": "0.3.75",
    "@langchain/langgraph": "0.4.9",
    "@langchain/openai": "0.6.11",
    "@octokit/rest": "22.0.0",
    "@slack/bolt": "4.4.0",
    "@slack/web-api": "7.10.0",
    "busboy": "1.6.0",
    "csv": "6.4.1",
    "csv-writer": "1.6.0",
    "fuse.js": "7.1.0",
    "js-yaml": "4.1.0",
<<<<<<< HEAD
    "jsdom": "26.1.0",
=======
    "jsdom": "27.0.0",
    "patch-package": "^8.0.0",
>>>>>>> 68dcfedb
    "slack-block-builder": "2.8.0",
    "tldts": "7.0.14",
    "urijs": "1.19.11",
    "zod": "3.25.76"
  },
  "devDependencies": {
    "@adobe/eslint-config-helix": "3.0.10",
    "@adobe/helix-deploy": "https://gitpkg.now.sh/alinarublea/helix-deploy?main",
    "@adobe/helix-universal": "5.2.2",
    "@adobe/helix-universal-devserver": "1.1.139",
    "@adobe/semantic-release-coralogix": "1.1.38",
    "@adobe/semantic-release-skms-cmr": "1.1.5",
    "@eslint/config-helpers": "0.3.1",
    "@redocly/cli": "2.1.2",
    "@semantic-release/changelog": "6.0.3",
    "@semantic-release/exec": "7.1.0",
    "@semantic-release/git": "10.0.1",
    "@semantic-release/npm": "12.0.2",
    "@xmldom/xmldom": "0.9.8",
    "c8": "10.1.3",
    "chai": "6.0.1",
    "chai-as-promised": "8.0.2",
    "dotenv": "17.2.2",
    "eslint": "9.35.0",
    "esmock": "2.7.3",
    "form-data": "4.0.4",
    "husky": "9.1.7",
    "jszip": "3.10.1",
    "junit-report-builder": "5.1.1",
    "lint-staged": "16.1.6",
    "mocha": "11.7.2",
    "mocha-multi-reporters": "1.5.1",
    "mocha-suppress-logs": "0.6.0",
    "nock": "14.0.10",
    "nodemon": "3.1.10",
    "semantic-release": "24.2.8",
    "sinon": "21.0.0",
    "sinon-chai": "4.0.1",
    "yaml": "2.8.1"
  },
  "overrides": {
    "@adobe/fetch": "4.2.3"
  },
  "lint-staged": {
    "*.js": "eslint",
    "*.cjs": "eslint"
  },
  "nodemonConfig": {
    "exec": "node --inspect ./test/dev/server.mjs",
    "watch": [
      ".env",
      "."
    ],
    "ext": ".js, .cjs, .ejs, .css"
  }
}<|MERGE_RESOLUTION|>--- conflicted
+++ resolved
@@ -97,12 +97,7 @@
     "csv-writer": "1.6.0",
     "fuse.js": "7.1.0",
     "js-yaml": "4.1.0",
-<<<<<<< HEAD
     "jsdom": "26.1.0",
-=======
-    "jsdom": "27.0.0",
-    "patch-package": "^8.0.0",
->>>>>>> 68dcfedb
     "slack-block-builder": "2.8.0",
     "tldts": "7.0.14",
     "urijs": "1.19.11",
