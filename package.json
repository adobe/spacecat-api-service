{
  "name": "@adobe/spacecat-api-service",
  "version": "1.190.1",
  "description": "SpaceCat API Service",
  "main": "src/index.js",
  "type": "module",
  "engines": {
    "node": ">=22.0.0 <23.0.0",
    "npm": ">=10.9.0 <12.0.0"
  },
  "scripts": {
    "start": "nodemon",
    "test": "c8 --skip-full mocha -i -g 'Post-Deploy' --spec=test/**/*.test.js",
    "test-postdeploy": "mocha -g 'Post-Deploy' --spec=test/**/*.test.js",
    "test-e2e": "mocha --timeout 30s --spec=test/**/*.e2e.js",
    "lint": "eslint .",
    "lint:fix": "eslint --fix .",
    "logs": "aws logs tail /aws/lambda/spacecat-services--api-service",
    "semantic-release": "semantic-release",
    "semantic-release-dry": "semantic-release --dry-run --no-ci --branches $CI_BRANCH",
    "build": "hedy -v --test-bundle",
    "deploy": "hedy -v --deploy --aws-deploy-bucket=spacecat-prod-deploy --pkgVersion=latest",
    "deploy-stage": "hedy -v --deploy --aws-deploy-bucket=spacecat-stage-deploy --pkgVersion=latest",
    "deploy-dev": "hedy -v --deploy --pkgVersion=latest$CI_BUILD_NUM -l latest --aws-deploy-bucket=spacecat-dev-deploy --cleanup-ci=24h --aws-api vldld6qz1d",
    "deploy-secrets": "hedy --aws-update-secrets --params-file=secrets/secrets.env",
    "docs": "npm run docs:lint && npm run docs:build",
    "docs:build": "npx @redocly/cli build-docs -o ./docs/index.html --config docs/openapi/redocly-config.yaml",
    "docs:lint": "npx @redocly/cli lint --config docs/openapi/redocly-config.yaml",
    "docs:serve": "npx @redocly/cli preview-docs --config docs/openapi/redocly-config.yaml",
    "prepare": "husky"
  },
  "wsk": {
    "target": "aws",
    "name": "spacecat-services/api-service@${version}",
    "memory": 4096,
    "awsRole!important": "arn:aws:iam::${env.AWS_ACCOUNT_ID}:role/spacecat-role-lambda-generic",
    "testUrl": "/_status_check/healthcheck.json",
    "awsAttachAuthorizer": "spacecat-token-authorizer",
    "dev": {
      "params-file": "secrets/dev-secrets.json"
    },
    "fastlyServiceId!important": "",
    "timeout": 900000,
    "nodeVersion": 22,
    "static": [
      "static/onboard/profiles.json"
    ]
  },
  "repository": {
    "type": "git",
    "url": "https://github.com/adobe/spacecat-api-service"
  },
  "author": "",
  "license": "Apache-2.0",
  "bugs": {
    "url": "https://github.com/adobe/spacecat-api-service/issues"
  },
  "homepage": "https://github.com/adobe/spacecat-api-service#readme",
  "mocha": {
    "require": "test/setup-env.js",
    "recursive": "true",
    "reporter": "mocha-multi-reporters",
    "reporter-options": "configFile=.mocha-multi.json"
  },
  "dependencies": {
    "@adobe/fetch": "4.2.3",
    "@adobe/helix-shared-body-data": "2.2.1",
    "@adobe/helix-shared-bounce": "2.0.29",
    "@adobe/helix-shared-secrets": "2.2.10",
    "@adobe/helix-shared-utils": "3.0.2",
    "@adobe/helix-shared-wrap": "2.0.2",
    "@adobe/helix-status": "10.1.5",
    "@adobe/helix-universal-logger": "3.0.28",
    "@adobe/spacecat-helix-content-sdk": "1.4.24",
    "@adobe/spacecat-shared-athena-client": "1.3.5",
    "@adobe/spacecat-shared-brand-client": "1.1.24",
<<<<<<< HEAD
    "@adobe/spacecat-shared-data-access": "2.68.0",
=======
    "@adobe/spacecat-shared-data-access": "2.67.0",
>>>>>>> 5305f77d
    "@adobe/spacecat-shared-gpt-client": "1.6.5",
    "@adobe/spacecat-shared-http-utils": "1.17.6",
    "@adobe/spacecat-shared-ims-client": "1.8.13",
    "@adobe/spacecat-shared-rum-api-client": "2.37.8",
    "@adobe/spacecat-shared-scrape-client": "2.1.5",
    "@adobe/spacecat-shared-slack-client": "1.5.26",
    "@adobe/spacecat-shared-tier-client": "1.1.2",
    "@adobe/spacecat-shared-utils": "1.55.0",
    "@aws-sdk/client-s3": "3.893.0",
    "@aws-sdk/client-sfn": "3.893.0",
    "@aws-sdk/client-sqs": "3.893.0",
    "@aws-sdk/s3-request-presigner": "3.893.0",
    "@langchain/core": "0.3.77",
    "@langchain/langgraph": "0.4.9",
    "@langchain/openai": "0.6.13",
    "@octokit/rest": "22.0.0",
    "@slack/bolt": "4.4.0",
    "@slack/web-api": "7.10.0",
    "busboy": "1.6.0",
    "csv": "6.4.1",
    "csv-writer": "1.6.0",
    "fuse.js": "7.1.0",
    "js-yaml": "4.1.0",
    "jsdom": "26.1.0",
    "slack-block-builder": "2.8.0",
    "tldts": "7.0.15",
    "urijs": "1.19.11",
    "zod": "3.25.76"
  },
  "devDependencies": {
    "@adobe/eslint-config-helix": "3.0.11",
    "@adobe/helix-deploy": "https://gitpkg.now.sh/alinarublea/helix-deploy?main",
    "@adobe/helix-universal": "5.2.3",
    "@adobe/helix-universal-devserver": "1.1.141",
    "@adobe/semantic-release-coralogix": "1.1.39",
    "@adobe/semantic-release-skms-cmr": "1.1.5",
    "@eslint/config-helpers": "0.3.1",
    "@redocly/cli": "2.1.5",
    "@semantic-release/changelog": "6.0.3",
    "@semantic-release/exec": "7.1.0",
    "@semantic-release/git": "10.0.1",
    "@semantic-release/npm": "12.0.2",
    "@xmldom/xmldom": "0.9.8",
    "c8": "10.1.3",
    "chai": "6.0.1",
    "chai-as-promised": "8.0.2",
    "dotenv": "17.2.2",
    "eslint": "9.36.0",
    "esmock": "2.7.3",
    "form-data": "4.0.4",
    "husky": "9.1.7",
    "jszip": "3.10.1",
    "junit-report-builder": "5.1.1",
    "lint-staged": "16.1.6",
    "mocha": "11.7.2",
    "mocha-multi-reporters": "1.5.1",
    "mocha-suppress-logs": "0.6.0",
    "nock": "14.0.10",
    "nodemon": "3.1.10",
    "semantic-release": "24.2.9",
    "sinon": "21.0.0",
    "sinon-chai": "4.0.1",
    "yaml": "2.8.1"
  },
  "overrides": {
    "@adobe/fetch": "4.2.3"
  },
  "lint-staged": {
    "*.js": "eslint",
    "*.cjs": "eslint"
  },
  "nodemonConfig": {
    "exec": "node --inspect ./test/dev/server.mjs",
    "watch": [
      ".env",
      "."
    ],
    "ext": ".js, .cjs, .ejs, .css"
  }
}<|MERGE_RESOLUTION|>--- conflicted
+++ resolved
@@ -74,11 +74,7 @@
     "@adobe/spacecat-helix-content-sdk": "1.4.24",
     "@adobe/spacecat-shared-athena-client": "1.3.5",
     "@adobe/spacecat-shared-brand-client": "1.1.24",
-<<<<<<< HEAD
     "@adobe/spacecat-shared-data-access": "2.68.0",
-=======
-    "@adobe/spacecat-shared-data-access": "2.67.0",
->>>>>>> 5305f77d
     "@adobe/spacecat-shared-gpt-client": "1.6.5",
     "@adobe/spacecat-shared-http-utils": "1.17.6",
     "@adobe/spacecat-shared-ims-client": "1.8.13",
