{
  "name": "@adobe/spacecat-api-service",
  "version": "1.179.4",
  "description": "SpaceCat API Service",
  "main": "src/index.js",
  "type": "module",
  "engines": {
    "node": ">=22.0.0 <23.0.0",
    "npm": ">=10.9.0 <12.0.0"
  },
  "scripts": {
    "start": "nodemon",
    "test": "c8 --skip-full mocha -i -g 'Post-Deploy' --spec=test/**/*.test.js",
    "test-postdeploy": "mocha -g 'Post-Deploy' --spec=test/**/*.test.js",
    "test-e2e": "mocha --timeout 30s --spec=test/**/*.e2e.js",
    "lint": "eslint .",
    "lint:fix": "eslint --fix .",
    "logs": "aws logs tail /aws/lambda/spacecat-services--api-service",
    "semantic-release": "semantic-release",
    "semantic-release-dry": "semantic-release --dry-run --no-ci --branches $CI_BRANCH",
    "build": "hedy -v --test-bundle",
    "deploy": "hedy -v --deploy --aws-deploy-bucket=spacecat-prod-deploy --pkgVersion=latest",
    "deploy-stage": "hedy -v --deploy --aws-deploy-bucket=spacecat-stage-deploy --pkgVersion=latest",
    "deploy-dev": "hedy -v --deploy --pkgVersion=latest$CI_BUILD_NUM -l latest --aws-deploy-bucket=spacecat-dev-deploy --cleanup-ci=24h --aws-api vldld6qz1d",
    "deploy-secrets": "hedy --aws-update-secrets --params-file=secrets/secrets.env",
    "docs": "npm run docs:lint && npm run docs:build",
    "docs:build": "npx @redocly/cli build-docs -o ./docs/index.html --config docs/openapi/redocly-config.yaml",
    "docs:lint": "npx @redocly/cli lint --config docs/openapi/redocly-config.yaml",
    "docs:serve": "npx @redocly/cli preview-docs --config docs/openapi/redocly-config.yaml",
    "prepare": "husky"
  },
  "wsk": {
    "target": "aws",
    "name": "spacecat-services/api-service@${version}",
    "memory": 4096,
    "awsRole!important": "arn:aws:iam::${env.AWS_ACCOUNT_ID}:role/spacecat-role-lambda-generic",
    "testUrl": "/_status_check/healthcheck.json",
    "awsAttachAuthorizer": "spacecat-token-authorizer",
    "dev": {
      "params-file": "secrets/dev-secrets.json"
    },
    "fastlyServiceId!important": "",
    "timeout": 900000,
    "nodeVersion": 22,
    "static": [
      "static/onboard/profiles.json"
    ]
  },
  "repository": {
    "type": "git",
    "url": "https://github.com/adobe/spacecat-api-service"
  },
  "author": "",
  "license": "Apache-2.0",
  "bugs": {
    "url": "https://github.com/adobe/spacecat-api-service/issues"
  },
  "homepage": "https://github.com/adobe/spacecat-api-service#readme",
  "mocha": {
    "require": "test/setup-env.js",
    "recursive": "true",
    "reporter": "mocha-multi-reporters",
    "reporter-options": "configFile=.mocha-multi.json"
  },
  "dependencies": {
    "@adobe/fetch": "4.2.3",
    "@adobe/helix-shared-body-data": "2.2.1",
    "@adobe/helix-shared-bounce": "2.0.28",
    "@adobe/helix-shared-secrets": "2.2.10",
    "@adobe/helix-shared-utils": "3.0.2",
    "@adobe/helix-shared-wrap": "2.0.2",
    "@adobe/helix-status": "10.1.5",
    "@adobe/helix-universal-logger": "3.0.28",
    "@adobe/spacecat-helix-content-sdk": "1.4.22",
    "@adobe/spacecat-shared-athena-client": "1.3.3",
    "@adobe/spacecat-shared-brand-client": "1.1.23",
    "@adobe/spacecat-shared-data-access": "2.64.0",
    "@adobe/spacecat-shared-gpt-client": "1.6.4",
    "@adobe/spacecat-shared-http-utils": "1.17.3",
    "@adobe/spacecat-shared-ims-client": "1.8.12",
    "@adobe/spacecat-shared-rum-api-client": "2.37.6",
    "@adobe/spacecat-shared-scrape-client": "2.1.4",
    "@adobe/spacecat-shared-slack-client": "1.5.26",
    "@adobe/spacecat-shared-tier-client": "1.0.1",
<<<<<<< HEAD
    "@adobe/spacecat-shared-utils": "1.50.6",
=======
    "@adobe/spacecat-shared-utils": "1.50.7",
>>>>>>> 13789ecd
    "@aws-sdk/client-s3": "3.888.0",
    "@aws-sdk/client-sfn": "3.888.0",
    "@aws-sdk/client-sqs": "3.888.0",
    "@aws-sdk/s3-request-presigner": "3.888.0",
    "@langchain/core": "0.3.75",
    "@langchain/langgraph": "0.4.9",
    "@langchain/openai": "0.6.11",
    "@octokit/rest": "22.0.0",
    "@slack/bolt": "4.4.0",
    "@slack/web-api": "7.10.0",
    "busboy": "1.6.0",
    "csv": "6.4.1",
    "csv-writer": "1.6.0",
    "fuse.js": "7.1.0",
    "js-yaml": "4.1.0",
    "jsdom": "26.1.0",
    "slack-block-builder": "2.8.0",
    "tldts": "7.0.14",
    "urijs": "1.19.11",
    "zod": "3.25.76"
  },
  "devDependencies": {
    "@adobe/eslint-config-helix": "3.0.10",
    "@adobe/helix-deploy": "https://gitpkg.now.sh/alinarublea/helix-deploy?main",
    "@adobe/helix-universal": "5.2.3",
    "@adobe/helix-universal-devserver": "1.1.140",
    "@adobe/semantic-release-coralogix": "1.1.39",
    "@adobe/semantic-release-skms-cmr": "1.1.5",
    "@eslint/config-helpers": "0.3.1",
    "@redocly/cli": "2.1.2",
    "@semantic-release/changelog": "6.0.3",
    "@semantic-release/exec": "7.1.0",
    "@semantic-release/git": "10.0.1",
    "@semantic-release/npm": "12.0.2",
    "@xmldom/xmldom": "0.9.8",
    "c8": "10.1.3",
    "chai": "6.0.1",
    "chai-as-promised": "8.0.2",
    "dotenv": "17.2.2",
    "eslint": "9.35.0",
    "esmock": "2.7.3",
    "form-data": "4.0.4",
    "husky": "9.1.7",
    "jszip": "3.10.1",
    "junit-report-builder": "5.1.1",
    "lint-staged": "16.1.6",
    "mocha": "11.7.2",
    "mocha-multi-reporters": "1.5.1",
    "mocha-suppress-logs": "0.6.0",
    "nock": "14.0.10",
    "nodemon": "3.1.10",
    "semantic-release": "24.2.8",
    "sinon": "21.0.0",
    "sinon-chai": "4.0.1",
    "yaml": "2.8.1"
  },
  "overrides": {
    "@adobe/fetch": "4.2.3"
  },
  "lint-staged": {
    "*.js": "eslint",
    "*.cjs": "eslint"
  },
  "nodemonConfig": {
    "exec": "node --inspect ./test/dev/server.mjs",
    "watch": [
      ".env",
      "."
    ],
    "ext": ".js, .cjs, .ejs, .css"
  }
}<|MERGE_RESOLUTION|>--- conflicted
+++ resolved
@@ -82,11 +82,7 @@
     "@adobe/spacecat-shared-scrape-client": "2.1.4",
     "@adobe/spacecat-shared-slack-client": "1.5.26",
     "@adobe/spacecat-shared-tier-client": "1.0.1",
-<<<<<<< HEAD
-    "@adobe/spacecat-shared-utils": "1.50.6",
-=======
     "@adobe/spacecat-shared-utils": "1.50.7",
->>>>>>> 13789ecd
     "@aws-sdk/client-s3": "3.888.0",
     "@aws-sdk/client-sfn": "3.888.0",
     "@aws-sdk/client-sqs": "3.888.0",
