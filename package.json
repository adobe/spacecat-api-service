{
  "name": "@adobe/spacecat-api-service",
  "version": "1.93.19",
  "description": "SpaceCat API Service",
  "main": "src/index.js",
  "type": "module",
  "engines": {
    "node": ">=22.0.0 <23.0.0",
    "npm": ">=10.9.0 <12.0.0"
  },
  "scripts": {
    "start": "nodemon",
    "test": "c8 --skip-full mocha -i -g 'Post-Deploy' --spec=test/**/*.test.js",
    "test-postdeploy": "mocha -g 'Post-Deploy' --spec=test/**/*.test.js",
    "test-e2e": "mocha --timeout 30s --spec=test/**/*.e2e.js",
    "lint": "eslint .",
    "logs": "aws logs tail /aws/lambda/spacecat-services--api-service",
    "semantic-release": "semantic-release",
    "semantic-release-dry": "semantic-release --dry-run --no-ci --branches $CI_BRANCH",
    "build": "hedy -v --test-bundle",
    "deploy": "hedy -v --deploy --test",
    "deploy-routes": "hedy --no-build -no-hints -l major",
    "deploy-ci": "hedy -v --deploy --test --pkgVersion=ci$CI_BUILD_NUM -l ci --cleanup-ci=24h",
    "deploy-secrets": "hedy --aws-update-secrets --params-file=secrets/secrets.env",
    "docs": "npm run docs:lint && npm run docs:build",
    "docs:build": "npx @redocly/cli build-docs -o ./docs/index.html --config docs/openapi/redocly-config.yaml",
    "docs:lint": "npx @redocly/cli lint --config docs/openapi/redocly-config.yaml",
    "docs:serve": "npx @redocly/cli preview-docs --config docs/openapi/redocly-config.yaml",
    "prepare": "husky"
  },
  "wsk": {
    "target": "aws",
    "name": "spacecat-services/api-service@${version}",
    "memory": 4096,
    "awsRole!important": "arn:aws:iam::282898975672:role/spacecat-role-services",
    "testUrl": "/_status_check/healthcheck.json",
    "awsAttachAuthorizer": "spacecat-token-authorizer",
    "dev": {
      "params-file": "secrets/dev-secrets.json"
    },
    "fastlyServiceId!important": "",
    "timeout": 900000,
    "nodeVersion": 22,
    "static": [
      "static/onboard/profiles.json"
    ]
  },
  "repository": {
    "type": "git",
    "url": "https://github.com/adobe/spacecat-api-service"
  },
  "author": "",
  "license": "Apache-2.0",
  "bugs": {
    "url": "https://github.com/adobe/spacecat-api-service/issues"
  },
  "homepage": "https://github.com/adobe/spacecat-api-service#readme",
  "mocha": {
    "require": "test/setup-env.js",
    "recursive": "true",
    "reporter": "mocha-multi-reporters",
    "reporter-options": "configFile=.mocha-multi.json"
  },
  "dependencies": {
    "@adobe/fetch": "4.1.11",
    "@adobe/helix-shared-body-data": "2.1.9",
    "@adobe/helix-shared-bounce": "2.0.26",
    "@adobe/helix-shared-secrets": "2.2.10",
    "@adobe/helix-shared-utils": "3.0.2",
    "@adobe/helix-shared-wrap": "2.0.2",
    "@adobe/helix-status": "10.1.5",
    "@adobe/helix-universal-logger": "3.0.23",
    "@adobe/spacecat-shared-data-access": "2.9.4",
    "@adobe/spacecat-shared-gpt-client": "1.5.1",
    "@adobe/spacecat-shared-http-utils": "1.9.10",
    "@adobe/spacecat-shared-ims-client": "1.5.6",
    "@adobe/spacecat-shared-rum-api-client": "2.21.1",
    "@adobe/spacecat-shared-slack-client": "1.5.6",
    "@adobe/spacecat-shared-utils": "1.33.1",
    "@aws-sdk/client-s3": "3.750.0",
    "@aws-sdk/client-sqs": "3.750.0",
    "@aws-sdk/s3-request-presigner": "3.750.0",
    "@langchain/core": "0.3.40",
    "@langchain/langgraph": "0.2.48",
    "@langchain/openai": "0.4.4",
    "@octokit/rest": "21.1.1",
    "@slack/bolt": "4.2.0",
    "@slack/web-api": "7.8.0",
    "busboy": "1.6.0",
    "csv": "6.3.11",
    "csv-writer": "^1.6.0",
    "fuse.js": "7.1.0",
<<<<<<< HEAD
    "handlebars": "4.7.8",
=======
>>>>>>> a7d46f80
    "js-yaml": "4.1.0",
    "jsdom": "26.0.0",
    "psl": "1.15.0",
    "slack-block-builder": "2.8.0",
    "urijs": "1.19.11",
    "zod": "3.24.2"
  },
  "devDependencies": {
    "@adobe/eslint-config-helix": "2.0.9",
    "@adobe/helix-deploy": "12.4.18",
    "@adobe/helix-universal": "5.0.8",
    "@adobe/helix-universal-devserver": "1.1.90",
    "@adobe/semantic-release-coralogix": "1.1.34",
    "@adobe/semantic-release-skms-cmr": "1.1.5",
    "@redocly/cli": "1.30.0",
    "@semantic-release/changelog": "6.0.3",
    "@semantic-release/exec": "7.0.3",
    "@semantic-release/git": "10.0.1",
    "@semantic-release/npm": "12.0.1",
    "@xmldom/xmldom": "0.9.7",
    "c8": "10.1.3",
    "chai": "5.2.0",
    "chai-as-promised": "8.0.1",
    "dotenv": "16.4.7",
    "eslint": "8.57.1",
    "esmock": "2.7.0",
    "form-data": "4.0.2",
    "husky": "9.1.7",
    "jszip": "3.10.1",
    "junit-report-builder": "5.1.1",
    "lint-staged": "15.4.3",
    "mocha": "11.1.0",
    "mocha-multi-reporters": "1.5.1",
    "mocha-suppress-logs": "0.5.1",
    "nock": "14.0.1",
    "nodemon": "3.1.9",
    "semantic-release": "24.2.3",
    "sinon": "19.0.2",
    "sinon-chai": "4.0.0",
    "yaml": "2.7.0"
  },
  "lint-staged": {
    "*.js": "eslint",
    "*.cjs": "eslint"
  },
  "nodemonConfig": {
    "exec": "node --inspect ./test/dev/server.mjs",
    "watch": [
      ".env",
      "."
    ],
    "ext": ".js, .cjs, .ejs, .css"
  }
}<|MERGE_RESOLUTION|>--- conflicted
+++ resolved
@@ -90,10 +90,7 @@
     "csv": "6.3.11",
     "csv-writer": "^1.6.0",
     "fuse.js": "7.1.0",
-<<<<<<< HEAD
     "handlebars": "4.7.8",
-=======
->>>>>>> a7d46f80
     "js-yaml": "4.1.0",
     "jsdom": "26.0.0",
     "psl": "1.15.0",
