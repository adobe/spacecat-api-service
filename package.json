--- conflicted
+++ resolved
@@ -66,13 +66,8 @@
     "@adobe/spacecat-shared-http-utils": "1.6.7",
     "@adobe/spacecat-shared-ims-client": "1.3.12",
     "@adobe/spacecat-shared-rum-api-client": "2.7.3",
-<<<<<<< HEAD
-    "@adobe/spacecat-shared-slack-client": "1.3.11",
+    "@adobe/spacecat-shared-slack-client": "1.3.12",
     "@adobe/spacecat-shared-utils": "https://gitpkg.now.sh/adobe/spacecat-shared/packages/spacecat-shared-utils?move-metrics-s3-utils",
-=======
-    "@adobe/spacecat-shared-slack-client": "1.3.12",
-    "@adobe/spacecat-shared-utils": "1.19.4",
->>>>>>> aa27b296
     "@aws-sdk/client-s3": "3.633.0",
     "@aws-sdk/client-sqs": "3.632.0",
     "@aws-sdk/s3-request-presigner": "3.633.0",
