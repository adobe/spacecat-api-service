{
  "name": "@adobe/spacecat-api-service",
  "version": "1.19.7",
  "description": "SpaceCat API Service",
  "main": "src/index.js",
  "type": "module",
  "scripts": {
    "start": "nodemon",
    "test": "c8 --skip-full mocha -i -g 'Post-Deploy' --spec=test/**/*.test.js",
    "test-postdeploy": "mocha -g 'Post-Deploy' --spec=test/**/*.test.js",
    "lint": "eslint .",
    "logs": "aws logs tail /aws/lambda/spacecat-services--api-service",
    "semantic-release": "semantic-release",
    "semantic-release-dry": "semantic-release --dry-run --no-ci --branches $CIRCLE_BRANCH",
    "build": "hedy -v --test-bundle",
    "deploy": "hedy -v --deploy --test",
    "deploy-routes": "hedy --no-build -no-hints -l major",
    "deploy-ci": "hedy -v --deploy --test --pkgVersion=ci$CIRCLE_BUILD_NUM -l ci --cleanup-ci=24h",
    "deploy-secrets": "hedy --aws-update-secrets --params-file=secrets/secrets.env",
    "docs": "npm run docs:lint && npm run docs:build",
    "docs:build": "npx @redocly/cli build-docs -o ./docs/index.html --config docs/openapi/redocly-config.yaml",
    "docs:lint": "npx @redocly/cli lint --config docs/openapi/redocly-config.yaml",
    "docs:serve": "npx @redocly/cli preview-docs --config docs/openapi/redocly-config.yaml",
    "prepare": "husky install"
  },
  "wsk": {
    "target": "aws",
    "name": "spacecat-services/api-service@${version}",
    "memory": 4096,
    "awsRole!important": "arn:aws:iam::282898975672:role/spacecat-role-services",
    "testUrl": "/_status_check/healthcheck.json",
    "awsAttachAuthorizer": "",
    "dev": {
      "params-file": "secrets/dev-secrets.json"
    },
    "fastlyServiceId!important": "",
    "timeout": 900000,
    "nodeVersion": 20
  },
  "repository": {
    "type": "git",
    "url": "https://github.com/adobe/spacecat-api-service"
  },
  "author": "",
  "license": "Apache-2.0",
  "bugs": {
    "url": "https://github.com/adobe/spacecat-api-service/issues"
  },
  "homepage": "https://github.com/adobe/spacecat-api-service#readme",
  "mocha": {
    "require": "test/setup-env.js",
    "recursive": "true",
    "reporter": "mocha-multi-reporters",
    "reporter-options": "configFile=.mocha-multi.json"
  },
  "dependencies": {
    "@adobe/fetch": "4.1.1",
    "@adobe/helix-shared-body-data": "2.0.2",
    "@adobe/helix-shared-bounce": "2.0.16",
    "@adobe/helix-shared-secrets": "2.2.4",
    "@adobe/helix-shared-utils": "3.0.1",
    "@adobe/helix-shared-wrap": "2.0.1",
    "@adobe/helix-status": "10.0.11",
    "@adobe/helix-universal-logger": "3.0.13",
<<<<<<< HEAD
    "@adobe/spacecat-shared-data-access": "1.15.3",
    "@adobe/spacecat-shared-http-utils": "1.1.3",
    "@adobe/spacecat-shared-slack-client": "1.1.0",
    "@adobe/spacecat-shared-rum-api-client": "1.4.3",
    "@adobe/spacecat-shared-utils": "1.11.0",
    "@aws-sdk/client-sqs": "3.501.0",
    "@slack/bolt": "3.17.1",
    "slack-block-builder": "2.8.0"
  },
  "devDependencies": {
    "@adobe/eslint-config-helix": "2.0.6",
    "@adobe/helix-deploy": "10.4.0",
=======
    "@adobe/spacecat-shared-data-access": "1.15.4",
    "@adobe/spacecat-shared-http-utils": "1.1.3",
    "@adobe/spacecat-shared-rum-api-client": "1.6.1",
    "@adobe/spacecat-shared-utils": "1.11.1",
    "@aws-sdk/client-sqs": "3.504.0",
    "@slack/bolt": "3.17.1"
  },
  "devDependencies": {
    "@adobe/eslint-config-helix": "2.0.6",
    "@adobe/helix-deploy": "11.0.2",
>>>>>>> beb3eaf9
    "@adobe/helix-universal": "4.4.1",
    "@adobe/semantic-release-coralogix": "1.1.27",
    "@adobe/semantic-release-skms-cmr": "1.0.14",
    "@redocly/cli": "1.8.2",
    "@semantic-release/changelog": "6.0.3",
    "@semantic-release/exec": "6.0.3",
    "@semantic-release/git": "10.0.1",
    "@semantic-release/npm": "11.0.2",
    "c8": "9.1.0",
    "chai": "4.4.1",
    "chai-as-promised": "7.1.1",
    "dotenv": "16.4.1",
    "eslint": "8.56.0",
    "husky": "9.0.10",
    "junit-report-builder": "3.2.1",
    "lint-staged": "15.2.1",
    "mocha": "10.2.0",
    "mocha-multi-reporters": "1.5.1",
    "mocha-suppress-logs": "0.4.1",
    "nock": "13.5.1",
    "nodemon": "3.0.3",
    "semantic-release": "23.0.0",
    "sinon": "17.0.1",
    "sinon-chai": "3.7.0",
    "yaml": "2.3.4"
  },
  "lint-staged": {
    "*.js": "eslint",
    "*.cjs": "eslint"
  },
  "nodemonConfig": {
    "exec": "node --inspect ./test/dev/server.mjs",
    "watch": [
      ".env",
      "."
    ],
    "ext": ".js, .cjs, .ejs, .css"
  }
}<|MERGE_RESOLUTION|>--- conflicted
+++ resolved
@@ -62,31 +62,18 @@
     "@adobe/helix-shared-wrap": "2.0.1",
     "@adobe/helix-status": "10.0.11",
     "@adobe/helix-universal-logger": "3.0.13",
-<<<<<<< HEAD
-    "@adobe/spacecat-shared-data-access": "1.15.3",
+    "@adobe/spacecat-shared-data-access": "1.15.4",
     "@adobe/spacecat-shared-http-utils": "1.1.3",
     "@adobe/spacecat-shared-slack-client": "1.1.0",
-    "@adobe/spacecat-shared-rum-api-client": "1.4.3",
-    "@adobe/spacecat-shared-utils": "1.11.0",
-    "@aws-sdk/client-sqs": "3.501.0",
+    "@adobe/spacecat-shared-rum-api-client": "1.6.1",
+    "@adobe/spacecat-shared-utils": "1.11.1",
+    "@aws-sdk/client-sqs": "3.504.0",
     "@slack/bolt": "3.17.1",
     "slack-block-builder": "2.8.0"
   },
   "devDependencies": {
     "@adobe/eslint-config-helix": "2.0.6",
     "@adobe/helix-deploy": "10.4.0",
-=======
-    "@adobe/spacecat-shared-data-access": "1.15.4",
-    "@adobe/spacecat-shared-http-utils": "1.1.3",
-    "@adobe/spacecat-shared-rum-api-client": "1.6.1",
-    "@adobe/spacecat-shared-utils": "1.11.1",
-    "@aws-sdk/client-sqs": "3.504.0",
-    "@slack/bolt": "3.17.1"
-  },
-  "devDependencies": {
-    "@adobe/eslint-config-helix": "2.0.6",
-    "@adobe/helix-deploy": "11.0.2",
->>>>>>> beb3eaf9
     "@adobe/helix-universal": "4.4.1",
     "@adobe/semantic-release-coralogix": "1.1.27",
     "@adobe/semantic-release-skms-cmr": "1.0.14",
