openapi: 3.1.0
info:
  version:
    $ref: '../../package.json#/version'
  title: SpaceCat API
  description: |
    The SpaceCat API is used to manage edge delivery site directory and obtain audit information.

    ## Authentication
    <SecurityDefinitions />

  termsOfService: 'https://www.adobe.com/go/experiencecloudterms'
  contact:
    name: Spacecat Team
    url: 'https://github.com/adobe/spacecat-api-service'
  x-logo:
    url: 'https://solaris007.github.io/spacecat-ui/spacecat_logo_192.webp'
    altText: SpaceCat logo
  license:
    name: Apache 2.0
    url: 'http://www.apache.org/licenses/LICENSE-2.0.html'

servers:
  - url: 'https://spacecat.experiencecloud.live/api/ci'
    description: Development server
  - url: 'https://spacecat.experiencecloud.live/api/v1'
    description: Production server

tags:
  - name: site
    description: Site operations
  - name: audit
    description: Audit operations
  - name: auth
    description: Init authentication against 3rd party services
  - name: organization
    description: Organization operations
  - name: trigger
    description: Trigger operations
  - name: hooks
    description: Webhooks for receiving events
  - name: slack
    description: Slack channel management
  - name: api-keys
    description: API key management
  - name: import
    description: APIs for importing content to Edge Delivery Services
  - name: scrape
    description: APIs for scraping web pages
  - name: consent-banner
    description: APIs for taking and retrieving webpage screenshots, specifically for consent banner analysis
  - name: llmo
    description: LLMO (Large Language Model Optimizer) operations
  - name: sandbox
    description: Sandbox audit operations

paths:
  /audits/latest/{auditType}:
    $ref: './audits-api.yaml#/latest-audits'
  /auth/google/{siteId}:
    $ref: './auth-api.yaml#/google-auth'
  /auth/google/{siteId}/status:
    $ref: './auth-api.yaml#/google-auth-status'
  /auth/login:
    $ref: './auth-api.yaml#/login'
  /configurations:
    $ref: './configurations-api.yaml#/configurations'
  /configurations/latest:
    $ref: './configuration-api.yaml#/latest-configuration'
  /configurations/{version}:
    $ref: './configuration-api.yaml#/configuration'
  /configurations/sites/audits:
    $ref: './configurations-sites-audits-api.yaml#/configurations-sites-audits-toggle'
  /event/fulfillment:
    $ref: './event-api.yaml#/process-fulfillment-events'
  /hooks/site-detection/cdn/{hookSecret}:
    $ref: './hooks-api.yaml#/site-detection-cdn'
  /hooks/site-detection/rum/{hookSecret}:
    $ref: './hooks-api.yaml#/site-detection-rum'
  /hooks/site-integration/analytics/{hookSecret}:
    $ref: './hooks-api.yaml#/site-integration-analytics'
  /organizations:
    $ref: './organizations-api.yaml#/organizations'
  /organizations/{organizationId}:
    $ref: './organization-api.yaml#/organization'
  /organizations/{organizationId}/brands:
    $ref: './brands-api.yaml#/brands-for-organization'
  /organizations/{organizationId}/sites:
    $ref: './sites-api.yaml#/sites-for-organization'
  /organizations/by-ims-org-id/{imsOrgId}:
    $ref: './organization-api.yaml#/organization-by-ims-org-id'
  /organizations/by-ims-org-id/{imsOrgId}/slack-config:
    $ref: './organization-api.yaml#/organization-slack-config-by-ims-org-id'
  /preflight/jobs:
    $ref: './preflight-api.yaml#/preflight-jobs'
  /preflight/jobs/{jobId}:
    $ref: './preflight-api.yaml#/preflight-job-status'
  /tools/scrape/jobs:
    $ref: './scrape-api.yaml#/create-scrape-job'
  /tools/scrape/jobs/{jobId}:
    $ref: './scrape-api.yaml#/get-scrape-job-status'
  /tools/scrape/jobs/{jobId}/results:
    $ref: './scrape-api.yaml#/get-scrape-job-url-results'
  /tools/scrape/jobs/by-date-range/{startDate}/{endDate}/all-jobs:
    $ref: './scrape-api.yaml#/get-scrape-jobs-by-date-range'
  /tools/scrape/jobs/by-base-url/{base64BaseUrl}:
    $ref: './scrape-api.yaml#/get-scrape-jobs-by-base-url'
  /tools/scrape/jobs/by-base-url/{base64BaseUrl}/by-processingtype/{processingType}:
    $ref: './scrape-api.yaml#/get-scrape-jobs-by-base-url-and-processing-type'
  /consent-banner:
    $ref: './consent-banner-api.yaml#/consent-banner'
  /sites:
    $ref: './sites-api.yaml#/sites'
  /sites/by-delivery-type/{deliveryType}:
    $ref: './sites-api.yaml#/sites-by-delivery-type'
  /sites/by-base-url/{base64BaseUrl}:
    $ref: './site-api.yaml#/site-by-base-url'
  /sites/with-latest-audit/{auditType}:
    $ref: './sites-api.yaml#/sites-with-latest-audit'
  /sites/{siteId}/latest-metrics:
    $ref: './site-metrics-api.yaml#/site-metrics-latest'
  /sites/{siteId}:
    $ref: './site-api.yaml#/site'
  /sites/{siteId}/audits:
    $ref: './audits-api.yaml#/audits-for-site'
  /sites/{siteId}/audits/{auditType}:
    $ref: './audits-api.yaml#/audits-for-site-and-type'
  /sites/{siteId}/audits/{auditType}/{auditedAt}:
    $ref: './audit-api.yaml#/audit-for-site'
  /sites/{siteId}/audits/latest:
    $ref: './audits-api.yaml#/audits-for-site'
  /sites/{siteId}/latest-audit/{auditType}:
    $ref: './audit-api.yaml#/latest-audit-for-site'
  /sites/{siteId}/{auditType}:
    $ref: './audit-api.yaml#/update-handler-type-config-for-site'
  /sites/{siteId}/brand-guidelines:
    $ref: './brands-api.yaml#/brand-guidelines-by-site-id'
  /sites/{siteId}/config/cdn-logs:
    $ref: './site-api.yaml#/site-cdn-logs-config'
  /sites/{siteId}/opportunities:
    $ref: './site-opportunities.yaml#/site-opportunities'
  /sites/{siteId}/opportunities/by-status/{status}:
    $ref: './site-opportunities.yaml#/site-opportunities-by-status'
  /sites/{siteId}/opportunities/{opportunityId}:
    $ref: './site-opportunities.yaml#/site-opportunity'
  /sites/{siteId}/opportunities/{opportunityId}/suggestions:
    $ref: './site-opportunities.yaml#/site-opportunity-suggestions'
  /sites/{siteId}/opportunities/{opportunityId}/suggestions/by-status/{status}:
    $ref: './site-opportunities.yaml#/site-opportunity-suggestions-by-status'
  /sites/{siteId}/opportunities/{opportunityId}/suggestions/{suggestionId}:
    $ref: './site-opportunities.yaml#/site-opportunity-suggestion'
  /sites/{siteId}/opportunities/{opportunityId}/suggestions/status:
    $ref: './site-opportunities.yaml#/site-opportunity-suggestions-status'
  /sites/{siteId}/opportunities/{opportunityId}/suggestions/auto-fix:
    $ref: './site-opportunities.yaml#/site-opportunity-suggestions-auto-fix'
  /sites/{siteId}/key-events:
    $ref: './key-events-api.yaml#/key-events'
  /sites/{siteId}/key-events/{keyEventId}:
    $ref: './key-event-api.yaml#/key-event'
  /sites/{siteId}/scraped-content/{type}:
    $ref: './scrape-api.yaml#/get-scraped-content-list'
  /sites/{siteId}/files:
    $ref: './scrape-api.yaml#/get-files'
  /sites/{siteId}/top-pages:
    $ref: './site-top-pages-api.yaml#/site-top-pages'
  /sites/{siteId}/top-pages/{source}:
    $ref: './site-top-pages-api.yaml#/site-top-pages-by-source'
  /sites/{siteId}/top-pages/{source}/{geo}:
    $ref: './site-top-pages-api.yaml#/site-top-pages-by-source-and-geo'
  /sites/{siteId}/traffic/paid:
    $ref: './site-paid.yaml#/site-traffic-paid-top-pages'
  /sites/{siteId}/traffic/paid/url-page-type-platform-campaign-device:
    $ref: './site-paid.yaml#/site-traffic-paid-url-page-type-platform-campaign-device'
  /sites/{siteId}/traffic/paid/page-type-platform-campaign-device:
    $ref: './site-paid.yaml#/site-traffic-paid-page-type-platform-campaign-device'
  /sites/{siteId}/traffic/paid/campaign-url-device:
    $ref: './site-paid.yaml#/site-traffic-paid-campaign-url-device'
  /sites/{siteId}/traffic/paid/campaign-device:
    $ref: './site-paid.yaml#/site-traffic-paid-campaign-device'
  /sites/{siteId}/traffic/paid/campaign-url:
    $ref: './site-paid.yaml#/site-traffic-paid-campaign-url'
  /sites/{siteId}/traffic/paid/campaign:
    $ref: './site-paid.yaml#/site-traffic-paid-campaign'
  /sites/{siteId}/traffic/paid/type-channel:
    $ref: './site-paid.yaml#/site-traffic-paid-type-channel'
  /sites/{siteId}/traffic/paid/type-channel-campaign:
    $ref: './site-paid.yaml#/site-traffic-paid-type-channel-campaign'
  /sites/{siteId}/traffic/paid/type-campaign:
    $ref: './site-paid.yaml#/site-traffic-paid-type-campaign'
  /sites/{siteId}/traffic/paid/type:
    $ref: './site-paid.yaml#/site-traffic-paid-type'
  /sites/{siteId}/metrics/{metric}/{source}:
    $ref: './site-metrics-api.yaml#/site-metrics-by-source'
  /sites/{siteId}/metrics/{metric}/{source}/by-url/{base64PageUrl}:
    $ref: './site-metrics-api.yaml#/page-metrics-by-source'
  /sites/{siteId}/experiments:
    $ref: './experiments-api.yaml#/experiments'
  /sites/{siteId}/opportunities/{opportunityId}/fixes:
    $ref: './site-opportunities.yaml#/site-opportunity-fixes'
  /sites/{siteId}/opportunities/{opportunityId}/fixes/by-status/{status}:
    $ref: './site-opportunities.yaml#/site-opportunity-fixes-by-status'
  /sites/{siteId}/opportunities/{opportunityId}/fixes/{fixId}:
    $ref: './site-opportunities.yaml#/site-opportunity-fix'
  /sites/{siteId}/opportunities/{opportunityId}/fixes/{fixId}/suggestions:
    $ref: './site-opportunities.yaml#/site-opportunity-fix-suggestions'
  /sites/{siteId}/opportunities/{opportunityId}/status:
    $ref: './site-opportunities.yaml#/site-opportunity-status'
  /slack/channels/invite-by-user-id:
    $ref: './slack-api.yaml#/invite-by-user-id'
  /trigger:
    $ref: './trigger-api.yaml#/trigger'
  /tools/api-keys:
    $ref: './tools-api.yaml#/api-keys'
  /tools/api-keys/{apiKeyId}:
    $ref: './tools-api.yaml#/api-key-deletion'
  /tools/import/jobs:
    $ref: './tools-api.yaml#/import'
  /tools/import/jobs/{jobId}:
    $ref: './tools-api.yaml#/import-job-status'
  /tools/import/jobs/{jobId}/progress:
    $ref: './tools-api.yaml#/import-job-progress'
  /tools/import/jobs/{jobId}/result:
    $ref: './tools-api.yaml#/import-job-result'
  /sites/{siteId}/llmo/sheet-data/{dataSource}:
    $ref: './llmo-api.yaml#/llmo-sheet-data'
  /sites/{siteId}/llmo/sheet-data/{sheetType}/{dataSource}:
    $ref: './llmo-api.yaml#/llmo-sheet-data-with-type'
  /sites/{siteId}/llmo/config:
    $ref: './llmo-api.yaml#/llmo-config'
  /sites/{siteId}/llmo/questions:
    $ref: './llmo-api.yaml#/llmo-questions'
  /sites/{siteId}/llmo/questions/{questionKey}:
    $ref: './llmo-api.yaml#/llmo-question'
<<<<<<< HEAD
  /sites/{siteId}/sandbox/audit:
    $ref: './sandbox-audit-api.yaml#/sandbox-audit'
=======
  /sites/{siteId}/llmo/customer-intent:
    $ref: './llmo-api.yaml#/llmo-customer-intent'
  /sites/{siteId}/llmo/customer-intent/{intentKey}:
    $ref: './llmo-api.yaml#/llmo-customer-intent-item'
  /sites/{siteId}/llmo/cdn-logs-filter:
    $ref: './llmo-api.yaml#/llmo-cdn-logs-filter'
>>>>>>> 6343f70e

components:
  securitySchemes:
    api_key:
      type: apiKey
      in: header
      name: x-api-key
      description: 'DEPRECATED, use scoped_api_key or ims_key. (Used for read-only operations.)'
    scoped_api_key:
      type: apiKey
      in: header
      name: x-api-key
      description: 'For endpoints which authenticate with scoped API keys'
    ims_key:
      type: apiKey
      in: header
      name: authorization
      description: 'Value must be a valid IMS user token which will be offline-validated.'
    admin_key:
      type: apiKey
      in: header
      name: x-api-key
      description: 'DEPRECATED, use scoped_api_key or ims_key. (Used for read and write operations.)'
    cookie_auth:
      type: apiKey
      in: cookie
      name: sessionToken
      description: 'Authentication using session cookie'
  schemas:
    $ref: './schemas.yaml'
  examples:
    $ref: './examples.yaml'<|MERGE_RESOLUTION|>--- conflicted
+++ resolved
@@ -231,17 +231,14 @@
     $ref: './llmo-api.yaml#/llmo-questions'
   /sites/{siteId}/llmo/questions/{questionKey}:
     $ref: './llmo-api.yaml#/llmo-question'
-<<<<<<< HEAD
-  /sites/{siteId}/sandbox/audit:
-    $ref: './sandbox-audit-api.yaml#/sandbox-audit'
-=======
   /sites/{siteId}/llmo/customer-intent:
     $ref: './llmo-api.yaml#/llmo-customer-intent'
   /sites/{siteId}/llmo/customer-intent/{intentKey}:
     $ref: './llmo-api.yaml#/llmo-customer-intent-item'
   /sites/{siteId}/llmo/cdn-logs-filter:
     $ref: './llmo-api.yaml#/llmo-cdn-logs-filter'
->>>>>>> 6343f70e
+  /sites/{siteId}/sandbox/audit:
+    $ref: './sandbox-audit-api.yaml#/sandbox-audit'
 
 components:
   securitySchemes:
