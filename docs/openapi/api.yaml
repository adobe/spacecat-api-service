--- conflicted
+++ resolved
@@ -51,7 +51,6 @@
     description: APIs for taking and retrieving webpage screenshots, specifically for consent banner analysis
   - name: llmo
     description: LLMO (Large Language Model Optimizer) operations
-<<<<<<< HEAD
   - name: entitlements
     description: Entitlement management operations
   - name: site-enrollments
@@ -62,10 +61,8 @@
     description: User activity management operations
   - name: organization-identity-providers
     description: Organization identity provider management operations
-=======
   - name: sandbox
     description: Sandbox audit operations
->>>>>>> 88cc99cc
 
 paths:
   /audits/latest/{auditType}:
