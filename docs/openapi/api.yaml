openapi: 3.1.0
info:
  version:
    $ref: '../../package.json#/version'
  title: SpaceCat API
  description: |
    The SpaceCat API is used to manage edge delivery site directory and obtain audit information.
    
    ## Authentication
    <SecurityDefinitions />

  termsOfService: 'https://www.adobe.com/go/experiencecloudterms'
  contact:
    name: Spacecat Team
    url: 'https://github.com/adobe/spacecat-api-service'
  x-logo:
    url: 'https://solaris007.github.io/spacecat-ui/spacecat_logo_192.webp'
    altText: SpaceCat logo
  license:
    name: Apache 2.0
    url: 'http://www.apache.org/licenses/LICENSE-2.0.html'

servers:
  - url: 'https://spacecat.experiencecloud.live/api/ci'
    description: Development server
  - url: 'https://spacecat.experiencecloud.live/api/v1'
    description: Production server

tags:
  - name: site
    description: Site operations
  - name: audit
    description: Audit operations
  - name: organization
    description: Organization operations
  - name: trigger
    description: Trigger operations
  - name: hooks
    description: Webhooks for receiving events
  - name: slack
    description: Slack channel management

paths:
  /audits/latest/{auditType}:
    $ref: './audits-api.yaml#/latest-audits'
  /configurations:
    $ref: './configurations-api.yaml#/configurations'
  /configurations/latest:
    $ref: './configuration-api.yaml#/latest-configuration'
  /configurations/{version}:
    $ref: './configuration-api.yaml#/configuration'
  /event/fulfillment:
    $ref: './event-api.yaml#/process-fulfillment-events'
  /hooks/site-detection/cdn/{hookSecret}:
    $ref: './hooks-api.yaml#/site-detection-cdn'
  /hooks/site-detection/rum/{hookSecret}:
    $ref: './hooks-api.yaml#/site-detection-rum'
  /hooks/site-integration/analytics/{hookSecret}:
    $ref: './hooks-api.yaml#/site-integration-analytics'
  /organizations:
    $ref: './organizations-api.yaml#/organizations'
  /organizations/{organizationId}:
    $ref: './organization-api.yaml#/organization'
  /organizations/{organizationId}/sites:
    $ref: './sites-api.yaml#/sites-for-organization'
  /organizations/by-ims-org-id/{imsOrgId}:
    $ref: './organization-api.yaml#/organization-by-ims-org-id'
  /organizations/by-ims-org-id/{imsOrgId}/slack-config:
    $ref: './organization-api.yaml#/organization-slack-config-by-ims-org-id'
  /sites:
    $ref: './sites-api.yaml#/sites'
  /sites/by-delivery-type/{deliveryType}:
    $ref: './sites-api.yaml#/sites-by-delivery-type'
  /sites/by-base-url/{base64BaseUrl}:
    $ref: './site-api.yaml#/site-by-base-url'
  /sites/with-latest-audit/{auditType}:
    $ref: './sites-api.yaml#/sites-with-latest-audit'
  /sites/{siteId}:
    $ref: './site-api.yaml#/site'
  /sites/{siteId}/audits:
    $ref: './audits-api.yaml#/audits-for-site'
  /sites/{siteId}/audits/{auditType}:
    $ref: './audits-api.yaml#/audits-for-site-and-type'
  /sites/{siteId}/audits/{auditType}/{auditedAt}:
    $ref: './audit-api.yaml#/audit-for-site'
  /sites/{siteId}/audits/latest/{auditType}:
    $ref: './audits-api.yaml#/audits-for-site'
  /sites/{siteId}/latest-audit/{auditType}:
    $ref: './audit-api.yaml#/latest-audit-for-site'
<<<<<<< HEAD
  /sites/{siteId}/top-pages:
    $ref: './site-top-pages-api.yaml#/site-top-pages'
  /sites/{siteId}/top-pages/{source}:
    $ref: './site-top-pages-api.yaml#/site-top-pages-by-source'
  /sites/{siteId}/top-pages/{source}/{geo}:
    $ref: './site-top-pages-api.yaml#/site-top-pages-by-source-and-geo'
=======
  /sites/{siteId}/key-events:
    $ref: './key-events-api.yaml#/key-events'
  /sites/{siteId}/key-events/{keyEventId}:
    $ref: './key-event-api.yaml#/key-event'
>>>>>>> 623cf52e
  /slack/channels/invite-by-user-id:
    $ref: './slack-api.yaml#/invite-by-user-id'
  /trigger:
    $ref: './trigger-api.yaml#/trigger'

components:
  securitySchemes:
    api_key:
      type: apiKey
      in: header
      name: x-api-key
    admin_key:
      type: apiKey
      in: header
      name: x-api-key
  schemas:
    $ref: './schemas.yaml'
  examples:
    $ref: './examples.yaml'<|MERGE_RESOLUTION|>--- conflicted
+++ resolved
@@ -87,19 +87,16 @@
     $ref: './audits-api.yaml#/audits-for-site'
   /sites/{siteId}/latest-audit/{auditType}:
     $ref: './audit-api.yaml#/latest-audit-for-site'
-<<<<<<< HEAD
+  /sites/{siteId}/key-events:
+    $ref: './key-events-api.yaml#/key-events'
+  /sites/{siteId}/key-events/{keyEventId}:
+    $ref: './key-event-api.yaml#/key-event'
   /sites/{siteId}/top-pages:
     $ref: './site-top-pages-api.yaml#/site-top-pages'
   /sites/{siteId}/top-pages/{source}:
     $ref: './site-top-pages-api.yaml#/site-top-pages-by-source'
   /sites/{siteId}/top-pages/{source}/{geo}:
     $ref: './site-top-pages-api.yaml#/site-top-pages-by-source-and-geo'
-=======
-  /sites/{siteId}/key-events:
-    $ref: './key-events-api.yaml#/key-events'
-  /sites/{siteId}/key-events/{keyEventId}:
-    $ref: './key-event-api.yaml#/key-event'
->>>>>>> 623cf52e
   /slack/channels/invite-by-user-id:
     $ref: './slack-api.yaml#/invite-by-user-id'
   /trigger:
