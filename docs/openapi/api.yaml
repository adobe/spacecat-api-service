--- conflicted
+++ resolved
@@ -51,13 +51,10 @@
     description: APIs for taking and retrieving webpage screenshots, specifically for consent banner analysis
   - name: llmo
     description: LLMO (Large Language Model Optimizer) operations
-<<<<<<< HEAD
+  - name: sandbox
+    description: Sandbox audit operations
   - name: reports
     description: Report generation and management operations
-=======
-  - name: sandbox
-    description: Sandbox audit operations
->>>>>>> a0be54b6
 
 paths:
   /audits/latest/{auditType}:
@@ -242,15 +239,12 @@
     $ref: './llmo-api.yaml#/llmo-customer-intent-item'
   /sites/{siteId}/llmo/cdn-logs-filter:
     $ref: './llmo-api.yaml#/llmo-cdn-logs-filter'
-<<<<<<< HEAD
+  /sites/{siteId}/sandbox/audit:
+    $ref: './sandbox-audit-api.yaml#/sandbox-audit'
   /sites/{siteId}/reports:
     $ref: './site-api.yaml#/site-reports'
   /sites/{siteId}/reports/{reportId}:
     $ref: './site-api.yaml#/site-report'
-=======
-  /sites/{siteId}/sandbox/audit:
-    $ref: './sandbox-audit-api.yaml#/sandbox-audit'
->>>>>>> a0be54b6
 
 components:
   securitySchemes:
