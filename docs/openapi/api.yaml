--- conflicted
+++ resolved
@@ -227,17 +227,14 @@
     $ref: './llmo-api.yaml#/llmo-questions'
   /sites/{siteId}/llmo/questions/{questionKey}:
     $ref: './llmo-api.yaml#/llmo-question'
-<<<<<<< HEAD
+  /sites/{siteId}/llmo/customer-intent:
+    $ref: './llmo-api.yaml#/llmo-customer-intent'
+  /sites/{siteId}/llmo/customer-intent/{intentKey}:
+    $ref: './llmo-api.yaml#/llmo-customer-intent-item'
   /sites/{siteId}/reports:
     $ref: './site-api.yaml#/site-reports'
   /sites/{siteId}/reports/{reportId}:
     $ref: './site-api.yaml#/site-report'
-=======
-  /sites/{siteId}/llmo/customer-intent:
-    $ref: './llmo-api.yaml#/llmo-customer-intent'
-  /sites/{siteId}/llmo/customer-intent/{intentKey}:
-    $ref: './llmo-api.yaml#/llmo-customer-intent-item'
->>>>>>> a47d43b6
 
 components:
   securitySchemes:
