--- conflicted
+++ resolved
@@ -257,8 +257,7 @@
       - 'earned' 
       - 'paid'
     example: 'paid'
-<<<<<<< HEAD
-
+ 
 # New parameters for entitlements API
 entitlementId:
   name: entitlementId
@@ -332,7 +331,7 @@
   required: true
   schema:
     $ref: './schemas.yaml#/Id'
-=======
+
 sandboxAuditType:
   name: auditType
   description: Comma-separated list of audit types to run
@@ -344,5 +343,4 @@
     example: "meta-tags,alt-text"
     enum:
       - 'meta-tags'
-      - 'alt-text'
->>>>>>> 88cc99cc
+      - 'alt-text'