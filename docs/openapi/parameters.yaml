--- conflicted
+++ resolved
@@ -77,7 +77,13 @@
   required: true
   schema:
     type: string
-<<<<<<< HEAD
+keyEventId:
+  name: keyEventId
+  description: The key event ID in uuid format
+  in: path
+  required: true
+  schema:
+    $ref: './schemas.yaml#/Id'
 source:
   name: source
   description: The source of the top pages
@@ -95,13 +101,4 @@
   required: true
   schema:
     type: string
-    example: 'au'
-=======
-keyEventId:
-  name: keyEventId
-  description: The key event ID in uuid format
-  in: path
-  required: true
-  schema:
-    $ref: './schemas.yaml#/Id'
->>>>>>> 623cf52e
+    example: 'au'