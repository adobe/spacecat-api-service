--- conflicted
+++ resolved
@@ -34,9 +34,6 @@
   schema:
     type: string
     format: base64url
-<<<<<<< HEAD
-targetUrl:
-=======
 ascending:
   name: ascending
   description: Whether to sort ascending or descending
@@ -46,7 +43,6 @@
     type: boolean
     default: false
 triggerUrl:
->>>>>>> e54bffa9
   name: url
   description: The URL or Site ID to trigger the audit for
   in: query
