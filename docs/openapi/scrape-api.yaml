--- conflicted
+++ resolved
@@ -7,19 +7,12 @@
       - ims_key: [ ]
     summary: Create a new async URL Scrape job
     description: |
-<<<<<<< HEAD
-      Warning: prototype endpoint.
-      This endpoint allows you to scrape a set of URLs. The URLs are scraped in parallel and the results are returned in the same order as the input.
-      The maximum number of URLs that can be scraped in a single request is 10.
-    operationId: scrape
-=======
-      ⚠️ **EXPERIMENTAL / PROTOTYPE** 
-      This endpoint allows you to submit a new async url scrape job. 
+      ⚠️ **EXPERIMENTAL / PROTOTYPE**
+      This endpoint allows you to submit a new async url scrape job.
       The job is provided a list URLs to be scraped. The URLs are scraped in parallel.
       The maximum number of URLs that can be scraped in a single job is 10.
       The returned jobId can be used to poll for the status and the resultsof the job.
     operationId: createScrapeJob
->>>>>>> 0682577a
     requestBody:
       content:
         application/json:
@@ -53,7 +46,7 @@
       ⚠️ **EXPERIMENTAL / PROTOTYPE**
       This endpoint is used to retrieve the status and results of an async scrape job.
       The jobId must be provided in the path parameter.
-      If the job is completed, the result will be included in the response.      
+      If the job is completed, the result will be included in the response.
     operationId: getScrapeJobStatus
     responses:
       '200':
