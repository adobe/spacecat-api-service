--- conflicted
+++ resolved
@@ -98,50 +98,7 @@
       '204':
         description: Site deleted successfully
       '400':
-<<<<<<< HEAD
-        $ref: "./responses.yaml#/400"
-      '401':
-        $ref: "./responses.yaml#/401"
-      '403':
-        $ref: "./responses.yaml#/403"
-      '404':
-        $ref: "./responses.yaml#/404"
-      '500':
-        $ref: "./responses.yaml#/500"
-run-audit:
-  post:
-    operationId: runAudit
-    tags:
-      - sites
-    summary: Trigger an audit of given type for a site (not yet implemented)
-    security:
-      - admin_key: [ ]
-    parameters:
-      - name: siteId
-        in: path
-        required: true
-        schema:
-          type: string
-      - name: auditType
-        in: path
-        required: true
-        schema:
-          type: string
-    responses:
-      202:
-        description: Audit initiated successfully
-        content:
-          application/json:
-            schema:
-              type: object
-              properties:
-                message:
-                  type: string
-      '400':
-        $ref: "./responses.yaml#/400"
-=======
         $ref: './responses.yaml#/400-no-site-id'
->>>>>>> e54bffa9
       '401':
         $ref: './responses.yaml#/401'
       '404':
