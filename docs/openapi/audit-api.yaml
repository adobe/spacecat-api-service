--- conflicted
+++ resolved
@@ -28,13 +28,10 @@
                 $ref: './examples.yaml#/costs-audit'
               meta-tags-audit:
                 $ref: './examples.yaml#/meta-tags-audit'
-<<<<<<< HEAD
               product-metatags-audit:
                 $ref: './examples.yaml#/product-metatags-audit'
-=======
               prerender-audit:
                 $ref: './examples.yaml#/prerender-audit'
->>>>>>> c4989439
               broken-internal-links-audit:
                 $ref: './examples.yaml#/broken-internal-links-audit'
       '400':
@@ -76,13 +73,10 @@
                 $ref: './examples.yaml#/costs-audit'
               meta-tags-audit:
                 $ref: './examples.yaml#/meta-tags-audit'
-<<<<<<< HEAD
               product-metatags-audit:
                 $ref: './examples.yaml#/product-metatags-audit'
-=======
               prerender-audit:
                 $ref: './examples.yaml#/prerender-audit'
->>>>>>> c4989439
               broken-internal-links-audit:
                 $ref: './examples.yaml#/broken-internal-links-audit'
       '400':
