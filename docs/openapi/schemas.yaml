--- conflicted
+++ resolved
@@ -1725,14 +1725,9 @@
       items:
         $ref: '#/URL'
       example:
-<<<<<<< HEAD
-        - url: 'https://example.com/en/page1'
-        - url: 'https://example.com/fr/page2'
-=======
         urls:
           - 'https://example.com/en/page1'
           - 'https://example.com/fr/page2'
->>>>>>> 0682577a
 ScrapeResponse:
   type: object
   properties:
