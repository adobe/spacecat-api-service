--- conflicted
+++ resolved
@@ -639,8 +639,7 @@
     domain:
       description: Domain of the page which triggered the domain discovery alert
       $ref: '#/Domain'
-<<<<<<< HEAD
-SlackCreateAemProjectChannelRequest:
+SlackInviteToChannelByEmailRequest:
   type: object
   required:
     - imsOrgId
@@ -654,25 +653,6 @@
       type: array
       items:
         $ref: '#/EmailAddress'
-    channelSuffix:
-      description: Optional. The suffix to append to the channel name, after `#aem-<tenantId>-`
-      type: string
-      example: 'new-project'
-SlackInviteToChannelByEmailRequest:
-  type: object
-  required:
-    - imsOrgId
-    - emails
-  properties:
-    imsOrgId:
-      description: The ID of the Adobe IMS organization
-      $ref: '#/ImsOrganizationId'
-    emails:
-      description: Email addresses to invite to the Slack channel. Must be members of the IMS org
-      type: array
-      items:
-        $ref: '#/EmailAddress'
-=======
 Configuration:
   type: object
   properties:
@@ -734,5 +714,4 @@
         reports:
           type: string
           format: url
-          description: Optional. Provide to update the SQS queue name for report jobs.
->>>>>>> cc7701ba
+          description: Optional. Provide to update the SQS queue name for report jobs.