Id:
  type: string
  format: uuid
  readOnly: true
  example: '123e4567-e89b-12d3-a456-426614174000'
BrandId:
  type: string
  format: urn
  readOnly: true
  example: 'urn:aaid:sc:VA6C2:e64205e7-13ca-51e8-8b83-8d8ef1ebf911'
DateTime:
  type: string
  format: date-time
  example: '2024-01-19T14:20:30Z'
DeliveryType:
  type: string
  enum:
    - 'aem_edge'
    - 'aem_cs'
    - 'other'
  example: 'aem_edge'
DeliveryConfig:
  type: object
  properties:
    programId:
      description: The program ID
      type: string
      example: '12652'
    environmentId:
      description: The environment ID
      type: string
      example: '16854'
    authorURL:
      description: The author URL
      type: string
      format: url
      example: 'https://author-p12652-e16854-cmstg.adobeaemcloud.com/'
    siteId:
      description: The site ID
      type: string
      example: '1234'
  additionalProperties: true
AuditType:
  type: string
  enum:
    - '404'
    - 'apex'
    - 'cwv'
    - 'lhs'
    - 'lhs-desktop'
    - 'lhs-mobile'
    - 'broken-backlinks'
    - 'canonical'
    - 'sitemap'
    - 'structured-data'
    - 'costs'
    - 'meta-tags'
    - 'broken-internal-links'
    - 'experimentation-opportunities'
  example: 'cwv'
URL:
  type: string
  format: url
  example: 'https://www.example.com'
Domain:
  type: string
  format: domain
  example: 'www.example.com'
ScopeName:
  type: string
  enum:
    - 'imports.write'
    - 'imports.read'
ImsOrganizationId:
  type: string
  example: '1234567890ABCDEF12345678@AdobeOrg'
ImsUserAccessToken:
  type: string
  example: 'eyJhbGciOiJIUzI1NiJ9.eyJpZCI6IjEyMzQ1IiwidHlwZSI6ImFjY2Vzc190b2tlbiIsImNsaWVudF9pZCI6ImV4YW1wbGVfYXBwIiwidXNlcl9pZCI6Ijk4NzY1NDc4OTBBQkNERUYxMjM0NTY3OEBhYmNkZWYxMjM0NTY3ODkuZSIsImFzIjoiaW1zLW5hMSIsImFhX2lkIjoiMTIzNDU2Nzg5MEFCQ0RFRjEyMzQ1Njc4QGFkb2JlLmNvbSIsImNyZWF0ZWRfYXQiOiIxNzEwMjQ3MDAwMDAwIn0.MRDpxgxSHDj4DmA182hPnjMAnKkly-VUJ_bXpQ-J8EQ'
SlackMentionConfig:
  type: object
  properties:
    slack:
      type: array
      items:
        type: string
HandlerConfig:
  type: object
  additionalProperties: false
  properties:
    mentions:
      $ref: '#/SlackMentionConfig'
    excludedURLs:
      description: URLs to be excluded from the handler's processing
      type: array
      items:
        type: string
        format: uri
    groupedURLs:
      description: List of grouped URL patterns for categorization. Each entry should include a name and a URL pattern. If empty, previously grouped URLs will be removed
      type: array
      items:
        type: object
        properties:
          name:
            description: Name of the URL group
            type: string
          pattern:
            description: Pattern representing the URL path structure to group
            type: string
  patternProperties:
    "^(404|broken-backlinks)$":
      type: object
      properties:
        mentions:
          $ref: '#/SlackMentionConfig'
        # Define other properties specific to the alert type here
  example:
    excludedURLs:
      - 'https://www.adobe.com/excluded-page'
      - 'https://www.adobe.com/another-excluded-page'
    groupedURLs:
      - name: 'catalog'
        pattern: '/products/'
      - name: 'blog'
        pattern: '/post/'
SlackConfig:
  type: object
  additionalProperties: true
  properties:
    channel:
      description: The Slack channel ID to send notifications to
      type: string
      example: 'C1234567890'
    workspace:
      description: The Slack workspace name to send notifications to
      type: string
      example: 'example-workspace'
    invitedUserCount:
      description: The number of external users invited to the Slack channel
      type: integer
      example: 5
    channel-url:
      description: Slack URL of the channel to send notifications to
      type: string
      example: 'https://example-workspace.slack.com/archives/C1234567890'
Config:
  type: object
  additionalProperties: true
  properties:
    slack:
      description: Optional. The Slack configuration
      $ref: '#/SlackConfig'
    handlers:
      description: Optional. The Alert configuration
      $ref: '#/HandlerConfig'
    contentAiConfig:
      description: Optional. The ContentAi configuration
      $ref: '#/ContentAiConfig'
ContentAiConfig:
  type: object
  properties:
    index:
      description: Optional. The index name for website in the content AI service
      type: string
OrganizationConfig:
  allOf:
    - $ref: '#/Config'
SiteConfig:
  allOf:
    - $ref: '#/Config'
Organization:
  type: object
  properties:
    id:
      description: The organization ID in uuid format
      $ref: '#/Id'
    name:
      description: The name of the organization
      type: string
    imsOrgId:
      description: Optional. The ID of the Adobe IMS organization
      $ref: '#/ImsOrganizationId'
    config:
      description: Optional. The configuration of the organization
      $ref: '#/OrganizationConfig'
    createdAt:
      description: The date and time when the organization was created
      $ref: '#/DateTime'
    updatedAt:
      description: The date and time when the organization was last updated
      $ref: '#/DateTime'
  example:
    id: 'o1p2q3r4-s5t6-u7v8-w9x0-yz12x34y56z'
    name: 'Example Organization'
    imsOrgId: '1234567890ABCDEF12345678@AdobeOrg'
    config:
      slack:
        channel: '#example-channel'
        workspace: 'example-workspace'
        invitedUserCount: 5
      handlers:
        '404':
          byOrg: true
          mentions:
            slack:
              - '@user1'
              - '@user2'
        'cwv':
          byOrg: false
          mentions:
            slack:
              - '@user5'
              - '@user6'
      contentAiConfig:
          index: 'example-index-name'
    createdAt: '2023-12-15T09:30:00Z'
    updatedAt: '2024-01-19T11:20:00Z'
OrganizationList:
  type: array
  items:
    $ref: './schemas.yaml#/Organization'
OrganizationCreate:
  type: object
  required:
    - name
  properties:
    name:
      description: The name of the organization
      type: string
    imsOrgId:
      description: Optional. The ID of the Adobe IMS organization
      $ref: '#/ImsOrganizationId'
    config:
      description: Optional. The configuration of the organization
      $ref: '#/OrganizationConfig'
  example:
    name: 'Example Organization'
    imsOrgId: '1234567890ABCDEF12345678@AdobeOrg'
    config:
      slack:
        channel: '#example-channel'
        workspace: 'example-workspace'
      handlers:
        '404':
          mentions:
            slack:
              - '@user3'
              - '@user4'
        'cwv':
          byOrg: false
          mentions:
            slack:
              - '@user5'
              - '@user6'
      contentAiConfig:
        index: 'example-index-name'
OrganizationUpdate:
  type: object
  properties:
    name:
      description: The name of the organization
      type: string
    imsOrgId:
      description: Optional. The ID of the Adobe IMS organization
      $ref: '#/ImsOrganizationId'
    config:
      description: Optional. The configuration of the organization
      $ref: '#/OrganizationConfig'
  example:
    name: 'Example Organization'
    imsOrgId: '1234567890ABCDEF12345678@AdobeOrg'
    config:
      slack:
        channel: '#example-channel'
        workspace: 'example-workspace'
      handlers:
        '404':
          mentions:
            slack:
              - '@user3'
              - '@user4'
        'cwv':
          mentions:
            slack:
              - '@user5'
              - '@user6'
      contentAiConfig:
        index: 'example-index-name'
Site:
  type: object
  properties:
    id:
      description: The site ID in uuid format
      $ref: '#/Id'
    organizationId:
      description: The optional ID of the organization this site belongs to
      $ref: '#/Id'
    baseURL:
      description: The base URL of the site
      $ref: '#/URL'
    name:
      description: The name of the site
      type: string
    deliveryType:
      description: The type of the delivery this site is using
      $ref: '#/DeliveryType'
    deliveryConfig:
        description: The delivery configuration of the site
        $ref: '#/DeliveryConfig'
    gitHubURL:
      description: The optional GitHub URL of the site
      $ref: '#/URL'
    goLiveDate:
      description: The date and time when the site went live on AEM Edge
      nullable: true
      $ref: '#/DateTime'
    config:
      description: Optional. The configuration of the site. May override the organization configuration.
      $ref: '#/SiteConfig'
    createdAt:
      description: The date and time when the site was created
      $ref: '#/DateTime'
    updatedAt:
      description: The date and time when the site was last updated
      $ref: '#/DateTime'
  example:
    id: 'a1b2c3d4-e5f6-7g8h-9i0j-k11l12m13n14'
    organizationId: 'o1p2q3r4-s5t6-u7v8-w9x0-yz12x34y56z'
    baseURL: 'https://example-site.com'
    name: 'Example Site'
    deliveryType: 'aem_edge'
    deliveryConfig:
      programId: '12652'
      environmentId: '16854'
      authorURL: 'https://author-p12652-e16854-cmstg.adobeaemcloud.com/'
      siteId: '1234'
    gitHubURL: 'https://github.com/example/repo'
    goLiveDate: '2024-01-20T10:00:00Z'
    config:
      slack:
        channel: 'C1234567890'
        workspace: 'example-workspace'
      handlers:
        '404':
          mentions:
            slack:
              - '@user1'
              - '@user2'
        'broken-backlinks':
          mentions:
            slack:
              - '@user5'
              - '@user6'
          excludedURLs:
            description: URLs to be excluded from the alert
            type: array
            items:
              type: string
              format: uri'
          groupedURLs:
            description: List of grouped URL patterns for categorization. Each entry should include a name and a URL pattern. If empty, previously grouped URLs will be removed
            type: array
            items:
              type: object
              properties:
                name:
                  description: Name of the URL group
                  type: string
                pattern:
                  description: Pattern representing the URL path structure to group
                  type: string
      contentAiConfig:
        index: 'example-index-name'
    createdAt: '2023-12-15T09:30:00Z'
    updatedAt: '2024-01-19T11:20:00Z'
SiteWithLatestAudit:
  allOf:
    - $ref: '#/Site'
    - type: object
      properties:
        audits:
          description: An array with the latest audit for the given audit type
          type: array
          items:
            $ref: '#/Audit'
  example:
    id: 'a1b2c3d4-e5f6-7g8h-9i0j-k11l12m13n14'
    organizationId: 'o1p2q3r4-s5t6-u7v8-w9x0-yz12x34y56z'
    baseURL: 'https://example-site.com'
    name: 'Example Site'
    deliveryType: 'aem_edge'
    gitHubURL: 'https://github.com/example/repo'
    goLiveDate: '2024-01-20T10:00:00Z'
    createdAt: '2023-12-15T09:30:00Z'
    updatedAt: '2024-01-19T11:20:00Z'
    audits:
      - siteId: 'a1b2c3d4-e5f6-7g8h-9i0j-k11l12m13n14'
        auditedAt: '2024-01-20T12:00:00Z'
        expiresAt: '2024-07-20T12:00:00Z'
        auditType: 'cwv'
        isError: false
        deliveryType: 'aem_edge'
        fullAuditRef: 'https://some-audit-system/full-report/1234'
        auditResult:
          someProperty: 'someValue'
        previousAuditResult:
          someProperty: 'somePreviousValue'
SiteList:
  type: array
  items:
    $ref: './schemas.yaml#/Site'
SiteWithLatestAuditList:
  type: array
  items:
    $ref: './schemas.yaml#/SiteWithLatestAudit'
SiteCreate:
  type: object
  required:
    - baseURL
    - deliveryType
  properties:
    organizationId:
      description: The optional ID of the organization this site belongs to
      default: null
      $ref: '#/Id'
    name:
      description: The name of the site
      type: string
    baseURL:
      description: The base URL of the site
      $ref: '#/URL'
    deliveryType:
      description: The type of the delivery this site is using
      $ref: '#/DeliveryType'
    gitHubURL:
      description: The optional GitHub URL of the site
      $ref: '#/URL'
    goLiveDate:
      description: The date and time when the site went live on AEM Edge
      nullable: true
      $ref: '#/DateTime'
  example:
    organizationId: 'o1p2q3r4-s5t6-u7v8-w9x0-yz12x34y56z'
    baseURL: 'https://www.newsite.com'
    deliveryType: 'aem_cs'
    name: 'New Site'
SiteUpdate:
  type: object
  properties:
    organizationId:
      description: The optional ID of the organization this site belongs to
      $ref: '#/Id'
    name:
      description: The name of the site
      type: string
    deliveryType:
      description: The type of the delivery this site is using
      $ref: '#/DeliveryType'
    deliveryConfig:
        description: The delivery configuration of the site
        $ref: '#/DeliveryConfig'
    goLiveDate:
      description: The date and time when the site went live on AEM Edge
      nullable: true
      $ref: '#/DateTime'
    config:
      description: Optional. The configuration of the site
      $ref: '#/SiteConfig'
  example:
    organizationId: 'u7y6t5r4-e3w2-x1z0-z9y8-x7v6w5u4t3s2'
    deliveryType: 'other'
    name: 'New Site'
    deliveryConfig:
      programId: '12652'
      environmentId: '16854'
      authorURL: 'https://author-p12652-e16854-cmstg.adobeaemcloud.com/'
      siteId: '1234'
    goLiveDate: '2024-01-20T10:00:00Z'
UpdateHandlerTypeConfig:
  type: object
  properties:
    excludedURLs:
      description: Set of URLs to exclude. If empty, previously excluded URLs will be removed
      type: array
      items:
        type: string
    groupedURLs:
      description: List of grouped URL patterns for categorization. Each entry should include a name and a URL pattern. If empty, previously grouped URLs will be removed
      type: array
      items:
        type: object
        properties:
          name:
            description: Name of the URL group
            type: string
          pattern:
            description: Pattern representing the URL path structure to group
            type: string
  example:
    excludedURLs:
      - 'https://www.adobe.com/some-page'
      - 'https://www.adobe.com/another-page'
    groupedURLs:
      - name: 'catalog'
        pattern: '/products/'
      - name: 'blog'
        pattern: '/post/'
ConfigurationSitesAuditsUpdateResult:
  type: object
  properties:
    status:
      type: integer
      description: The HTTP status code of the operation (e.g., 200 for success)
    message:
      type: string
      description: A message indicating the result of the operation
  required:
    - status
    - message
Audit:
  type: object
  readOnly: true
  properties:
    siteId:
      description: The ID of the site this audit belongs to
      $ref: '#/Id'
    auditedAt:
      description: The date and time of the audit in ISO 8601 format
      $ref: '#/DateTime'
    expiresAt:
      description: The date and time when the audit expires in ISO 8601 format
      $ref: '#/DateTime'
    deliveryType:
      description: The type of the delivery this site is using
      $ref: '#/DeliveryType'
    fullAuditRef:
      description: |
        A reference by which the full external result of an audit can be accessed, which is dependent on the audit type.
      type: string
    auditResult:
      $ref: '#/AuditResult'
    previousAuditResult:
      $ref: '#/AuditResult'
  example:
    siteId: 'a1b2c3d4-e5f6-7g8h-9i0j-k11l12m13n14'
    auditedAt: '2024-01-20T12:00:00Z'
    expiresAt: '2024-07-20T12:00:00Z'
    auditType: 'cwv'
    isError: false
    deliveryType: 'aem_edge'
    fullAuditRef: 'https://some-audit-system/full-report/1234'
    auditResult:
      someProperty: 'someValue'
    previousAuditResult:
      someProperty: 'somePreviousValue'
AuditResult:
  description: The result of an audit, which is dependent on the audit type.
  oneOf:
    - type: object
      additionalProperties: true
    - type: object
      properties:
        experimentationOpportunities:
          type: array
          description: A list of experimentation opportunities
          items:
            $ref: './schemas.yaml#/ExperimentationOpportunity'
    - type: object
      description: |
        The result of broken-backlinks audit.
      properties:
        brokenBacklinks:
          type: array
          description: A list of broken backlinks.
          items:
            $ref: './schemas.yaml#/BrokenBacklink'
        fullAuditRef:
          description: |
            A reference by which the full external result of an audit can be accessed, which is dependent on the audit type.
          type: string
    - type: object
      description: |
        The result of broken-internal-links audit.
      properties:
        brokenInternalLinks:
          type: array
          description: A list of broken internal links.
          items:
            $ref: './schemas.yaml#/BrokenInternalLink'
        fullAuditRef:
          description: |
            A reference by which the full external result of an audit can be accessed, which is dependent on the audit type.
          type: string
        finalUrl:
          description: The final URL for the audited page.
          type: string
    - type: array
      description: Information about the provided URLs in the Google index.
      items:
        $ref: './schemas.yaml#/StructuredData'
    - type: object
      description: |
        The result of costs audit.
      properties:
        ahrefs:
          type: object
          properties:
            usedApiUnits:
              description: |
                API units used so far in the current month.
              type: integer
            limitApiUnits:
              description: |
                Limit of API units for the current month.
              type: integer
            fullAuditRef:
              description: |
                A reference by which the full external result of an audit can be accessed, which is dependent on the audit type.
              type: string
    - type: object
      description: |
        The result of a meta-tags audit.
      properties:
        auditResult:
          type: object
          properties:
            detectedTags:
              description: |
                A mapping of URLs to their detected meta-tags issues and recommendations.
              type: object
              additionalProperties:
                type: object
                properties:
                  title:
                    type: object
                    properties:
                      seoRecommendation:
                        description: |
                          SEO recommendation for the title tag.
                        type: string
                      issue:
                        description: |
                          The issue detected in the title tag.
                        type: string
                      issueDetails:
                        description: |
                          Detailed explanation of the issue detected in the title tag.
                        type: string
                      seoImpact:
                        description: |
                          The impact of the detected issue on SEO.
                        type: string
            finalUrl:
              description: |
                The final URL for the audited page.
              type: string
    - type: object
      description: The result of CWV audit
      properties:
        cwv:
          type: array
          description: A list of CWV metrics per device type
          items:
            type: object
            properties:
              type:
                type: string
                enum: ["group", "url"]
                description: "Specifies if the metric applies to a 'group' or an individual 'url'"
              name:
                type: string
                description: "Name of the group (only applicable when type is 'group')"
                example: "Homepage Group"
              pattern:
                type: string
                description: "URL pattern for the group (only applicable when type is 'group')"
                example: "https://www.aem.live/home*"
              url:
                description: "URL of the page (only applicable when type is 'url')"
                $ref: '#/URL'
              pageviews:
                type: integer
                description: "Total pageviews for this group or URL"
                example: 4620
              organic:
                type: integer
                description: "Total organic traffic for this group or URL"
                example: 2510
              metrics:
                type: array
                description: "Array of performance metrics by device type"
                items:
                  $ref: './schemas.yaml#/CWVMetric'
AuditList:
  type: array
  items:
    $ref: './schemas.yaml#/Audit'
CWVMetric:
  type: object
  properties:
    deviceType:
      type: string
      description: "The type of device"
      enum: ["mobile", "desktop"]
      example: "mobile"
    pageviews:
      type: integer
      description: "Total pageviews for this device type"
      example: 2120
    lcp:
      type: number
      format: float
      description: "Largest Contentful Paint (LCP) metric"
      example: 2099.7
    lcpCount:
      type: integer
      description: "The count of LCP samples"
      example: 9
    cls:
      type: number
      format: float
      description: "Cumulative Layout Shift (CLS) metric"
      example: 0.02066
    clsCount:
      type: integer
      description: "The count of CLS samples"
      example: 7
    inp:
      type: integer
      format: float
      description: "Interaction to Next Paint (INP) metric"
      example: 12
    inpCount:
      type: integer
      description: "The count of INP samples"
      example: 3
    ttfb:
      type: number
      format: float
      description: "Time to First Byte (TTFB) metric"
      example: 520.45
    ttfbCount:
      type: integer
      description: "The count of TTFB samples"
      example: 18
ExperimentationOpportunity:
  type: object
  readOnly: true
  properties:
    type:
      type: string
      description: Type of the experimentation opportunity
      example: 'generic'
    page:
      type: string
      description: The title of the webpage
      example: 'Retirement Calculator'
    screenshot:
      type: string
      format: url
      description: A URL pointing to the screenshot of the webpage.
      example: "https://space.cat/screenshots/some-cool-page.png"
    trackedPageKPIName:
      type: string
      description: The name of KPI tracked.
      example: 'Bounce rate'
    trackedPageKPIValue:
      type: number
      description: The value of KPI tracked for this page.
      example: 0.80
    trackedKPISiteAverage:
      type: number
      description: The average value of KPI tracked across the site.
      example: 0.45
    pageviews:
      type: integer
      description: The total number of views this webpage has received
      example: 15000
    samples:
      type: integer
      description: The total number of samples we have for this webpage in RUM
      example: 150
    activeExperiments:
      type: string
      description: The number of active experiments on the webpage, or 'none' if there are no active experiments.
      examples:
        - 'None'
        - '2 active'
    metrics:
      type: array
      description: The metrics for the experimentation opportunity
      items:
        type: object
    recommendations:
      type: array
      description: The recommendations for the experimentation opportunity
      items:
        type: object
      example:
        - type: 'guidance'
          insight: 'The main CTAs ("Buy now", "Free trial") are not prominently visible above the fold for users coming from platforms like TikTok.'
          recommendation: 'Relocate one of the primary CTAs, such as "Buy now", to a more prominent position above the fold where it is immediately visible upon landing on the page.'
        - type: 'guidance'
          insight: 'The current design and layout of the page, while visually appealing, might be overwhelming for users coming from TikTok who prefer short and concise content.'
          recommendation: 'Simplify the page by reducing the amount of text and focusing on key features with visually engaging images or short videos, particularly near the top of the page.'
StructuredData:
  type: object
  readOnly: true
  properties:
    inspectionUrl:
      type: string
      description: The URL that was inspected
    indexStatusResult:
      type: object
      description: Result of the index status analysis.
      properties:
        verdict:
          $ref: '#/Verdict'
        lastCrawlTime:
          $ref: '#/DateTime'
    richResults:
      type: object
      description: Result of the Rich Results analysis. Absent if there are no rich results found.
      properties:
        verdict:
          $ref: '#/Verdict'
        detectedItemTypes:
          type: array
          description: A list of zero or more rich result types detected on this page.
          items:
            type: string
            example: 'Product snippets'
        detectedIssues:
          type: array
          description: A list of zero or more rich results errors detected on this page.
          items:
            type: object
            properties:
              richResultType:
                type: string
                description: Rich Results type detected on this page.
                example: 'Product snippets'
              items:
                type: array
                description: List of Rich Results items that have issues.
                items:
                  type: object
                  properties:
                    name:
                      type: string
                      description: The user-provided name of this item.
                      example: 'Product name'
                    issues:
                      type: array
                      description: A list of rich result issues found for this instance.
                      items:
                        type: object
                        properties:
                          issueMessage:
                            type: string
                            description: Rich Results issue type.
                            example: 'Missing field "image"'
                          severity:
                            type: string
                            description: Severity of this issue.
                            example: 'ERROR'

Verdict:
  type: string
  description: High-level verdict about whether the URL is indexed.
  enum:
    - 'VERDICT_UNSPECIFIED'
    - 'PASS'
    - 'PARTIAL'
    - 'FAIL'
    - 'NEUTRAL'
HoolihanHeaders:
  type: object
  properties:
    x-request-id:
      description: The request ID
      type: array
      items:
        $ref: '#/Id'
    miso-trace-id:
      description: The Miso trace ID
      type: array
      items:
        type: string
    com-adobe-hoolihan-source-partition:
      description: The source partition
      type: array
      items:
        type: string
    com-adobe-hoolihan-source-offset:
      description: The source offset
      type: array
      items:
        type: string
    com-adobe-hoolihan-publish-time:
      description: The time the event was published in milliseconds since the Unix Epoch
      type: array
      items:
        type: string
        example: "1705914000000"
    x-api-key:
      description: The API key of the client which published the original event
      type: array
      items:
        type: string
    com-adobe-hoolihan-publisher:
      description: The publisher of the original event
      type: array
      items:
        type: string
    com-adobe-hoolihan-source-topic:
      description: The topic that the original event was published to
      type: array
      items:
        type: string
    com-adobe-hoolihan-on-behalf-of:
      description: The client ID(s) that the event was forwarded on behalf of
      type: array
      items:
        type: string
    Content-Type:
      description: The content type of the event value
      type: array
      items:
        type: string
        example: "application/json"
HoolihanEventValue:
  type: object
  required:
    - content
    - headers
  properties:
    content:
      description: The JSON payload of the event, encoded as a Base64 string
      type: string
    headers:
      description: Metadata headers included by Hoolihan on each event
      $ref: '#/HoolihanHeaders'
HoolihanEvent:
  type: object
  required:
    - id
    - topic
    - value
    - partition
    - offset
  properties:
    id:
      description: The Hoolihan ID of the event
      type: string
    topic:
      description: The name of the Hoolihan topic that the event was received on
      type: string
    value:
      description: Value of the event, which contains the message payload from the publishing system
      $ref: '#/HoolihanEventValue'
    partition:
      description: The partition index that the event was received on
      type: integer
    offset:
      description: The offset of the event within the partition
      type: integer
  example:
    id: "b7fyJDj1bu5yrt82RxLX89a98a73KSqR4ptC5MRvlEoLshbgAB3emGKdjQleAMyINZcoAkM6cB7ma2aV"
    topic: "example_fulfillment_topic"
    partition: 0
    offset: 1234
    value:
      content: |-
        ewogICAgImV4dGVybmFsX3JlcXVlc3RfaWQiOiAiMTIzNDUiLAogICAgInJlcXVlc3Rvcl9pZCI6ICIxMjM0NTY3ODkw
        QUJDREVGMTIzNDU2NzhAYWRvYmUuY29tIiwKICAgICJvd25lcl9pZCI6ICIxMjM0NTY3ODkwQUJDREVGMTIzNDU2NzhA
        QWRvYmVPcmciLAogICAgInJlcXVlc3RfdHlwZSI6ICJSRUdVTEFSIiwKICAgICJyZXF1ZXN0b3Jfc3lzdGVtIjogIkFB
        VUkiLAogICAgImZ1bGZpbGxtZW50X2lkIjogIjEyMzQ1Njc4OTBhYmNkZWYxMjM0NTY3ODkwYWJjZGVmMTIzNDU2Nzg5
        MGFiY2RlZjEyMzQ1Njc4OTBhYmNkZWYiLAogICAgImNyZWF0ZV9kYXRlIjogIjIwMjQtMDEtMjJUMDk6MjA6MDEuMTIz
        NDVaIiwKICAgICJpdGVtcyI6IFsKICAgICAgICB7CiAgICAgICAgICAgICJleHRlcm5hbF9pdGVtX2lkIjogIjEyMzQ1
        LWFiY2QtMTIzNC0xMjM0LTEyMzQ0MzIxIiwKICAgICAgICAgICAgInF1YW50aXR5IjogIlVOTElNSVRFRCIsCiAgICAg
        ICAgICAgICJvZmZlcl9pZCI6ICIxMjM0NTY3ODkwQUJDREVGMTIzNDU2Nzg5MEFCQ0RFRiIsCiAgICAgICAgICAgICJh
        Y2NlcHRlZF90ZXJtcyI6IHsKICAgICAgICAgICAgICAgICJjb250cmFjdF9pZCI6ICIxMjM0NTY3ODkwQUJDREVGMTIz
        NCIsCiAgICAgICAgICAgICAgICAiYWNjZXB0ZWRfYWdyZWVtZW50IjogIklOSVRJQUwiCiAgICAgICAgICAgIH0sCiAg
        ICAgICAgICAgICJmdWxmaWxsYWJsZV9pdGVtc19jb21wbGV0ZWQiOiBbCiAgICAgICAgICAgICAgICB7CiAgICAgICAg
        ICAgICAgICAgICAgImlkIjogIjEyM2U0NTY3LWU4OWItMTJkMy1hNDU2LTQyNjYxNDE3NDAwMCIsCiAgICAgICAgICAg
        ICAgICAgICAgImNvZGUiOiAiZHhfZXhhbXBsZV9zb2x1dGlvbiIsCiAgICAgICAgICAgICAgICAgICAgImZ1bGZpbGxt
        ZW50X2RldGFpbHMiOiB7CiAgICAgICAgICAgICAgICAgICAgICAgICJmdWxmaWxsYWJsZV9lbnRpdHlfcmVzb3VyY2Vf
        bG9jYXRvciI6ICJodHRwczovL2V4YW1wbGUuY29tLzEyMzQ1Njc4OTBBQkNERUYxMjM0NTY3OEBBZG9iZU9yZyIsCiAg
        ICAgICAgICAgICAgICAgICAgICAgICJmdWxmaWxsYWJsZV9lbnRpdHlfcmVzb3VyY2VfbmFtZSI6ICJFeGFtcGxlIFNv
        bHV0aW9uIgogICAgICAgICAgICAgICAgICAgIH0KICAgICAgICAgICAgICAgIH0KICAgICAgICAgICAgXQogICAgICAg
        IH0KICAgIF0KfQ==
      headers:
        x-request-id:
          - "123e4567-e89b-12d3-a456-426614174000"
        miso-trace-id:
          - "12345678abcdef12:12345678abcdef12:12345678abcdef12:1"
        com-adobe-hoolihan-source-partition:
          - "0"
        com-adobe-hoolihan-source-offset:
          - "1234"
        com-adobe-hoolihan-publish-time:
          - "1705915000000"
        x-api-key:
          - "example_publisher_client_id"
        com-adobe-hoolihan-publisher:
          - "example_publisher_client_id"
        com-adobe-hoolihan-source-topic:
          - "example_source_topic"
        com-adobe-hoolihan-on-behalf-of:
          - "example_other_client_id"
        Content-Type:
          - "application/json"
HoolihanEvents:
  type: array
  items:
    $ref: '#/HoolihanEvent'
ProcessingStatus:
  type: string
  enum:
    - 'accepted'
    - 'rejected'
  example: 'accepted'
FulfillmentProcessingResults:
  type: array
  items:
    type: object
    required:
      - status
    properties:
      status:
        description: The acceptance status (whether or not the event was accepted for processing)
        $ref: '#/ProcessingStatus'
      requestId:
        description: The request ID
        $ref: '#/Id'
  example:
    - status: 'accepted'
      requestId: '123e4567-e89b-12d3-a456-426614174000'
    - status: 'rejected'
CDNXForwardedHostAlert:
  type: object
  additionalProperties: true
  properties:
    forwardedHost:
      description: value of x-forwarded-host header in the CDN log which trggered the domain discovery alert
      type: string
      example: 'blog.adobe.com, main--blog--adobecom.hlx.live, main--blog--adobecom.hlx.live, main--blog--adobecom.hlx-fastly.page'
RUMDomainDiscoveryAlert:
  type: object
  additionalProperties: true
  properties:
    url:
      description: URL of the page which triggered the domain discovery alert
      $ref: '#/URL'
    domain:
      description: Domain of the page which triggered the domain discovery alert
      $ref: '#/Domain'
SlackInviteToChannelByUserIdRequest:
  type: object
  required:
    - imsOrgId
    - imsUserAccessToken
  properties:
    imsOrgId:
      description: The ID of the Adobe IMS organization
      $ref: '#/ImsOrganizationId'
    imsUserAccessToken:
      description: The IMS access token of the user to invite to the Slack channel
      $ref: '#/ImsUserAccessToken'
Configuration:
  type: object
  properties:
    version:
      type: string
      readOnly: true
      description: Internal version of the configuration, managed and incremented by the system. Not exposed for external control via the API.
    jobs:
      type: array
      items:
        $ref: '#/Job'
      description: A list of job configurations, detailing job type, its group, and execution interval.
    queues:
      type: object
      properties:
        audits:
          type: string
          format: url
          description: The SQS queue name for audit jobs
        imports:
          type: string
          format: url
          description: The SQS queue name for import jobs
        reports:
          type: string
          format: url
          description: The SQS queue name for report jobs
Job:
  type: object
  properties:
    group:
      type: string
      description: The group or category to which the job belongs, helping in organizing jobs by their functional area.
    interval:
      type: string
      description: Specifies how often the job should run, e.g., 'daily'. This is part of job scheduling information.
    type:
      type: string
      description: The job type, indicating the specific action or task that the job performs, such as 'rum-to-aa' indicating a data import job from RUM to AA.
AnalyticsSiteIntegration:
  type: object
  additionalProperties: true
  required:
    - siteId
    - reporting
    - dataCollection
    - dataStore
    - dataMapping
  properties:
    siteId:
      description: The site ID in uuid format
      $ref: '#/Id'
    reporting:
      description: The reporting details
      type: object
      required:
        - link
      additionalProperties: true
      properties:
        link:
          description: |
            The link to the report in the reporting tool.
            For Adobe Analytics and Customer Journey Analytics, the link to the Analysis Workspace report.
          $ref: '#/URL'
        timezone:
          description: The timezone for the data in the report
          type: string
    dataCollection:
      description: The configuration for the data collection to embed on the site.
      type: object
      required:
        - type
        - environments
      properties:
        type:
          description: The type of the data collection
          type: string
          enum:
            - 'adobe-tags'
            - 'aep-websdk'
        environments:
          description: |
            The environments for the data collection script.
            At least the script for the production environment is required.
            The keys represent the environments (development, staging, production).
            The values represent the URL or ID of the data collection script.
            For Adobe Analytics and Customer Journey Analytics, the values are either
            URL for the Adobe Launch script or the datastream ID.
          type: object
          additionalProperties:
            type: string
          required:
            - production
          properties:
            production:
              description: The URL or ID of the production data collection script
              type: string
    dataStore:
      description: The data store details
      type: object
      required:
        - id
        - type
      additionalProperties: true
      properties:
        id:
          description: The ID of the data store
          type: string
        type:
          description: The type of the data store
          type: string
          enum:
            - 'adobe-analytics'
            - 'aep'
    dataSchema:
      description: The data schema details
      type: object
      required:
        - id
      additionalProperties: true
      properties:
        id:
          description: The ID of the data schema
          type: string
    dataMapping:
      description: The data mapping details
      type: object
      required:
        - type
        - mappings
      properties:
        type:
          description: The type of the data mapping
          type: string
          enum:
            - 'adobe-analytics'
            - 'xdm'
        mappings:
          description: |
            The data mapping details. The keys represent human-friendly naming of metrics and dimensions captured by the
            instrumentation of the site. The values represent the corresponding metric and dimension names in the data store.
            For Adobe Analytics, the values are either evars or events.
            For XDM, the values are the paths in the data schema.
          type: object
          additionalProperties:
            type: string
  examples:
    - analytics-site-integration-aa-tags:
        $ref: './examples.yaml#/analytics-site-integration-aa-tags'
    - analytics-site-integration-aa-aep-websdk:
        $ref: './examples.yaml#/analytics-site-integration-aa-aep-websdk'
    - analytics-site-integration-cja-tags:
        $ref: './examples.yaml#/analytics-site-integration-cja-tags'
    - analytics-site-integration-cja-websdk:
        $ref: './examples.yaml#/analytics-site-integration-cja-websdk'
KeyEventType:
  type: string
  enum:
    - 'performance'
    - 'seo'
    - 'content'
    - 'code'
    - 'third party'
    - 'experimentation'
    - 'network'
    - 'status change'
KeyEvent:
  type: object
  properties:
    id:
      description: The key event ID in uuid format
      $ref: '#/Id'
    name:
      description: Name of the key event
      type: string
    type:
      $ref: '#/KeyEventType'
    time:
      description: Time of the key event occurred
      $ref: '#/DateTime'
  example:
    id: 'a1b2c3d4-e5f6-7g8h-9i0j-k11l12m13n14'
    name: 'Multiple 404s detected'
    type: 'seo'
    time: '2023-12-15T09:30:00Z'
KeyEventsList:
  type: array
  items:
    $ref: './schemas.yaml#/KeyEvent'
KeyEventCreate:
  type: object
  required:
    - name
    - type
  properties:
    name:
      description: Name of the key event
      type: string
    type:
      $ref: '#/KeyEventType'
    time:
      description: Time of the key event occurred (optional). Current time is used when the field is missing
      $ref: '#/DateTime'
SiteTopPage:
  type: object
  required:
    - siteId
    - url
    - traffic
    - source
    - geo
    - importedAt
  properties:
    siteId:
      description: The site ID in uuid format
      $ref: '#/Id'
    url:
      description: The URL of the top page
      $ref: '#/URL'
    traffic:
      description: The traffic of the top page
      type: integer
    source:
      description: The source of the top page listing
      type: string
    geo:
      description: The geo of the top page listing, or 'global' if not specific to a geo
      type: string
    importedAt:
      description: The date and time when the top page was imported
      $ref: '#/DateTime'
  example:
    siteId: 'a1b2c3d4-e5f6-7g8h-9i0j-k11l12m13n14'
    url: 'https://example-site.com/foo/bar'
    traffic: 360420000
    source: 'ahrefs'
    geo: 'au'
    importedAt: '2024-04-29T15:14:33.653Z'
SiteTopPageList:
  type: array
  items:
    $ref: './schemas.yaml#/SiteTopPage'
SiteExperimentVariant:
  type: object
  properties:
    name:
      description: The name of the variant
      type: string
    label:
      description: The label of the variant
      type: string
    split:
      description: The split allocation of the traffic to the variant
      type: number
    url:
      description: The url of the variant
      $ref: '#/URL'
    views:
      description: The number of views for the variant
      type: integer
    samples:
      description: The number of data points (samples) used for this variant
      type: integer
    interactionsCount:
      description: The interactions count for the variant
      type: integer
    p_value:
      description: The p-value of the variant for the configured metric or clicks
      type: number
    power:
      description: The power of the variant for the configured metric or clicks
      type: number
    statsig:
      description: The statistical significance of the variant based on the configured metric or clicks
      type: boolean
    metrics:
      description: The metrics for the variant
      type: array
      items:
        type: object
        properties:
          selector:
            description: The css selector of the element on which the interaction was performed
            type: string
          value:
            description: The value of the metric on the selector
            type: number
          samples:
            description: The number of data points (samples) used for calculating this metric object
            type: integer
          type:
            description: The type of the metric
            type: string
            enum:
              - 'click'
              - 'convert'
              - 'formsubmit'
  example:
    name: 'challenger-1'
    label: 'Challenger 1'
    split: 0.5
    url: 'https://example-site.com/foo/bar'
    views: 1000
    samples: 10
    interactionsCount: 200
    p_value: 0.04
    power: 97.6
    statsig: true
    metrics:
      - selector: '.add-to-cart'
        value: 300
        samples: 3
        type: 'click'
SiteExperiment:
  type: object
  properties:
    siteId:
      description: The site ID in uuid format
      $ref: '#/Id'
    experimentId:
      description: The ID of the experiment
      type: string
    name:
      description: The name of the experiment
      type: string
    url:
      description: The URL of the experiment
      $ref: '#/URL'
    status:
      description: The status of the experiment
      type: string
      enum:
        - 'ACTIVE'
        - 'COMPLETE'
        - 'INACTIVE'
    type:
      description: The type of the experiment
      type: string
      enum:
        - 'FULL'
        - 'AB'
        - 'MAB'
    startDate:
      description: The start date and time of the experiment
      $ref: '#/DateTime'
    endDate:
      description: The end date and time of the experiment
      $ref: '#/DateTime'
    variants:
      description: The variants of the experiment
      type: array
      items:
        $ref: './schemas.yaml#/SiteExperimentVariant'
    updatedAt:
      description: The date and time when the experiment was last updated
      $ref: '#/DateTime'
    updatedBy:
      description: The user/entity who last updated the experiment
      type: string
    conversionEventName:
      description: The name of the conversion event
      type: string
    conversionEventValue:
      description: The name of conversion event value
      type: string
  example:
    siteId: 'a1b2c3d4-e5f6-7g8h-9i0j-k11l12m13n14'
    experimentId: '1012-home-page-optimization'
    name: '1012 Home Page Optimization'
    url: 'https://example-site.com/foo/bar'
    type: 'AB'
    status: 'ACTIVE'
    startDate: '2024-04-29T15:14:33.653Z'
    endDate: '2024-05-29T15:14:33.653Z'
    variants:
      - name: 'challenger-1'
        label: 'Challenger 1'
        split: 0.5
        url: 'https://example-site.com/foo/bar'
        views: 1000
        samples: 10
        interactionsCount: 200
        p_value: 0.04
        power: 97.6
        statsig: true
        metrics:
          - selector: '.add-to-cart'
            value: 300
            samples: 3
            type: 'click'
    updatedAt: '2024-05-31T15:14:33.653Z'
    updatedBy: 'admin'
    conversionEventName: 'click'
    conversionEventValue: '.add-to-cart'
SiteExperimentList:
  type: array
  items:
    $ref: './schemas.yaml#/SiteExperiment'
SiteMetric:
  type: object
  required:
    - siteId
    - source
    - name
    - value
    - time
  properties:
    siteId:
      description: The site ID in uuid format
      $ref: '#/Id'
    source:
      description: The source for retrieving the metric value
      type: string
    name:
      description: The name of the metric
      type: string
    value:
      description: The value of the metric
      type: integer
    time:
      description: The date and time when the metric was recorded
      $ref: '#/DateTime'
  example:
    siteId: 'a1b2c3d4-e5f6-7g8h-9i0j-k11l12m13n14'
    source: 'ahrefs'
    name: 'organic-traffic'
    value: 37900
    time: '2024-04-29T00:00:00.000Z'
PageOrganicKeywords:
  type: object
  required:
    - siteId
    - source
    - name
    - time
    - url
    - keyword
    - traffic
  properties:
    siteId:
      description: The site ID in uuid format
      $ref: '#/Id'
    source:
      description: The source for retrieving the metric value
      type: string
    name:
      description: The name of the metric
      type: string
    time:
      description: The date and time when the metric was recorded
      $ref: '#/DateTime'
    url:
      description: The URL of the page
      $ref: '#/URL'
    keyword:
      description: The keyword
      type: string
    traffic:
      description: The traffic of the keyword
      type: integer
    volume:
      description: The search volume of the keyword
      type: integer
    bestPosition:
      description: The best position of the keyword
      type: integer
    cpc:
      description: The cost per click of the keyword
      type: integer
    isBranded:
      description: Whether the keyword is branded
      type: boolean
  example:
    siteId: 'a1b2c3d4-e5f6-7g8h-9i0j-k11l12m13n14'
    source: 'ahrefs'
    name: 'organic-keywords'
    time: '2024-04-29T00:00:00.000Z'
    url: 'https://example.com/foo/bar'
    keyword: 'foo bar example'
    traffic: 2355
    volume: 2400
    bestPosition: 1
    cpc: 89
    isBranded: true
SiteMetricList:
  type: array
  items:
    $ref: './schemas.yaml#/SiteMetric'
PageMetricList:
  type: array
  items:
    oneOf:
      - $ref: './schemas.yaml#/PageOrganicKeywords'
DocImportData:
  title: "Doc Import"
  description: "There are no data properties available for doc based imports."
  properties: {}
XWalkImportData:
  title: "Xwalk Import"
  properties:
    siteName:
      type: string
    assetFolder:
      type: string
  required:
    - siteName
    - assetFolder
ImportOptionsBase:
  properties:
    pageLoadTimeout:
      description: The time in milliseconds to wait for the page to load
      type: integer
    enableJavascript:
      description: Whether to enable JavaScript on the page
      type: boolean
  example:
    pageLoadTimeout: 100
    enableJavascript: true
ImportOptions:
  allOf: #/ImportOptionsBase
    - $ref: '#/ImportOptionsBase'
  properties:
    type:
      enum: ['doc', 'xwalk']
      description: The type of import job. Options are 'doc' or 'xwalk'.
      type: string
      default: 'doc'
    data:
      description: Optional data to pass to the import job.
      type: object
      oneOf:
        - $ref: '#/DocImportData'
        - $ref: '#/XWalkImportData'
ImportJobRequest:
  type: object
  required:
    - urls
  properties:
    urls:
      description: The URLs to import
      type: array
      items:
        $ref: '#/URL'
    options:
      description: Optional configuration params, defined as a JSON object
      $ref: '#/ImportOptions'
    importScript:
      description: Optional import.js mapping file
      type: string
      format: binary
    customHeaders:
      description: Optional custom headers to send with each HTTP request
      type: object
  example:
    urls:
      - 'https://example.com/en/page1'
      - 'https://example.com/fr/page2'
    options:
      enableJavascript: true
    importScript: (binary data)
    customHeaders:
      example-header-name: 'example-header-value'
ImportJobStatus:
  type: object
  properties:
    id:
      description: The ID of the import job
      $ref: '#/Id'
    status:
      description: The status of the import job
      type: string
      enum:
        - 'RUNNING'
        - 'COMPLETE'
        - 'FAILED'
    startTime:
      description: The date and time when the import job started.
      $ref: '#/DateTime'
    endTime:
      description: The date and time when the import job ended, if finished.
      $ref: '#/DateTime'
    urlCount:
      description: The total number of URLs in the job.
      type: integer
    successCount:
      description: The number of URLs successfully imported.
      type: integer
    failedCount:
      description: The number of URLs that failed to import.
      type: integer
    redirectCount:
      description: The number of URLs that were redirected.
      type: integer
  example:
    id: '12d6ac8e-d5e4-4788-90eb-b69e10e745fd'
    status: 'RUNNING'
    startTime: '2024-01-19T14:20:30Z'
    urlCount: 25
    successCount: 15
    failedCount: 0
ImportJobProgress:
  type: object
  properties:
    pending:
      type: integer
      description: The number of pending url jobs still to process.
    redirect:
      type: integer
      description: The number of urls that resulted in a redirect.
    running:
      type: integer
      description: The number of url jobs that are running.
    completed:
      type: integer
      description: The number of url jobs that have completed.
    failed:
      type: integer
      description: The number of url jobs that have failed.
  example:
    pending: 0
    redirect: 0
    running: 0
    completed: 1
    failed: 0
ImportJobArchive:
  type: object
  properties:
    jobId:
      description: The ID of the import job
      $ref: '#/Id'
    downloadUrl:
      description: The pre-signed URL to download the archive of the import job
      $ref: '#/URL'
  example:
    jobId: '12d6ac8e-d5e4-4788-90eb-b69e10e745fd'
    downloadUrl: 'https://spacecat-example-bucket.s3.example-region.amazonaws.com/import/12d6ac8e-d5e4-4788-90eb-b69e10e745fd/import-result.zip?X-Amz-Algorithm=AWS...'
ScrapeRequest:
  type: object
  required:
    - urls
  properties:
    jobId:
      description: Optional ID of the scrape job
      $ref: '#/Id'
    options:
      description: Optional configuration params, defined as a JSON object
      $ref: '#/ImportOptionsBase'
    customHeaders:
      description: Optional custom headers to send with each HTTP request
      type: object
    urls:
      description: The URLs to scrape. The URLs must be unique. Limit of 10 URLs per request.
      type: array
      items:
        $ref: '#/URL'
      example:
        urls:
          - 'https://example.com/en/page1'
          - 'https://example.com/fr/page2'
ScrapeResponse:
  type: object
  properties:
    id:
      description: The ID of the scrape job
      $ref: '#/Id'
    status:
      description: The status of the scrape job
      type: string
      enum:
        - 'IN_PROGRESS'
        - 'COMPLETE'
        - 'FAILED'
    startTime:
      description: The date and time when the scrape job started
      $ref: '#/DateTime'
    endTime:
      description: The date and time when the scrape job ended, if finished
      $ref: '#/DateTime'
    urlCount:
      description: The total number of URLs in the job
      type: integer
    successCount:
      description: The number of URLs successfully scraped
      type: integer
    failedCount:
      description: The number of URLs that failed to scrape
      type: integer
    results:
      description: The scrape results
      $ref: '#/ScrapeResult'
  example:
    id: '12d6ac8e-d5e4-4788-90eb-b69e10e745fd'
    status: 'COMPLETE'
    startTime: '2024-01-19T14:20:30Z'
    urlCount: 10
    successCount: 9
    failedCount: 1
    results:
      - url: 'https://example.com/en/page1'
        status: 'COMPLETE'
        content: '...'
      - url: 'https://example.com/fr/page2'
        status: 'FAILED'
        error: '...'
ScrapeResult:
  type: array
  items:
    type: object
    properties:
      url:
        description: The URL of the scraped page
        $ref: '#/URL'
      status:
        description: The status of the scrape job
        type: string
        enum:
          - 'COMPLETE'
          - 'FAILED'
      content:
        description: The content of the scraped page
        type: string
      error:
        description: The error message if the scrape failed
        type: string
    example:
      - url: 'https://example.com/en/page1'
        status: 'COMPLETE'
        content: '<body>...</body>'
      - url: 'https://example.com/fr/page2'
        status: 'FAILED'
        error: 'Timeout'
BrokenBacklink:
  type: object
  properties:
    url_to:
      description: The URL of the broken link.
      $ref: '#/URL'
    title:
      description: The title of the page referring to the broken link.
      type: string
    url_from:
      description: The URL of the page referring to the broken link.
      $ref: '#/URL'
    traffic_domain:
      description: The referring domain's estimated monthly organic traffic from search.
      type: number
BrokenInternalLink:
  type: object
  properties:
    urlTo:
      description: The URL of the broken internal link.
      $ref: '#/URL'
    title:
      description: The title of the internal page referring to the broken internal link.
      type: string
    urlFrom:
      description: The URL of the internal page referring to the broken link.
      $ref: '#/URL'
    trafficDomain:
      description: The referring page's estimated monthly organic traffic.
      type: number
    priority:
      description: The priority of the broken internal link
      $ref: '#/Priority'
ApiKeyRequest:
  type: object
  required:
    - name
    - features
    - domains
  properties:
    name:
      description: The name of the API key
      type: string
    features:
      description: The features the API key is for
      type: array
      items:
        type: string
    domains:
      description: The domains the API key is allowed to access
      type: array
      items:
        type: string
        $ref: '#/Domain'
  example:
    name: 'Example API Key'
    features: [ 'imports' ]
    domains:
      - 'example.com'
ApiKeyMetadataResponse:
  type: object
  properties:
    id:
      description: The ID of the API key
      $ref: '#/Id'
    name:
      description: The name of the API key
      type: string
    scopes:
      description: The scopes of the API key
      type: array
      items:
        type: object
        properties:
          name:
            description: The name of the scope
            type: string
            $ref: '#/ScopeName'
          domains:
            description: The domains the scope is allowed to access
            type: array
            items:
              $ref: '#/Domain'
    createdAt:
      description: The date and time when the API key was created
      $ref: '#/DateTime'
    expiresAt:
      description: The date and time when the API key expires
      $ref: '#/DateTime'
    deletedAt:
      description: The date and time when the API key was deleted
      $ref: '#/DateTime'
    revokedAt:
      description: The date and time when the API key was revoked
      $ref: '#/DateTime'
ApiKeyResponse:
  allOf:
    - $ref: '#/ApiKeyMetadataResponse'
    - type: object
      properties:
        apiKey:
          description: The API key
          type: string
OpportunityStatus:
  description: Status of an opportunity
  type: string
  enum:
    - 'NEW'
    - 'IN_PROGRESS'
    - 'IGNORED'
    - 'RESOLVED'
  example: 'IN_PROGRESS'
OpportunityType:
  description: Type of opportunity
  type: string
  enum:
    - 'broken-backlinks'
    - 'broken-internal-links'
  example: 'broken-backlinks'
OpportunityOrigin:
  description: |
    Origin of opportunity.
    - AUTOMATION: generated by automation
    - ESS_OPS: generated manually by Experience Success Engineers
    - AI: generated by AI
  type: string
  enum:
    - 'AUTOMATION'
    - 'ESS_OPS'
    - 'AI'
  example: 'ESS_OPS'
Opportunity:
  type: object
  properties:
    id:
      description: UUID of this opportunity
      $ref: '#/Id'
    siteId:
      description: UUID of the site this opportunity is for
      $ref: '#/Id'
    auditId:
      description: UUID of the audit result that triggered this opportunity
      $ref: '#/Id'
    runbook:
      description: URL to the runbook for this opportunity
      type: string
      format: url
      example: 'https://example.com/runbook/broken-backlinks'
    type:
      $ref: '#/OpportunityType'
    data:
      description: Optional map of type-specific data relevant to this opportunity
      type: object
      additionalProperties: true
      oneOf:
        - $ref: '#/BrokenBacklinksOpportunityData'
        - $ref: '#/BrokenInternalLinksOpportunityData'
        - $ref: '#/CWVOpportunityData'
    origin:
      $ref: '#/OpportunityOrigin'
    title:
      description: Title of this opportunity
      type: string
      example: 'Authoritative domains are linking to invalid SecurBank URLs. This could impact your SEO.'
    description:
      description: Description of this opportunity
      type: string
      example: 'Provide the correct target URL that each of the broken backlinks should be redirected to.'
    status:
      description: Status of this opportunity
      $ref: '#/OpportunityStatus'
    guidance:
      description: Guidance text specific to this opportunity
      type: object
      additionalProperties: true
      oneOf:
        - $ref: '#/BrokenBacklinksGuidance'
        - $ref: '#/BrokenInternalLinksGuidance'
        - $ref: '#/CWVGuidance'
    tags:
      type: array
      items:
        type: string
      description: Optional list of tags
      example:
        - 'Traffic acquisition'
    createdAt:
      description: UTC timestamp of when the opportunity was created
      $ref: '#/DateTime'
    updatedAt:
      description: UTC timestamp of when the opportunity was last updated
      $ref: '#/DateTime'
  required:
    - id
    - siteId
    - auditId
    - runbook
    - type
    - origin
    - title
    - status
    - createdAt
    - updatedAt
OpportunityList:
  type: array
  items:
    $ref: '#/Opportunity'
OpportunityCreate:
  type: object
  properties:
    auditId:
      description: UUID of the audit result that triggered this opportunity
      readOnly: false
      $ref: '#/Id'
    runbook:
      description: URL to the runbook for this opportunity
      type: string
      format: url
      example: 'https://example.com/runbook/broken-backlinks'
    type:
      $ref: '#/OpportunityType'
    data:
      description: Optional map of type-specific data relevant to this opportunity
      type: object
      additionalProperties: true
      oneOf:
        - $ref: '#/BrokenBacklinksOpportunityData'
        - $ref: '#/BrokenInternalLinksOpportunityData'
    origin:
      description: Origin of opportunity
      $ref: '#/OpportunityOrigin'
    title:
      description: Title of this opportunity
      type: string
      example: 'Authoritative domains are linking to invalid SecurBank URLs. This could impact your SEO.'
    description:
      description: Description of this opportunity
      type: string
      example: 'Provide the correct target URL that each of the broken backlinks should be redirected to.'
    guidance:
      description: Guidance text specific to this opportunity
      type: object
      additionalProperties: true
      oneOf:
        - $ref: '#/BrokenBacklinksGuidance'
        - $ref: '#/BrokenInternalLinksGuidance'
    tags:
      type: array
      items:
        type: string
      description: Optional list of tags
      example:
        - 'Traffic acquisition'
  required:
    - auditId
    - runbook
    - type
    - origin
    - title
OpportunityUpdate:
  type: object
  properties:
    runbook:
      description: URL to the runbook for this opportunity
      type: string
      format: url
      example: 'https://example.com/runbook/broken-backlinks'
    data:
      description: Optional map of type-specific data relevant to this opportunity
      type: object
      additionalProperties: true
      oneOf:
        - $ref: '#/BrokenBacklinksOpportunityData'
        - $ref: '#/BrokenInternalLinksOpportunityData'
    title:
      description: Title of this opportunity
      type: string
      example: 'Authoritative domains are linking to invalid SecurBank URLs. This could impact your SEO.'
    description:
      description: Description of this opportunity
      type: string
      example: 'Provide the correct target URL that each of the broken backlinks should be redirected to.'
    status:
      description: Status of this opportunity
      $ref: '#/OpportunityStatus'
    guidance:
      description: Guidance text specific to this opportunity
      type: object
      additionalProperties: true
      oneOf:
        - $ref: '#/BrokenBacklinksGuidance'
        - $ref: '#/BrokenInternalLinksGuidance'
    tags:
      type: array
      items:
        type: string
      description: Optional list of tags
      example:
        - 'Traffic acquisition'
SuggestionStatus:
  description: Status of this suggestion; status reflects overall fix execution, flagged here for optimization
  type: string
  enum:
      - 'NEW'
      - 'APPROVED'
      - 'SKIPPED'
      - 'FIXED'
      - 'ERROR'
  example: 'NEW'
SuggestionType:
  description: |
    Type of suggestion:
    - REDIRECT_UPDATE: Add or update a redirect as suggested
    - EXPERIMENT: Run the experiment with the given suggestions
    - CONTENT_UPDATE: Update the content to the suggested
    - METADATA_UPDATE: Update the metadata to the suggested
  type: string
  enum:
    - 'REDIRECT_UPDATE'
    - 'EXPERIMENT'
    - 'CONTENT_UPDATE'
    - 'METADATA_UPDATE'
  example: 'REDIRECT_UPDATE'
Suggestion:
  type: object
  properties:
    id:
      description: UUID of this suggestion
      $ref: '#/Id'
    opportunityId:
      description: UUID of the opportunity this suggestion belongs to
      $ref: '#/Id'
    type:
      $ref: '#/SuggestionType'
    rank:
      description: Type-specific numeric rank value (e.g., "domainTraffic" for a broken-backlink) helps sorting
      type: number
      example: 45600
    data:
      description: Map containing type-specific details of what fix is suggested
      type: object
      additionalProperties: true
      oneOf:
        - $ref: '#/BrokenBacklinksRedirectData'
        - $ref: '#/BrokenInternalLinksSuggestionData'
    kpiDeltas:
      description: Map containing metrics estimated to experience lifts or losses due to the issue
      type: object
      additionalProperties: true
      oneOf:
        - $ref: '#/BrokenBacklinksKpiDeltas'
        - $ref: '#/BrokenInternalLinksKpiDeltas'
    status:
      description: Status of this suggestion; status reflects overall fix execution, flagged here for optimization
      $ref: '#/SuggestionStatus'
    createdAt:
      description: UTC timestamp of when the suggestion was created
      $ref: '#/DateTime'
    updatedAt:
      description: UTC timestamp of when the suggestion was last updated
      $ref: '#/DateTime'
  required:
    - id
    - opportunityId
    - type
    - rank
    - data
    - status
    - createdAt
    - updatedAt
SuggestionList:
  type: array
  items:
    $ref: '#/Suggestion'
SuggestionCreate:
  type: object
  properties:
    type:
      $ref: '#/SuggestionType'
    rank:
      description: Type-specific numeric rank value (e.g., "domainTraffic" for a broken-backlink) helps sorting
      type: number
      example: 45600
    data:
      description: Map containing type-specific details of what fix is suggested
      type: object
      additionalProperties: true
      oneOf:
        - $ref: '#/BrokenBacklinksRedirectData'
        - $ref: '#/BrokenInternalLinksSuggestionData'
    kpiDeltas:
      description: Map containing metrics estimated to experience lifts or losses due to the issue
      type: object
      additionalProperties: true
      oneOf:
        - $ref: '#/BrokenBacklinksKpiDeltas'
        - $ref: '#/BrokenInternalLinksKpiDeltas'
  required:
    - opportunityId
    - type
    - rank
    - data
SuggestionCreateList:
  type: array
  items:
    $ref: '#/SuggestionCreate'
SuggestionOperationSuccess:
  type: object
  description: Success response for a suggestion operation
  properties:
    index:
      description: Index of this suggestion in the list from the request body, starting from 0
      type: integer
      minimum: 0
    statusCode:
      description: HTTP status code indicating the type of success
      type: integer
    suggestion:
      $ref: '#/Suggestion'
  required:
    - index
    - statusCode
    - suggestion
SuggestionCreateFailure:
  type: object
  description: Suggestion create failure response
  properties:
    index:
      description: Index of this suggestion in the list from the request body, starting from 0
      type: integer
      minimum: 0
    statusCode:
      description: HTTP status code indicating the type of failure
      type: integer
    message:
      description: Error message describing the failure
      type: string
  required:
    - index
    - statusCode
    - message
SuggestionCreateListResponse:
  type: object
  description: Suggestion create list response
  properties:
    suggestions:
      type: array
      items:
        oneOf:
          - $ref: '#/SuggestionOperationSuccess'
          - $ref: '#/SuggestionCreateFailure'
    metadata:
      type: object
      properties:
        total:
          description: Total number of suggestions in the response
          type: integer
        success:
          description: Number of suggestions successfully create
          type: integer
        failure:
          description: Number of suggestions that failed to create
          type: integer
      required:
        - total
        - success
        - failure
  required:
    - suggestions
    - metadata
SuggestionUpdate:
  type: object
  properties:
    rank:
      description: Type-specific numeric rank value (e.g., "domainTraffic" for a broken-backlink) helps sorting
      type: number
      example: 12300
    data:
      description: Map containing type-specific details of what fix is suggested
      type: object
      additionalProperties: true
      oneOf:
        - $ref: '#/BrokenBacklinksRedirectData'
        - $ref: '#/BrokenInternalLinksSuggestionData'
    kpiDeltas:
      description: Map containing metrics estimated to experience lifts or losses due to the issue
      type: object
      additionalProperties: true
      oneOf:
        - $ref: '#/BrokenBacklinksKpiDeltas'
        - $ref: '#/BrokenInternalLinksKpiDeltas'
SuggestionStatusUpdate:
  type: array
  items:
    type: object
    properties:
      id:
        description: UUID of this suggestion
        readOnly: false
        $ref: '#/Id'
      status:
        description: Status of this suggestion; status reflects overall fix execution, flagged here for optimization
        $ref: '#/SuggestionStatus'
    required:
      - id
      - status
SuggestionUpdateFailure:
  type: object
  description: Suggestion update failure
  properties:
    id:
      description: UUID of this suggestion
      $ref: '#/Id'
    index:
      description: Index of this suggestion in the list from the request body, starting from 0
      type: integer
      minimum: 0
    statusCode:
      description: HTTP status code indicating the type of failure
      type: integer
    message:
      description: Error message describing the failure
      type: string
  required:
    - id
    - index
    - statusCode
    - message
SuggestionStatusUpdateListResponse:
  type: object
  description: Suggestions status update response
  properties:
    suggestions:
      type: array
      items:
        oneOf:
          - $ref: '#/SuggestionOperationSuccess'
          - $ref: '#/SuggestionUpdateFailure'
    metadata:
      type: object
      properties:
        total:
          description: Total number of suggestions in the response
          type: integer
        success:
          description: Number of suggestions successfully updated
          type: integer
        failure:
          description: Number of suggestions that failed to update
          type: integer
      required:
        - total
        - success
        - failure
  required:
    - suggestions
    - metadata
BrokenBacklinksRedirectData:
  description: Data specific to redirect suggestion for broken backlinks opportunity
  type: object
  additionalProperties: true
  properties:
    title:
      description: The title of the referring page
      type: string
    url_from:
      description: The URL of the referring page
      type: string
    url_to:
      description: The URL of the broken target page
      type: string
    urls_suggested:
      description: The proposed target URLs to redirect the broken backlink to
      type: array
      items:
        type: string
    manualOverrideURL:
      description: The URL to manually override the proposed target URL
      type: string
    traffic_domain:
      description: The estimated monthly organic traffic to the referring page
      type: number
BrokenInternalLinksSuggestionData:
  description: Data specific to redirect suggestion for broken internal links opportunity
  type: object
  additionalProperties: true
  properties:
    title:
      description: The title of the referring page
      type: string
    urlFrom:
      description: The URL of the referring page
      type: string
    urlTo:
      description: The URL of the broken target page
      type: string
    aiRationale:
      description: The rationale for the suggested fix
      type: string
    urlsSuggested:
      description: The proposed internal target URLs to point the broken internal link to
      type: array
      items:
        type: string
    manualOverrideURL:
      description: The URL to manually override the proposed target URL
      type: string
    trafficDomain:
      description: The estimated monthly organic traffic to the referring page
      type: number
    priority:
      description: The priority of the broken internal link
      $ref: '#/Priority'
BrokenBacklinksKpiDeltas:
  description: KPI deltas specific to redirect suggestion for broken backlinks opportunity
  type: object
  additionalProperties: true
BrokenBacklinksOpportunityData:
  description: Data specific to broken backlinks opportunity
  type: object
  additionalProperties: true
BrokenBacklinksGuidance:
  description: Guidance specific to broken backlinks opportunity
  type: object
  additionalProperties: true
  properties:
    steps:
      description: The steps to resolve the broken backlinks opportunity
      type: array
      items:
        type: string
BrokenInternalLinksKpiDeltas:
  description: KPI deltas specific to redirect suggestion for broken internal links opportunity
  type: object
  additionalProperties: true
BrokenInternalLinksOpportunityData:
  description: Data specific to broken internal links opportunity
  type: object
  properties:
    projectedTrafficLost:
      type: number
      description: Projected Traffic Lost, representing the estimated loss of organic traffic
    projectedTrafficValue:
      type: number
      description: Projected Traffic Value, calculated by multiplying the Projected Traffic Lost by the Cost Per Click (CPC) value.
  additionalProperties: true
BrokenInternalLinksGuidance:
  description: Guidance specific to broken internal links opportunity
  type: object
  additionalProperties: true
  properties:
    steps:
      description: The steps to resolve the broken internal links opportunity
      type: array
      items:
        type: string
ImportJobStopRequest:
  type: object
  properties:
    op:
      description: The operation to perform on the import job
      type: string
      enum:
        - 'replace'
    path:
      description: The path of the attribute to update
      type: string
      example: '/status'
    value:
      description: The value to set
      type: string
      enum:
        - 'STOPPED'
CWVOpportunityData:
  description: Data specific to Core Web Vitals improvements opportunity
  type: object
  properties:
    projectedTrafficLost:
      type: number
      description: Projected Traffic Lost, representing the estimated loss of organic traffic
    projectedTrafficValue:
      type: number
      description: Projected Traffic Value, calculated by multiplying the Projected Traffic Lost by the Cost Per Click (CPC) value.
  additionalProperties: true
CWVGuidance:
  description: Guidance specific to Core Web Vitals improvements opportunity
  type: object
  additionalProperties: true
  properties:
    steps:
      description: The recommended steps to resolve Core Web Vitals issues and improve site performance.
      type: array
      items:
        type: string
Priority:
      type: string
      enum:
        - 'high'
        - 'medium'
        - 'low'
      example: 'high'
Brand:
  type: object
  properties:
    id:
      description: The ID of the brand
      $ref: '#/BrandId'
    name:
      description: The name of the brand
      type: string
    imsOrgId:
      description: The IMS Organization ID of the brand
      $ref: '#/ImsOrganizationId'
    createdAt:
      description: The date and time when the brand was created
      $ref: '#/DateTime'
    updatedAt:
      description: The date and time when the brand was last updated
      $ref: '#/DateTime'
  example:
    id: "urn:aaid:sc:VA6C2:e64205e7-13ca-51e8-8b83-8d8ef1ebf911"
    name: "Brand Foo Bar Example"
    imsOrgId: "1234567890ABCDEF12345678@AdobeOrg"
    createdAt: "2025-01-01T00:00:00Z"
    updatedAt: "2025-02-01T00:00:00Z"
BrandList:
  type: array
  items:
    $ref: '#/Brand'
BrandGuideline:
  type: object
  properties:
    text:
      description: The text of the brand guideline
      type: string
BrandGuidelines:
  allOf:
    - $ref: '#/Brand'
    - type: object
      properties:
        toneOfVoice:
          description: The tone of voice of the brand
          type: array
          items:
            $ref: '#/BrandGuideline'
        coreValues:
          description: The core values of the brand
          type: array
          items:
            $ref: '#/BrandGuideline'
        guidelines:
          description: The guidelines of the brand
          type: array
          items:
            $ref: '#/BrandGuideline'
        restrictions:
          description: The restrictions of the brand
          type: array
          items:
            $ref: '#/BrandGuideline'
        additionalGuidelines:
          description: Additional guidelines of the brand
          type: array
          items:
            $ref: '#/BrandGuideline'
      example:
        toneOfVoice: [
          {
            "text": "Encourage Action"
          },
          {
            "text": "Be optimistic"
          }
        ]
        coreValues: [
          {
            "text": "Inspiring"
          },
          {
            "text": "Human"
          }
        ]
        guidelines: [
          {
            "text": "Use gender-neutral pronouns like 'they', 'them', 'theirs'"
          },
          {
            "text": "Always use sentence case"
          }
        ]
        restrictions: [
          {
            "text": "Don't use rhetorical questions"
          }
        ]
        additionalGuidelines: [
          {
            "text": "Always use sentence case"
          }
        ]
AsyncJob:
  type: object
  properties:
    jobId:
      type: string
      format: uuid
    status:
      type: string
      enum: [IN_PROGRESS, COMPLETED, FAILED]
    createdAt:
      type: string
      format: date-time
    updatedAt:
      type: string
      format: date-time
    startedAt:
      type: string
      format: date-time
    endedAt:
      type: string
      format: date-time
    recordExpiresAt:
      type: integer
      format: int64
      description: Unix epoch seconds for TTL
    result:
      type: object
    error:
      type: object
      properties:
        code:
          type: string
        message:
          type: string
        details:
          type: object
    metadata:
      type: object
      required:
        - pageUrl
      properties:
        pageUrl:
          type: string
          format: uri
          description: The URL to be processed by the job
        submittedBy:
          type: string
        tags:
          type: array
          items:
            type: string
  required:
    - jobId
    - status
    - createdAt
    - updatedAt
    - startedAt
    - metadata

CreateAsyncJobAcceptedResponse:
  properties:
    jobId:
      type: string
      format: uuid
    status:
      type: string
      enum: [ IN_PROGRESS, COMPLETED, FAILED ]
    createdAt:
      type: string
      format: date-time
    pollUrl:
      type: string
      format: uri
      description: URL to poll for job status

<<<<<<< HEAD
FixStatus:
  description: |
    Fix Status
    - PENDING: the fix is pending to be deployed
    - DEPLOYED: the fix was successfully applied
    - PUBLISHED: the fix is live in production
    - FAILED: failed to apply the fix
    - ROLLED_BACK: the fix has been rolled_back
  example: 'PENDING'
  type: string
  enum:
    - 'PENDING'
    - 'DEPLOYED'
    - 'PUBLISHED'
    - 'FAILED'
    - 'ROLLED_BACK'


Fix:
  type: object
  properties:
    id:
      type: string
      format: uuid
    opportunityId:
      type: string
      format: uuid
    type:
      $ref: '#/SuggestionType'
    createdAt:
      type: string
      format: date-time
    executedBy:
      type: string
    executedAt:
      type: string
      format: date-time
    publishedAt:
      type: string
      format: date-time
    changeDetails:
      type: object
      additionalProperties: true
    status:
      $ref: '#/FixStatus'


FixList:
  type: array
  items:
    $ref: '#/Fix'

FixCreate:
  type: object
  required:
    - type
    - changeDetails
  properties:
    type:
      $ref: '#/SuggestionType'
    changeDetails:
      type: object
      additionalProperties: true
    status:
      $ref: '#/FixStatus'

FixOperationSuccess:
  type: object
  description: Success response for a fix operation
  properties:
    index:
      description: Index of this fix in the list from the request body, starting from 0
      type: integer
      minimum: 0
    statusCode:
      description: HTTP status code indicating the type of success
      type: integer
    fix:
      $ref: '#/Fix'
  required:
    - index
    - statusCode
    - fix

FixUpdateFailure:
  type: object
  description: Fix update failure response
  properties:
    id:
      description: UUID of this fix
      $ref: '#/Id'
    index:
      description: Index of this fix in the list from the request body, starting from 0
      type: integer
      minimum: 0
    statusCode:
      description: HTTP status code indicating the type of failure
      type: integer
    message:
      description: Error message describing the failure
      type: string

FixCreateFailure:
  type: object
  description: Fix create failure response
  properties:
    index:
      description: Index of this fix in the list from the request body, starting from 0
      type: integer
      minimum: 0
    statusCode:
      description: HTTP status code indicating the type of failure
      type: integer
    message:
      description: Error message describing the failure
      type: string

FixCreateList:
  type: array
  items:
    $ref: '#/FixCreate'

FixCreateListResponse:
  type: object
  description: Fix create list response
  properties:
    fixes:
      type: array
      items:
        oneOf:
          - $ref: '#/FixOperationSuccess'
          - $ref: '#/FixCreateFailure'
    metadata:
      type: object
      properties:
        total:
          description: Total number of fixes in the response
          type: integer
        success:
          description: Number of fixes successfully created
          type: integer
        failure:
          description: Number of fixes that failed to create
          type: integer
      required:
        - total
        - success
        - failure
  required:
    - fixes
    - metadata

FixUpdate:
  type: object
  properties:
    changeDetails:
      type: object
      additionalProperties: true
    status:
      $ref: '#/FixStatus'

FixStatusUpdate:
  type: array
  items:
    type: object
    properties:
      id:
        description: UUID of this fix
        readOnly: false
        $ref: '#/Id'
      status:
        description: Status of this fix; status reflects overall fix execution, flagged here for optimization
        $ref: '#/SuggestionStatus'
    required:
      - id
      - status

FixStatusUpdateListResponse:
  type: object
  description: Fixes status update response
  properties:
    fixes:
      type: array
      items:
        oneOf:
          - $ref: '#/FixOperationSuccess'
          - $ref: '#/FixUpdateFailure'
    metadata:
      type: object
      properties:
        total:
          description: Total number of fixes in the response
          type: integer
        success:
          description: Number of fixes successfully updated
          type: integer
        failure:
          description: Number of fixes that failed to update
          type: integer
      required:
        - total
        - success
        - failure
  required:
    - fixes
    - metadata
=======
ScrapedContentResponse:
  type: array
  description: Collection of scraped content files with metadata
  items:
    type: object
    properties:
      key:
        type: string
        description: Full path of the file relative to the content type root directory
      name:
        type: string
        description: Name of the file
      size:
        type:
          - integer
          - "null"
        description: File size in bytes
      lastModified:
        type:
          - string
          - "null"
        format: date-time
        description: Timestamp of the last file modification
  example:
    - key: "about-us/scrape.json"
      name: "scrape.json"
      size: 2048
      lastModified: "2025-04-11T00:44:31Z"
    - key: "about-us/screenshot-desktop-fullpage.png"
      name: "screenshot-desktop-fullpage.png"
      size: 123456
      lastModified: "2025-04-11T00:44:31Z"
>>>>>>> 75226883
<|MERGE_RESOLUTION|>--- conflicted
+++ resolved
@@ -2675,214 +2675,6 @@
       format: uri
       description: URL to poll for job status
 
-<<<<<<< HEAD
-FixStatus:
-  description: |
-    Fix Status
-    - PENDING: the fix is pending to be deployed
-    - DEPLOYED: the fix was successfully applied
-    - PUBLISHED: the fix is live in production
-    - FAILED: failed to apply the fix
-    - ROLLED_BACK: the fix has been rolled_back
-  example: 'PENDING'
-  type: string
-  enum:
-    - 'PENDING'
-    - 'DEPLOYED'
-    - 'PUBLISHED'
-    - 'FAILED'
-    - 'ROLLED_BACK'
-
-
-Fix:
-  type: object
-  properties:
-    id:
-      type: string
-      format: uuid
-    opportunityId:
-      type: string
-      format: uuid
-    type:
-      $ref: '#/SuggestionType'
-    createdAt:
-      type: string
-      format: date-time
-    executedBy:
-      type: string
-    executedAt:
-      type: string
-      format: date-time
-    publishedAt:
-      type: string
-      format: date-time
-    changeDetails:
-      type: object
-      additionalProperties: true
-    status:
-      $ref: '#/FixStatus'
-
-
-FixList:
-  type: array
-  items:
-    $ref: '#/Fix'
-
-FixCreate:
-  type: object
-  required:
-    - type
-    - changeDetails
-  properties:
-    type:
-      $ref: '#/SuggestionType'
-    changeDetails:
-      type: object
-      additionalProperties: true
-    status:
-      $ref: '#/FixStatus'
-
-FixOperationSuccess:
-  type: object
-  description: Success response for a fix operation
-  properties:
-    index:
-      description: Index of this fix in the list from the request body, starting from 0
-      type: integer
-      minimum: 0
-    statusCode:
-      description: HTTP status code indicating the type of success
-      type: integer
-    fix:
-      $ref: '#/Fix'
-  required:
-    - index
-    - statusCode
-    - fix
-
-FixUpdateFailure:
-  type: object
-  description: Fix update failure response
-  properties:
-    id:
-      description: UUID of this fix
-      $ref: '#/Id'
-    index:
-      description: Index of this fix in the list from the request body, starting from 0
-      type: integer
-      minimum: 0
-    statusCode:
-      description: HTTP status code indicating the type of failure
-      type: integer
-    message:
-      description: Error message describing the failure
-      type: string
-
-FixCreateFailure:
-  type: object
-  description: Fix create failure response
-  properties:
-    index:
-      description: Index of this fix in the list from the request body, starting from 0
-      type: integer
-      minimum: 0
-    statusCode:
-      description: HTTP status code indicating the type of failure
-      type: integer
-    message:
-      description: Error message describing the failure
-      type: string
-
-FixCreateList:
-  type: array
-  items:
-    $ref: '#/FixCreate'
-
-FixCreateListResponse:
-  type: object
-  description: Fix create list response
-  properties:
-    fixes:
-      type: array
-      items:
-        oneOf:
-          - $ref: '#/FixOperationSuccess'
-          - $ref: '#/FixCreateFailure'
-    metadata:
-      type: object
-      properties:
-        total:
-          description: Total number of fixes in the response
-          type: integer
-        success:
-          description: Number of fixes successfully created
-          type: integer
-        failure:
-          description: Number of fixes that failed to create
-          type: integer
-      required:
-        - total
-        - success
-        - failure
-  required:
-    - fixes
-    - metadata
-
-FixUpdate:
-  type: object
-  properties:
-    changeDetails:
-      type: object
-      additionalProperties: true
-    status:
-      $ref: '#/FixStatus'
-
-FixStatusUpdate:
-  type: array
-  items:
-    type: object
-    properties:
-      id:
-        description: UUID of this fix
-        readOnly: false
-        $ref: '#/Id'
-      status:
-        description: Status of this fix; status reflects overall fix execution, flagged here for optimization
-        $ref: '#/SuggestionStatus'
-    required:
-      - id
-      - status
-
-FixStatusUpdateListResponse:
-  type: object
-  description: Fixes status update response
-  properties:
-    fixes:
-      type: array
-      items:
-        oneOf:
-          - $ref: '#/FixOperationSuccess'
-          - $ref: '#/FixUpdateFailure'
-    metadata:
-      type: object
-      properties:
-        total:
-          description: Total number of fixes in the response
-          type: integer
-        success:
-          description: Number of fixes successfully updated
-          type: integer
-        failure:
-          description: Number of fixes that failed to update
-          type: integer
-      required:
-        - total
-        - success
-        - failure
-  required:
-    - fixes
-    - metadata
-=======
 ScrapedContentResponse:
   type: array
   description: Collection of scraped content files with metadata
@@ -2915,4 +2707,211 @@
       name: "screenshot-desktop-fullpage.png"
       size: 123456
       lastModified: "2025-04-11T00:44:31Z"
->>>>>>> 75226883
+
+
+FixStatus:
+  description: |
+    Fix Status
+    - PENDING: the fix is pending to be deployed
+    - DEPLOYED: the fix was successfully applied
+    - PUBLISHED: the fix is live in production
+    - FAILED: failed to apply the fix
+    - ROLLED_BACK: the fix has been rolled_back
+  example: 'PENDING'
+  type: string
+  enum:
+    - 'PENDING'
+    - 'DEPLOYED'
+    - 'PUBLISHED'
+    - 'FAILED'
+    - 'ROLLED_BACK'
+
+
+Fix:
+  type: object
+  properties:
+    id:
+      type: string
+      format: uuid
+    opportunityId:
+      type: string
+      format: uuid
+    type:
+      $ref: '#/SuggestionType'
+    createdAt:
+      type: string
+      format: date-time
+    executedBy:
+      type: string
+    executedAt:
+      type: string
+      format: date-time
+    publishedAt:
+      type: string
+      format: date-time
+    changeDetails:
+      type: object
+      additionalProperties: true
+    status:
+      $ref: '#/FixStatus'
+
+
+FixList:
+  type: array
+  items:
+    $ref: '#/Fix'
+
+FixCreate:
+  type: object
+  required:
+    - type
+    - changeDetails
+  properties:
+    type:
+      $ref: '#/SuggestionType'
+    changeDetails:
+      type: object
+      additionalProperties: true
+    status:
+      $ref: '#/FixStatus'
+
+FixOperationSuccess:
+  type: object
+  description: Success response for a fix operation
+  properties:
+    index:
+      description: Index of this fix in the list from the request body, starting from 0
+      type: integer
+      minimum: 0
+    statusCode:
+      description: HTTP status code indicating the type of success
+      type: integer
+    fix:
+      $ref: '#/Fix'
+  required:
+    - index
+    - statusCode
+    - fix
+
+FixUpdateFailure:
+  type: object
+  description: Fix update failure response
+  properties:
+    id:
+      description: UUID of this fix
+      $ref: '#/Id'
+    index:
+      description: Index of this fix in the list from the request body, starting from 0
+      type: integer
+      minimum: 0
+    statusCode:
+      description: HTTP status code indicating the type of failure
+      type: integer
+    message:
+      description: Error message describing the failure
+      type: string
+
+FixCreateFailure:
+  type: object
+  description: Fix create failure response
+  properties:
+    index:
+      description: Index of this fix in the list from the request body, starting from 0
+      type: integer
+      minimum: 0
+    statusCode:
+      description: HTTP status code indicating the type of failure
+      type: integer
+    message:
+      description: Error message describing the failure
+      type: string
+
+FixCreateList:
+  type: array
+  items:
+    $ref: '#/FixCreate'
+
+FixCreateListResponse:
+  type: object
+  description: Fix create list response
+  properties:
+    fixes:
+      type: array
+      items:
+        oneOf:
+          - $ref: '#/FixOperationSuccess'
+          - $ref: '#/FixCreateFailure'
+    metadata:
+      type: object
+      properties:
+        total:
+          description: Total number of fixes in the response
+          type: integer
+        success:
+          description: Number of fixes successfully created
+          type: integer
+        failure:
+          description: Number of fixes that failed to create
+          type: integer
+      required:
+        - total
+        - success
+        - failure
+  required:
+    - fixes
+    - metadata
+
+FixUpdate:
+  type: object
+  properties:
+    changeDetails:
+      type: object
+      additionalProperties: true
+    status:
+      $ref: '#/FixStatus'
+
+FixStatusUpdate:
+  type: array
+  items:
+    type: object
+    properties:
+      id:
+        description: UUID of this fix
+        readOnly: false
+        $ref: '#/Id'
+      status:
+        description: Status of this fix; status reflects overall fix execution, flagged here for optimization
+        $ref: '#/SuggestionStatus'
+    required:
+      - id
+      - status
+
+FixStatusUpdateListResponse:
+  type: object
+  description: Fixes status update response
+  properties:
+    fixes:
+      type: array
+      items:
+        oneOf:
+          - $ref: '#/FixOperationSuccess'
+          - $ref: '#/FixUpdateFailure'
+    metadata:
+      type: object
+      properties:
+        total:
+          description: Total number of fixes in the response
+          type: integer
+        success:
+          description: Number of fixes successfully updated
+          type: integer
+        failure:
+          description: Number of fixes that failed to update
+          type: integer
+      required:
+        - total
+        - success
+        - failure
+  required:
+    - fixes
+    - metadata