--- conflicted
+++ resolved
@@ -1667,11 +1667,7 @@
       oneOf:
         - $ref: '#/DocImportData'
         - $ref: '#/XWalkImportData'
-<<<<<<< HEAD
         - $ref: '#/DAImportData'
-=======
-
->>>>>>> 73b75894
 ImportJobRequest:
   type: object
   required:
