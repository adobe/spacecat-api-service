--- conflicted
+++ resolved
@@ -3507,7 +3507,75 @@
       $ref: '#/LlmoCdnLogsFilter'
   additionalProperties: false
 
-<<<<<<< HEAD
+# Sandbox Audit API Schemas
+SandboxAuditType:
+  type: string
+  description: Supported audit types for sandbox environments
+  enum:
+    - 'meta-tags'
+    - 'alt-text'
+  example: 'meta-tags'
+
+SandboxAuditResult:
+  type: object
+  description: |
+    Result of a single sandbox audit. Fields present depend on status:
+    - triggered: only auditType and status
+    - skipped: includes nextAllowedAt and minutesRemaining
+    - failed: includes error message
+  required:
+    - auditType
+    - status
+  properties:
+    auditType:
+      $ref: '#/SandboxAuditType'
+    status:
+      type: string
+      description: Status of the audit
+      enum:
+        - 'triggered'
+        - 'skipped'
+        - 'failed'
+      example: "triggered"
+    nextAllowedAt:
+      type: string
+      format: date-time
+      description: When the audit can be run again (present when status is "skipped")
+      example: "2025-08-15T15:37:48.419Z"
+    minutesRemaining:
+      type: integer
+      description: Minutes until the audit can be run again (present when status is "skipped")
+      example: 45
+    error:
+      type: string
+      description: Error message (present when status is "failed")
+      example: "Failed to enqueue audit job"
+
+SandboxAuditResponse:
+  type: object
+  description: Response for sandbox audit trigger operation. Same schema used for both success (200) and rate limit (429) responses.
+  required:
+    - message
+    - siteId
+    - baseURL
+    - results
+  properties:
+    message:
+      type: string
+      description: Human-readable summary of operation
+      example: "Triggered 2 of 3 audits for https://sandbox.example.com"
+    siteId:
+      description: The site ID that was audited
+      $ref: '#/Id'
+    baseURL:
+      description: The base URL of the site
+      $ref: '#/URL'
+    results:
+      type: array
+      description: Array of audit results
+      items:
+        $ref: '#/SandboxAuditResult'
+
 Report:
   type: object
   properties:
@@ -3595,74 +3663,4 @@
           example: '2024-01-22T10:30:00Z'
       additionalProperties: false
   required: [id, siteId, reportType, status, reportPeriod, createdAt, updatedAt]
-  additionalProperties: false
-=======
-# Sandbox Audit API Schemas
-SandboxAuditType:
-  type: string
-  description: Supported audit types for sandbox environments
-  enum:
-    - 'meta-tags'
-    - 'alt-text'
-  example: 'meta-tags'
-
-SandboxAuditResult:
-  type: object
-  description: |
-    Result of a single sandbox audit. Fields present depend on status:
-    - triggered: only auditType and status
-    - skipped: includes nextAllowedAt and minutesRemaining
-    - failed: includes error message
-  required:
-    - auditType
-    - status
-  properties:
-    auditType:
-      $ref: '#/SandboxAuditType'
-    status:
-      type: string
-      description: Status of the audit
-      enum:
-        - 'triggered'
-        - 'skipped'
-        - 'failed'
-      example: "triggered"
-    nextAllowedAt:
-      type: string
-      format: date-time
-      description: When the audit can be run again (present when status is "skipped")
-      example: "2025-08-15T15:37:48.419Z"
-    minutesRemaining:
-      type: integer
-      description: Minutes until the audit can be run again (present when status is "skipped")
-      example: 45
-    error:
-      type: string
-      description: Error message (present when status is "failed")
-      example: "Failed to enqueue audit job"
-
-SandboxAuditResponse:
-  type: object
-  description: Response for sandbox audit trigger operation. Same schema used for both success (200) and rate limit (429) responses.
-  required:
-    - message
-    - siteId
-    - baseURL
-    - results
-  properties:
-    message:
-      type: string
-      description: Human-readable summary of operation
-      example: "Triggered 2 of 3 audits for https://sandbox.example.com"
-    siteId:
-      description: The site ID that was audited
-      $ref: '#/Id'
-    baseURL:
-      description: The base URL of the site
-      $ref: '#/URL'
-    results:
-      type: array
-      description: Array of audit results
-      items:
-        $ref: '#/SandboxAuditResult'
->>>>>>> a0be54b6
+  additionalProperties: false