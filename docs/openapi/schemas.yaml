--- conflicted
+++ resolved
@@ -1953,7 +1953,6 @@
       additionalProperties: true
       oneOf:
         - $ref: '#/BrokenBacklinksKpiDeltas'
-        - $ref: '#/CWVKpiDeltas'
     status:
       description: Status of this suggestion; status reflects overall fix execution, flagged here for optimization
       $ref: '#/SuggestionStatus'
@@ -2215,12 +2214,6 @@
       type: string
       enum:
         - 'STOPPED'
-<<<<<<< HEAD
-CWVKpiDeltas:
-  description: KPI deltas specific to Core Web Vitals improvements opportunity
-  type: object
-  additionalProperties: true
-=======
 CWVOpportunityData:
   description: Data specific to Core Web Vitals improvements opportunity
   type: object
@@ -2241,5 +2234,4 @@
       description: The recommended steps to resolve Core Web Vitals issues and improve site performance.
       type: array
       items:
-        type: string
->>>>>>> 54ef37c0
+        type: string