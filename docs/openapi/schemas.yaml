--- conflicted
+++ resolved
@@ -690,31 +690,7 @@
       description: Specifies how often the job should run, e.g., 'daily'. This is part of job scheduling information.
     type:
       type: string
-<<<<<<< HEAD
       description: The job type, indicating the specific action or task that the job performs, such as 'rum-to-aa' indicating a data import job from RUM to AA.
-ConfigurationUpdate:
-  type: object
-  properties:
-    jobs:
-      type: array
-      items:
-        $ref: '#/Job'
-      description: Optional. Provide to update the job configurations.
-    queues:
-      type: object
-      properties:
-        audits:
-          type: string
-          format: url
-          description: Optional. Provide to update the SQS queue name for audit jobs.
-        imports:
-          type: string
-          format: url
-          description: Optional. Provide to update the SQS queue name for import jobs.
-        reports:
-          type: string
-          format: url
-          description: Optional. Provide to update the SQS queue name for report jobs.
 AnalyticsSiteIntegration:
   type: object
   additionalProperties: true
@@ -830,7 +806,4 @@
     analytics-site-integration-cja-tags:
       $ref: './examples.yaml#/analytics-site-integration-cja-tags'
     analytics-site-integration-cja-websdk:
-      $ref: './examples.yaml#/analytics-site-integration-cja-websdk'
-=======
-      description: The job type, indicating the specific action or task that the job performs, such as 'rum-to-aa' indicating a data import job from RUM to AA.
->>>>>>> db6ecb11
+      $ref: './examples.yaml#/analytics-site-integration-cja-websdk'