Id:
  type: string
  format: uuid
  readOnly: true
  example: '123e4567-e89b-12d3-a456-426614174000'
DateTime:
  type: string
  format: date-time
  example: '2024-01-19T14:20:30Z'
DeliveryType:
  type: string
  enum:
    - 'aem_edge'
    - 'aem_cs'
    - 'other'
  example: 'aem_edge'
AuditType:
  type: string
  enum:
    - '404'
    - 'apex'
    - 'cwv'
    - 'lhs'
    - 'lhs-desktop'
    - 'lhs-mobile'
    - 'broken-backlinks'
    - 'sitemap'
  example: 'cwv'
URL:
  type: string
  format: url
  example: 'https://www.example.com'
Domain:
  type: string
  format: domain
  example: 'www.example.com'
ImsOrganizationId:
  type: string
  example: '1234567890ABCDEF12345678@AdobeOrg'
ImsUserAccessToken:
  type: string
  example: 'eyJhbGciOiJIUzI1NiJ9.eyJpZCI6IjEyMzQ1IiwidHlwZSI6ImFjY2Vzc190b2tlbiIsImNsaWVudF9pZCI6ImV4YW1wbGVfYXBwIiwidXNlcl9pZCI6Ijk4NzY1NDc4OTBBQkNERUYxMjM0NTY3OEBhYmNkZWYxMjM0NTY3ODkuZSIsImFzIjoiaW1zLW5hMSIsImFhX2lkIjoiMTIzNDU2Nzg5MEFCQ0RFRjEyMzQ1Njc4QGFkb2JlLmNvbSIsImNyZWF0ZWRfYXQiOiIxNzEwMjQ3MDAwMDAwIn0.MRDpxgxSHDj4DmA182hPnjMAnKkly-VUJ_bXpQ-J8EQ'
EmailAddress:
  type: string
  format: email
  example: 'user@example.com'
SlackMentionConfig:
  type: object
  additionalProperties: true
  properties:
    slack:
      type: array
      items:
        type: string
AlertConfig:
  type: object
  additionalProperties: true
  properties:
    type:
      description: The type of the alert
      type: string
    byOrg:
      description: Whether the alert should be sent by organization
      type: boolean
    mentions:
      description: The Slack mentions to include in the alert
      type: array
      items:
        $ref: '#/SlackMentionConfig'
AlertsConfig:
  type: array
  items:
    $ref: '#/AlertConfig'
SlackConfig:
  type: object
  additionalProperties: true
  properties:
    channel:
      description: The Slack channel ID to send notifications to
      type: string
      example: 'C1234567890'
    workspace:
      description: The Slack workspace name to send notifications to
      type: string
      example: 'example-workspace'
    invitedUserCount:
      description: The number of external users invited to the Slack channel
      type: integer
      example: 5
    channel-url:
      description: Slack URL of the channel to send notifications to
      type: string
      example: 'https://example-workspace.slack.com/archives/C1234567890'
Config:
  type: object
  additionalProperties: true
  properties:
    slack:
      description: Optional. The Slack configuration
      $ref: '#/SlackConfig'
    alerts:
      description: Optional. The Alert configuration
      $ref: '#/AlertsConfig'
OrganizationConfig:
  allOf:
    - $ref: '#/Config'
SiteConfig:
  allOf:
    - $ref: '#/Config'
Organization:
  type: object
  properties:
    id:
      description: The organization ID in uuid format
      $ref: '#/Id'
    name:
      description: The name of the organization
      type: string
    imsOrgId:
      description: Optional. The ID of the Adobe IMS organization
      $ref: '#/ImsOrganizationId'
    config:
      description: Optional. The configuration of the organization
      $ref: '#/OrganizationConfig'
    createdAt:
      description: The date and time when the organization was created
      $ref: '#/DateTime'
    updatedAt:
      description: The date and time when the organization was last updated
      $ref: '#/DateTime'
  example:
    id: 'o1p2q3r4-s5t6-u7v8-w9x0-yz12x34y56z'
    name: 'Example Organization'
    imsOrgId: '1234567890ABCDEF12345678@AdobeOrg'
    config:
      slack:
        channel: '#example-channel'
        workspace: 'example-workspace'
        invitedUserCount: 5
      alerts:
        - type: '404'
          byOrg: true
          mentions:
            - slack:
                - '@user1'
                - '@user2'
        - type: 'cwv'
          byOrg: false
          mentions:
            - slack:
                - '@user5'
                - '@user6'
    createdAt: '2023-12-15T09:30:00Z'
    updatedAt: '2024-01-19T11:20:00Z'
OrganizationList:
  type: array
  items:
    $ref: './schemas.yaml#/Organization'
OrganizationCreate:
  type: object
  required:
    - name
  properties:
    name:
      description: The name of the organization
      type: string
    imsOrgId:
      description: Optional. The ID of the Adobe IMS organization
      $ref: '#/ImsOrganizationId'
    config:
      description: Optional. The configuration of the organization
      $ref: '#/OrganizationConfig'
  example:
    name: 'Example Organization'
    imsOrgId: '1234567890ABCDEF12345678@AdobeOrg'
    config:
      slack:
        channel: '#example-channel'
        workspace: 'example-workspace'
      alerts:
        - type: '404'
          byOrg: true
          mentions:
            - slack:
                - '@user3'
                - '@user4'
        - type: 'cwv'
          byOrg: false
          mentions:
            - slack:
                - '@user5'
                - '@user6'
OrganizationUpdate:
  type: object
  properties:
    name:
      description: The name of the organization
      type: string
    imsOrgId:
      description: Optional. The ID of the Adobe IMS organization
      $ref: '#/ImsOrganizationId'
    config:
      description: Optional. The configuration of the organization
      $ref: '#/OrganizationConfig'
  example:
    name: 'Example Organization'
    imsOrgId: '1234567890ABCDEF12345678@AdobeOrg'
    config:
      slack:
        channel: '#example-channel'
        workspace: 'example-workspace'
      alerts:
        - type: '404'
          byOrg: true
          mentions:
            - slack:
                - '@user1'
                - '@user2'
        - type: 'cwv'
          byOrg: false
          mentions:
            - slack:
                - '@user5'
                - '@user6'
Site:
  type: object
  properties:
    id:
      description: The site ID in uuid format
      $ref: '#/Id'
    organizationId:
      description: The optional ID of the organization this site belongs to
      $ref: '#/Id'
    baseURL:
      description: The base URL of the site
      $ref: '#/URL'
    deliveryType:
      description: The type of the delivery this site is using
      $ref: '#/DeliveryType'
    gitHubURL:
      description: The optional GitHub URL of the site
      $ref: '#/URL'
    goLiveDate:
      description: The date and time when the site went live on AEM Edge
      nullable: true
      $ref: '#/DateTime'
    auditConfig:
      description: The audit configuration for this site
      $ref: '#/AuditConfig'
    config:
      description: Optional. The configuration of the site. May override the organization configuration.
      $ref: '#/SiteConfig'
    createdAt:
      description: The date and time when the site was created
      $ref: '#/DateTime'
    updatedAt:
      description: The date and time when the site was last updated
      $ref: '#/DateTime'
  example:
    id: 'a1b2c3d4-e5f6-7g8h-9i0j-k11l12m13n14'
    organizationId: 'o1p2q3r4-s5t6-u7v8-w9x0-yz12x34y56z'
    baseURL: 'https://example-site.com'
    deliveryType: 'aem_edge'
    gitHubURL: 'https://github.com/example/repo'
    goLiveDate: '2024-01-20T10:00:00Z'
    auditConfig:
      auditsDisabled: false
      auditTypeConfigs:
        '404':
          disabled: true
        'cwv':
          disabled: false
    config:
      slack:
        channel: 'C1234567890'
        workspace: 'example-workspace'
      alerts:
        - type: '404'
          byOrg: true
          mentions:
            - slack:
                - '@user1'
                - '@user2'
        - type: 'cwv'
          byOrg: false
          mentions:
            - slack:
                - '@user5'
                - '@user6'
    createdAt: '2023-12-15T09:30:00Z'
    updatedAt: '2024-01-19T11:20:00Z'
SiteWithLatestAudit:
  allOf:
    - $ref: '#/Site'
    - type: object
      properties:
        audits:
          description: An array with the latest audit for the given audit type
          type: array
          items:
            $ref: '#/Audit'
  example:
    id: 'a1b2c3d4-e5f6-7g8h-9i0j-k11l12m13n14'
    organizationId: 'o1p2q3r4-s5t6-u7v8-w9x0-yz12x34y56z'
    baseURL: 'https://example-site.com'
    deliveryType: 'aem_edge'
    gitHubURL: 'https://github.com/example/repo'
    goLiveDate: '2024-01-20T10:00:00Z'
    auditConfig:
      auditsDisabled: false
      auditTypeConfigs:
        '404':
          disabled: true
        'cwv':
          disabled: false
    createdAt: '2023-12-15T09:30:00Z'
    updatedAt: '2024-01-19T11:20:00Z'
    audits:
      - siteId: 'a1b2c3d4-e5f6-7g8h-9i0j-k11l12m13n14'
        auditedAt: '2024-01-20T12:00:00Z'
        expiresAt: '2024-07-20T12:00:00Z'
        auditType: 'cwv'
        isError: false
        deliveryType: 'aem_edge'
        fullAuditRef: 'https://some-audit-system/full-report/1234'
        auditResult:
          someProperty: 'someValue'
        previousAuditResult:
          someProperty: 'somePreviousValue'
SiteList:
  type: array
  items:
    $ref: './schemas.yaml#/Site'
SiteWithLatestAuditList:
  type: array
  items:
    $ref: './schemas.yaml#/SiteWithLatestAudit'
SiteCreate:
  type: object
  required:
    - baseURL
    - deliveryType
  properties:
    organizationId:
      description: The optional ID of the organization this site belongs to
      default: null
      $ref: '#/Id'
    baseURL:
      description: The base URL of the site
      $ref: '#/URL'
    deliveryType:
      description: The type of the delivery this site is using
      $ref: '#/DeliveryType'
    gitHubURL:
      description: The optional GitHub URL of the site
      $ref: '#/URL'
    goLiveDate:
      description: The date and time when the site went live on AEM Edge
      nullable: true
      $ref: '#/DateTime'
    auditConfig:
      description: The audit configuration for this site
      $ref: '#/AuditConfig'
  example:
    organizationId: 'o1p2q3r4-s5t6-u7v8-w9x0-yz12x34y56z'
    baseURL: 'https://www.newsite.com'
    deliveryType: 'aem_cs'
SiteUpdate:
  type: object
  properties:
    organizationId:
      description: The optional ID of the organization this site belongs to
      $ref: '#/Id'
    deliveryType:
      description: The type of the delivery this site is using
      $ref: '#/DeliveryType'
    goLiveDate:
      description: The date and time when the site went live on AEM Edge
      nullable: true
      $ref: '#/DateTime'
    auditConfig:
      description: The audit configuration for this site
      $ref: '#/AuditConfig'
    config:
      description: Optional. The configuration of the site
      $ref: '#/SiteConfig'
  example:
    organizationId: 'u7y6t5r4-e3w2-x1z0-z9y8-x7v6w5u4t3s2'
    deliveryType: 'other'
    goLiveDate: '2024-01-20T10:00:00Z'
AuditConfigType:
  type: object
  properties:
    disabled:
      description: Whether audits are disabled for the given audit type
      type: boolean
  example:
    disabled: true
AuditConfig:
  type: object
  properties:
    auditsDisabled:
      description: Whether audits are disabled for this site
      type: boolean
    auditTypeConfigs:
      type: object
      additionalProperties:
        $ref: '#/AuditConfigType'
  example:
    auditsDisabled: false
    auditTypeConfigs:
      '404':
        disabled: true
      'cwv':
        disabled: false
Audit:
  type: object
  readOnly: true
  properties:
    siteId:
      description: The ID of the site this audit belongs to
      $ref: '#/Id'
    auditedAt:
      description: The date and time of the audit in ISO 8601 format
      $ref: '#/DateTime'
    expiresAt:
      description: The date and time when the audit expires in ISO 8601 format
      $ref: '#/DateTime'
    auditType:
      description: The type of the audit
      $ref: '#/AuditType'
    isError:
      type: boolean
    deliveryType:
      description: The type of the delivery this site is using
      $ref: '#/DeliveryType'
    fullAuditRef:
      description: |
        A reference by which the full external result of an audit can be accessed, which is dependent on the audit type.
      type: string
    auditResult:
      $ref: '#/AuditResult'
    previousAuditResult:
      $ref: '#/AuditResult'
  example:
    siteId: 'a1b2c3d4-e5f6-7g8h-9i0j-k11l12m13n14'
    auditedAt: '2024-01-20T12:00:00Z'
    expiresAt: '2024-07-20T12:00:00Z'
    auditType: 'cwv'
    isError: false
    deliveryType: 'aem_edge'
    fullAuditRef: 'https://some-audit-system/full-report/1234'
    auditResult:
      someProperty: 'someValue'
    previousAuditResult:
      someProperty: 'somePreviousValue'
AuditResult:
  type: object
  description: |
    The result of an audit, which is dependent on the audit type.
  additionalProperties: true
AuditList:
  type: array
  items:
    $ref: './schemas.yaml#/Audit'
HoolihanHeaders:
  type: object
  properties:
    x-request-id:
      description: The request ID
      type: array
      items:
        $ref: '#/Id'
    miso-trace-id:
      description: The Miso trace ID
      type: array
      items:
        type: string
    com-adobe-hoolihan-source-partition:
      description: The source partition
      type: array
      items:
        type: string
    com-adobe-hoolihan-source-offset:
      description: The source offset
      type: array
      items:
        type: string
    com-adobe-hoolihan-publish-time:
      description: The time the event was published in milliseconds since the Unix Epoch
      type: array
      items:
        type: string
        example: "1705914000000"
    x-api-key:
      description: The API key of the client which published the original event
      type: array
      items:
        type: string
    com-adobe-hoolihan-publisher:
      description: The publisher of the original event
      type: array
      items:
        type: string
    com-adobe-hoolihan-source-topic:
      description: The topic that the original event was published to
      type: array
      items:
        type: string
    com-adobe-hoolihan-on-behalf-of:
      description: The client ID(s) that the event was forwarded on behalf of
      type: array
      items:
        type: string
    Content-Type:
      description: The content type of the event value
      type: array
      items:
        type: string
        example: "application/json"
HoolihanEventValue:
  type: object
  required:
    - content
    - headers
  properties:
    content:
      description: The JSON payload of the event, encoded as a Base64 string
      type: string
    headers:
      description: Metadata headers included by Hoolihan on each event
      $ref: '#/HoolihanHeaders'
HoolihanEvent:
  type: object
  required:
    - id
    - topic
    - value
    - partition
    - offset
  properties:
    id:
      description: The Hoolihan ID of the event
      type: string
    topic:
      description: The name of the Hoolihan topic that the event was received on
      type: string
    value:
      description: Value of the event, which contains the message payload from the publishing system
      $ref: '#/HoolihanEventValue'
    partition:
      description: The partition index that the event was received on
      type: integer
    offset:
      description: The offset of the event within the partition
      type: integer
  example:
    id: "b7fyJDj1bu5yrt82RxLX89a98a73KSqR4ptC5MRvlEoLshbgAB3emGKdjQleAMyINZcoAkM6cB7ma2aV"
    topic: "example_fulfillment_topic"
    partition: 0
    offset: 1234
    value:
      content: |-
        ewogICAgImV4dGVybmFsX3JlcXVlc3RfaWQiOiAiMTIzNDUiLAogICAgInJlcXVlc3Rvcl9pZCI6ICIxMjM0NTY3ODkw
        QUJDREVGMTIzNDU2NzhAYWRvYmUuY29tIiwKICAgICJvd25lcl9pZCI6ICIxMjM0NTY3ODkwQUJDREVGMTIzNDU2NzhA
        QWRvYmVPcmciLAogICAgInJlcXVlc3RfdHlwZSI6ICJSRUdVTEFSIiwKICAgICJyZXF1ZXN0b3Jfc3lzdGVtIjogIkFB
        VUkiLAogICAgImZ1bGZpbGxtZW50X2lkIjogIjEyMzQ1Njc4OTBhYmNkZWYxMjM0NTY3ODkwYWJjZGVmMTIzNDU2Nzg5
        MGFiY2RlZjEyMzQ1Njc4OTBhYmNkZWYiLAogICAgImNyZWF0ZV9kYXRlIjogIjIwMjQtMDEtMjJUMDk6MjA6MDEuMTIz
        NDVaIiwKICAgICJpdGVtcyI6IFsKICAgICAgICB7CiAgICAgICAgICAgICJleHRlcm5hbF9pdGVtX2lkIjogIjEyMzQ1
        LWFiY2QtMTIzNC0xMjM0LTEyMzQ0MzIxIiwKICAgICAgICAgICAgInF1YW50aXR5IjogIlVOTElNSVRFRCIsCiAgICAg
        ICAgICAgICJvZmZlcl9pZCI6ICIxMjM0NTY3ODkwQUJDREVGMTIzNDU2Nzg5MEFCQ0RFRiIsCiAgICAgICAgICAgICJh
        Y2NlcHRlZF90ZXJtcyI6IHsKICAgICAgICAgICAgICAgICJjb250cmFjdF9pZCI6ICIxMjM0NTY3ODkwQUJDREVGMTIz
        NCIsCiAgICAgICAgICAgICAgICAiYWNjZXB0ZWRfYWdyZWVtZW50IjogIklOSVRJQUwiCiAgICAgICAgICAgIH0sCiAg
        ICAgICAgICAgICJmdWxmaWxsYWJsZV9pdGVtc19jb21wbGV0ZWQiOiBbCiAgICAgICAgICAgICAgICB7CiAgICAgICAg
        ICAgICAgICAgICAgImlkIjogIjEyM2U0NTY3LWU4OWItMTJkMy1hNDU2LTQyNjYxNDE3NDAwMCIsCiAgICAgICAgICAg
        ICAgICAgICAgImNvZGUiOiAiZHhfZXhhbXBsZV9zb2x1dGlvbiIsCiAgICAgICAgICAgICAgICAgICAgImZ1bGZpbGxt
        ZW50X2RldGFpbHMiOiB7CiAgICAgICAgICAgICAgICAgICAgICAgICJmdWxmaWxsYWJsZV9lbnRpdHlfcmVzb3VyY2Vf
        bG9jYXRvciI6ICJodHRwczovL2V4YW1wbGUuY29tLzEyMzQ1Njc4OTBBQkNERUYxMjM0NTY3OEBBZG9iZU9yZyIsCiAg
        ICAgICAgICAgICAgICAgICAgICAgICJmdWxmaWxsYWJsZV9lbnRpdHlfcmVzb3VyY2VfbmFtZSI6ICJFeGFtcGxlIFNv
        bHV0aW9uIgogICAgICAgICAgICAgICAgICAgIH0KICAgICAgICAgICAgICAgIH0KICAgICAgICAgICAgXQogICAgICAg
        IH0KICAgIF0KfQ==
      headers:
        x-request-id:
          - "123e4567-e89b-12d3-a456-426614174000"
        miso-trace-id:
          - "12345678abcdef12:12345678abcdef12:12345678abcdef12:1"
        com-adobe-hoolihan-source-partition:
          - "0"
        com-adobe-hoolihan-source-offset:
          - "1234"
        com-adobe-hoolihan-publish-time:
          - "1705915000000"
        x-api-key:
          - "example_publisher_client_id"
        com-adobe-hoolihan-publisher:
          - "example_publisher_client_id"
        com-adobe-hoolihan-source-topic:
          - "example_source_topic"
        com-adobe-hoolihan-on-behalf-of:
          - "example_other_client_id"
        Content-Type:
          - "application/json"
HoolihanEvents:
  type: array
  items:
    $ref: '#/HoolihanEvent'
ProcessingStatus:
  type: string
  enum:
    - 'accepted'
    - 'rejected'
  example: 'accepted'
FulfillmentProcessingResults:
  type: array
  items:
    type: object
    required:
      - status
    properties:
      status:
        description: The acceptance status (whether or not the event was accepted for processing)
        $ref: '#/ProcessingStatus'
      requestId:
        description: The request ID
        $ref: '#/Id'
  example:
    - status: 'accepted'
      requestId: '123e4567-e89b-12d3-a456-426614174000'
    - status: 'rejected'
CDNXForwardedHostAlert:
  type: object
  additionalProperties: true
  properties:
    forwardedHost:
      description: value of x-forwarded-host header in the CDN log which trggered the domain discovery alert
      type: string
      example: 'blog.adobe.com, main--blog--adobecom.hlx.live, main--blog--adobecom.hlx.live, main--blog--adobecom.hlx-fastly.page'
RUMDomainDiscoveryAlert:
  type: object
  additionalProperties: true
  properties:
    url:
      description: URL of the page which triggered the domain discovery alert
      $ref: '#/URL'
    domain:
      description: Domain of the page which triggered the domain discovery alert
      $ref: '#/Domain'
SlackInviteToChannelByUserIdRequest:
  type: object
  required:
    - imsOrgId
    - imsUserAccessToken
  properties:
    imsOrgId:
      description: The ID of the Adobe IMS organization
      $ref: '#/ImsOrganizationId'
    imsUserAccessToken:
      description: The IMS access token of the user to invite to the Slack channel
      $ref: '#/ImsUserAccessToken'
Configuration:
  type: object
  properties:
    version:
      type: string
      readOnly: true
      description: Internal version of the configuration, managed and incremented by the system. Not exposed for external control via the API.
    jobs:
      type: array
      items:
        $ref: '#/Job'
      description: A list of job configurations, detailing job type, its group, and execution interval.
    queues:
      type: object
      properties:
        audits:
          type: string
          format: url
          description: The SQS queue name for audit jobs
        imports:
          type: string
          format: url
          description: The SQS queue name for import jobs
        reports:
          type: string
          format: url
          description: The SQS queue name for report jobs
Job:
  type: object
  properties:
    group:
      type: string
      description: The group or category to which the job belongs, helping in organizing jobs by their functional area.
    interval:
      type: string
      description: Specifies how often the job should run, e.g., 'daily'. This is part of job scheduling information.
    type:
      type: string
      description: The job type, indicating the specific action or task that the job performs, such as 'rum-to-aa' indicating a data import job from RUM to AA.
<<<<<<< HEAD
KeyEventType:
  type: string
  enum:
    - 'performance'
    - 'seo'
    - 'content'
    - 'code'
    - 'third-party'
    - 'experimentation'
    - 'network'
KeyEvent:
  type: object
  properties:
    id:
      description: The key event ID in uuid format
      $ref: '#/Id'
    siteId:
      description: The ID of the site this key event belongs to
      $ref: '#/Id'
    name:
      description: Name of the key event
      type: string
    type:
      $ref: '#/KeyEventType'
    time:
      description: Time of the key event occurred
      $ref: '#/DateTime'
  example:
    id: 'a1b2c3d4-e5f6-7g8h-9i0j-k11l12m13n14'
    siteId: 'caskdla4-e5f6-7g8h-9i0j-maksn32i920'
    name: 'Multiple 404s detected'
    type: 'seo'
    time: '2023-12-15T09:30:00Z'
KeyEventsList:
  type: array
  items:
    $ref: './schemas.yaml#/KeyEvent'
KeyEventCreate:
  type: object
  properties:
    name:
      required: true
      description: Name of the key event
      type: string
    type:
      required: true
      $ref: '#/KeyEventType'
    time:
      description: Time of the key event occurred (optional). Current time is used when the field is missing
      $ref: '#/DateTime'
=======
AnalyticsSiteIntegration:
  type: object
  additionalProperties: true
  required:
    - siteId
    - reporting
    - dataCollection
    - dataStore
    - dataMapping
  properties:
    siteId:
      description: The site ID in uuid format
      $ref: '#/Id'
    reporting:
      description: The reporting details
      type: object
      required:
        - link
      additionalProperties: true
      properties:
        link:
          description: |
            The link to the report in the reporting tool.
            For Adobe Analytics and Customer Journey Analytics, the link to the Analysis Workspace report.
          $ref: '#/URL'
        timezone:
          description: The timezone for the data in the report
          type: string
    dataCollection:
      description: The configuration for the data collection to embed on the site.
      type: object
      required:
        - type
        - environments
      properties:
        type:
          description: The type of the data collection
          type: string
          enum:
            - 'adobe-tags'
            - 'aep-websdk'
        environments:
          description: |
            The environments for the data collection script.
            At least the script for the production environment is required.
            The keys represent the environments (development, staging, production).
            The values represent the URL or ID of the data collection script.
            For Adobe Analytics and Customer Journey Analytics, the values are either
            URL for the Adobe Launch script or the datastream ID.
          type: object
          additionalProperties:
            type: string
          required:
            - production
          properties:
            production:
              description: The URL or ID of the production data collection script
              type: string
    dataStore:
      description: The data store details
      type: object
      required:
        - id
        - type
      additionalProperties: true
      properties:
        id:
          description: The ID of the data store
          type: string
        type:
          description: The type of the data store
          type: string
          enum:
            - 'adobe-analytics'
            - 'aep'
    dataSchema:
      description: The data schema details
      type: object
      required:
        - id
      additionalProperties: true
      properties:
        id:
          description: The ID of the data schema
          type: string
    dataMapping:
      description: The data mapping details
      type: object
      required:
        - type
        - mappings
      properties:
        type:
          description: The type of the data mapping
          type: string
          enum:
            - 'adobe-analytics'
            - 'xdm'
        mappings:
          description: |
            The data mapping details. The keys represent human-friendly naming of metrics and dimensions captured by the
            instrumentation of the site. The values represent the corresponding metric and dimension names in the data store.
            For Adobe Analytics, the values are either evars or events.
            For XDM, the values are the paths in the data schema.
          type: object
          additionalProperties:
            type: string
  examples:
    - analytics-site-integration-aa-tags:
        $ref: './examples.yaml#/analytics-site-integration-aa-tags'
    - analytics-site-integration-aa-aep-websdk:
        $ref: './examples.yaml#/analytics-site-integration-aa-aep-websdk'
    - analytics-site-integration-cja-tags:
        $ref: './examples.yaml#/analytics-site-integration-cja-tags'
    - analytics-site-integration-cja-websdk:
        $ref: './examples.yaml#/analytics-site-integration-cja-websdk'
>>>>>>> 9b6352b9
<|MERGE_RESOLUTION|>--- conflicted
+++ resolved
@@ -696,58 +696,6 @@
     type:
       type: string
       description: The job type, indicating the specific action or task that the job performs, such as 'rum-to-aa' indicating a data import job from RUM to AA.
-<<<<<<< HEAD
-KeyEventType:
-  type: string
-  enum:
-    - 'performance'
-    - 'seo'
-    - 'content'
-    - 'code'
-    - 'third-party'
-    - 'experimentation'
-    - 'network'
-KeyEvent:
-  type: object
-  properties:
-    id:
-      description: The key event ID in uuid format
-      $ref: '#/Id'
-    siteId:
-      description: The ID of the site this key event belongs to
-      $ref: '#/Id'
-    name:
-      description: Name of the key event
-      type: string
-    type:
-      $ref: '#/KeyEventType'
-    time:
-      description: Time of the key event occurred
-      $ref: '#/DateTime'
-  example:
-    id: 'a1b2c3d4-e5f6-7g8h-9i0j-k11l12m13n14'
-    siteId: 'caskdla4-e5f6-7g8h-9i0j-maksn32i920'
-    name: 'Multiple 404s detected'
-    type: 'seo'
-    time: '2023-12-15T09:30:00Z'
-KeyEventsList:
-  type: array
-  items:
-    $ref: './schemas.yaml#/KeyEvent'
-KeyEventCreate:
-  type: object
-  properties:
-    name:
-      required: true
-      description: Name of the key event
-      type: string
-    type:
-      required: true
-      $ref: '#/KeyEventType'
-    time:
-      description: Time of the key event occurred (optional). Current time is used when the field is missing
-      $ref: '#/DateTime'
-=======
 AnalyticsSiteIntegration:
   type: object
   additionalProperties: true
@@ -864,4 +812,53 @@
         $ref: './examples.yaml#/analytics-site-integration-cja-tags'
     - analytics-site-integration-cja-websdk:
         $ref: './examples.yaml#/analytics-site-integration-cja-websdk'
->>>>>>> 9b6352b9
+KeyEventType:
+  type: string
+  enum:
+    - 'performance'
+    - 'seo'
+    - 'content'
+    - 'code'
+    - 'third-party'
+    - 'experimentation'
+    - 'network'
+KeyEvent:
+  type: object
+  properties:
+    id:
+      description: The key event ID in uuid format
+      $ref: '#/Id'
+    siteId:
+      description: The ID of the site this key event belongs to
+      $ref: '#/Id'
+    name:
+      description: Name of the key event
+      type: string
+    type:
+      $ref: '#/KeyEventType'
+    time:
+      description: Time of the key event occurred
+      $ref: '#/DateTime'
+  example:
+    id: 'a1b2c3d4-e5f6-7g8h-9i0j-k11l12m13n14'
+    siteId: 'caskdla4-e5f6-7g8h-9i0j-maksn32i920'
+    name: 'Multiple 404s detected'
+    type: 'seo'
+    time: '2023-12-15T09:30:00Z'
+KeyEventsList:
+  type: array
+  items:
+    $ref: './schemas.yaml#/KeyEvent'
+KeyEventCreate:
+  type: object
+  properties:
+    name:
+      required: true
+      description: Name of the key event
+      type: string
+    type:
+      required: true
+      $ref: '#/KeyEventType'
+    time:
+      description: Time of the key event occurred (optional). Current time is used when the field is missing
+      $ref: '#/DateTime'