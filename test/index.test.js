/*
 * Copyright 2023 Adobe. All rights reserved.
 * This file is licensed to you under the Apache License, Version 2.0 (the "License");
 * you may not use this file except in compliance with the License. You may obtain a copy
 * of the License at http://www.apache.org/licenses/LICENSE-2.0
 *
 * Unless required by applicable law or agreed to in writing, software distributed under
 * the License is distributed on an "AS IS" BASIS, WITHOUT WARRANTIES OR REPRESENTATIONS
 * OF ANY KIND, either express or implied. See the License for the specific language
 * governing permissions and limitations under the License.
 */

/* eslint-env mocha */

import { Request } from '@adobe/fetch';
import { expect, use } from 'chai';
import sinonChai from 'sinon-chai';
import sinon from 'sinon';
import AccessControlUtil from '../src/support/access-control-util.js';

import { main } from '../src/index.js';

use(sinonChai);

const baseUrl = 'https://base.spacecat';

describe('Index Tests', () => {
  const apiKey = 'api-key';
  const slackBotToken = 'slack-bot-token';
  const slackSigningSecret = 'slack-signing-secret';

  let context;
  let request;

  const mockAuditData = {
    getSiteId: () => '123',
    getAuditType: () => 'lhs-mobile',
    getAuditedAt: () => '2023-12-16T09:21:09.000Z',
    getIsError: () => false,
    getIsLive: () => true,
    getFullAuditRef: () => 'https://example.com',
    getAuditResult: () => ({
      runtimeError: {},
      scores: {
        performance: 0.9,
        seo: 0.8,
        accessibility: 0.7,
        'best-practices': 0.6,
      },
    }),
  };

  const scrapeJobConfiguration = {
    queues: ['spacecat-scrape-queue-1', 'spacecat-scrape-queue-2', 'spacecat-scrape-queue-3'],
    scrapeWorkerQueue: 'https://sqs.us-east-1.amazonaws.com/1234567890/scrape-worker-queue',
    scrapeQueueUrlPrefix: 'https://sqs.us-east-1.amazonaws.com/1234567890/',
    s3Bucket: 's3-bucket',
    options: {
      enableJavascript: true,
      hideConsentBanners: false,
    },
    maxUrlsPerJob: 3,
  };

  beforeEach('setup', () => {
    // Mock AccessControlUtil's hasAdminAccess method
    sinon.stub(AccessControlUtil.prototype, 'hasAdminAccess').returns(true);
    context = {
      boltApp: {

      },
      log: console,
      runtime: {
        region: 'us-east-1',
      },
      pathInfo: {
        suffix: '',
      },
      env: {
        USER_API_KEY: apiKey,
        ADMIN_API_KEY: apiKey,
        SLACK_BOT_TOKEN: slackBotToken,
        SLACK_SIGNING_SECRET: slackSigningSecret,
        SLACK_OPS_CHANNEL_WORKSPACE_EXTERNAL: 'mock-external-channel',
        SLACK_TOKEN_WORKSPACE_EXTERNAL_ELEVATED: 'mock-elevated-external-token',
        IMS_HOST: 'mock-ims-host.example.com',
        IMS_CLIENT_ID: 'mock-client-id',
        IMS_CLIENT_CODE: 'mock-client-code',
        IMS_CLIENT_SECRET: 'mock-client-secret',
        IMPORT_CONFIGURATION: '{}',
<<<<<<< HEAD
        REPORT_JOBS_QUEUE_URL: 'https://sqs.example.com/reports-queue',
        S3_REPORT_BUCKET: 'test-reports-bucket',
        S3_MYSTIQUE_BUCKET: 'test-mystique-bucket',
=======
        SCRAPE_JOB_CONFIGURATION: JSON.stringify(scrapeJobConfiguration),
>>>>>>> 6ccc18b3
      },
      dataAccess: {
        Audit: {
          findBySiteIdAndAuditTypeAndAuditedAt: sinon.stub().resolves(mockAuditData),
        },
        Organization: {
          findById: sinon.stub().resolves({
            getId: () => 'default',
            getName: () => 'default',
            getImsOrgId: () => 'default',
            getCreatedAt: () => '2023-12-16T09:21:09.000Z',
            getUpdatedAt: () => '2023-12-16T09:21:09.000Z',
            getConfig: () => ({
              getSlackConfig: () => {},
              getHandlers: () => {},
              getImports: () => [],
            }),
          }),
        },
        Site: {
          allWithLatestAudit: sinon.stub().resolves([]),
          findById: sinon.stub().resolves({
            id: 'site-id',
          }),
        },
        Opportunity: {},
        Suggestion: {},
      },
      s3Client: {
        send: sinon.stub(),
      },
      sqsClient: {
        sendMessage: sinon.stub(),
      },
    };
    request = new Request(baseUrl, {
      headers: {
        'x-api-key': apiKey,
      },
    });
  });

  afterEach(() => {
    // Restore the stub after each test
    sinon.restore();
  });

  it('sends 404 for missing suffix', async () => {
    delete context.pathInfo.suffix;
    const resp = await main(request, context);

    expect(resp.status).to.equal(404);
    expect(resp.headers.plain()['x-error']).to.equal('wrong path format');
  });

  it('handles options request', async () => {
    context.pathInfo.suffix = '/test';

    request = new Request(baseUrl, { method: 'OPTIONS', headers: { 'x-api-key': apiKey } });

    const resp = await main(request, context);

    expect(resp.status).to.equal(204);
    expect(resp.headers.plain()).to.eql({
      'access-control-allow-methods': 'GET, HEAD, PATCH, POST, OPTIONS, DELETE',
      'access-control-allow-headers': 'x-api-key, authorization, origin, x-requested-with, content-type, accept, x-import-api-key, x-client-type',
      'access-control-max-age': '86400',
      'access-control-allow-origin': '*',
      'content-type': 'application/json; charset=utf-8',
    });
  });

  it('returns 404 when unknown route', async () => {
    context.pathInfo.suffix = '/unknown-handler';
    const resp = await main(request, context);

    expect(resp.status).to.equal(404);
    expect(resp.headers.plain()['x-error']).to.equal('no such route /unknown-handler');
  });

  it('handles errors', async () => {
    context.pathInfo.suffix = '/trigger';

    request = new Request(`${baseUrl}/trigger?url=all&type=cwv`, { headers: { 'x-api-key': apiKey } });

    const resp = await main(request, context);

    expect(resp.status).to.equal(500);
    expect(resp.headers.plain()['x-error']).to.equal('Failed to trigger cwv audit for all');
  });

  it('handles siteId not correctly formated error', async () => {
    context.pathInfo.suffix = '/sites/"e730ec12-4325-4bdd-ac71-0f4aa5b18cff"';

    request = new Request(`${baseUrl}/sites/"e730ec12-4325-4bdd-ac71-0f4aa5b18cff"`, { headers: { 'x-api-key': apiKey } });

    const resp = await main(request, context);

    expect(resp.status).to.equal(400);
    expect(resp.headers.plain()['x-error']).to.equal('Site Id is invalid. Please provide a valid UUID.');
  });

  it('handles organizationId not correctly formated error', async () => {
    context.pathInfo.suffix = '/organizations/1234';

    request = new Request(`${baseUrl}/organizations/1234`, { headers: { 'x-api-key': apiKey } });

    const resp = await main(request, context);

    expect(resp.status).to.equal(400);
    expect(resp.headers.plain()['x-error']).to.equal('Organization Id is invalid. Please provide a valid UUID.');
  });

  it('handles dynamic route errors', async () => {
    context.pathInfo.suffix = '/sites/e730ec12-4325-4bdd-ac71-0f4aa5b18cff';

    request = new Request(`${baseUrl}/sites/e730ec12-4325-4bdd-ac71-0f4aa5b18cff`, { headers: { 'x-api-key': apiKey } });

    const resp = await main(request, context);

    expect(resp.status).to.equal(500);
    expect(resp.headers.plain()['x-error']).to.equal('site.getId is not a function');
  });

  it('handles dynamic route', async () => {
    context.pathInfo.suffix = '/sites/with-latest-audit/lhs-mobile';

    request = new Request(`${baseUrl}/sites/with-latest-audit/lhs-mobile`, { headers: { 'x-api-key': apiKey } });

    const resp = await main(request, context);

    expect(resp.status).to.equal(200);
    expect(context.dataAccess.Site.allWithLatestAudit).to.have.been.calledOnce;
  });

  it('handles dynamic route with three params', async () => {
    context.pathInfo.suffix = '/sites/e730ec12-4325-4bdd-ac71-0f4aa5b18cff/audits/lhs-mobile/2023-12-17T00:50:39.470Z';

    request = new Request(`${baseUrl}/sites/e730ec12-4325-4bdd-ac71-0f4aa5b18cff/audits/lhs-mobile/2023-12-17T00:50:39.470Z`, { headers: { 'x-api-key': apiKey } });

    const resp = await main(request, context);

    expect(resp.status).to.equal(200);
    expect(context.dataAccess.Audit.findBySiteIdAndAuditTypeAndAuditedAt).to.have.been.calledOnce;
  });
});<|MERGE_RESOLUTION|>--- conflicted
+++ resolved
@@ -88,13 +88,10 @@
         IMS_CLIENT_CODE: 'mock-client-code',
         IMS_CLIENT_SECRET: 'mock-client-secret',
         IMPORT_CONFIGURATION: '{}',
-<<<<<<< HEAD
         REPORT_JOBS_QUEUE_URL: 'https://sqs.example.com/reports-queue',
         S3_REPORT_BUCKET: 'test-reports-bucket',
         S3_MYSTIQUE_BUCKET: 'test-mystique-bucket',
-=======
         SCRAPE_JOB_CONFIGURATION: JSON.stringify(scrapeJobConfiguration),
->>>>>>> 6ccc18b3
       },
       dataAccess: {
         Audit: {
