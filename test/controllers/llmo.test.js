--- conflicted
+++ resolved
@@ -2402,24 +2402,7 @@
 
   describe('postLlmoConfig', () => {
     it('should write config to S3 successfully', async () => {
-<<<<<<< HEAD
-      const prevConfig = llmoConfig.defaultConfig();
-      // First call to readConfig (GetObjectCommand)
-      s3Client.send.onFirstCall().resolves({
-        Body: {
-          transformToString: () => Promise.resolve(JSON.stringify(prevConfig)),
-        },
-        VersionId: 'v0',
-      });
-
-      // Second call to writeConfig (PutObjectCommand)
-      s3Client.send.onSecondCall().resolves({
-        VersionId: 'v1',
-      });
-
-=======
       writeConfigStub.resolves({ version: 'v1' });
->>>>>>> e28cb3ae
       const categoryId = '123e4567-e89b-12d3-a456-426614174000';
       const topicId = '123e4567-e89b-12d3-a456-426614174001';
 
@@ -2493,18 +2476,6 @@
     });
 
     it('should return bad request when required fields are missing', async () => {
-<<<<<<< HEAD
-      const prevConfig = llmoConfig.defaultConfig();
-      // Mock readConfig call
-      s3Client.send.resolves({
-        Body: {
-          transformToString: () => Promise.resolve(JSON.stringify(prevConfig)),
-        },
-        VersionId: 'v0',
-      });
-
-      mockContext.data = { entities: {} }; // Missing required brands and competitors fields
-=======
       // Missing required categories, topics, brands and competitors fields
       const invalidData = { entities: {} };
       mockContext.data = invalidData;
@@ -2517,79 +2488,14 @@
           issues: [{ path: ['categories'], message: 'Required' }],
         },
       });
->>>>>>> e28cb3ae
 
       const result = await controller.postLlmoConfig(mockContext);
 
       expect(result.status).to.equal(400);
       const responseBody = await result.json();
       expect(responseBody.message).to.include('Invalid LLMO config');
-<<<<<<< HEAD
-    });
-
-    it('should write config to S3 successfully when no previous config exists', async () => {
-      // Mock readConfig to simulate no existing config (NoSuchKey error)
-      // readConfig catches NoSuchKey and returns default config with exists: false
-      const noSuchKeyError = new Error('NoSuchKey');
-      noSuchKeyError.name = 'NoSuchKey';
-
-      // First call to readConfig (GetObjectCommand) - returns NoSuchKey
-      s3Client.send.onFirstCall().rejects(noSuchKeyError);
-
-      // Second call to writeConfig (PutObjectCommand)
-      s3Client.send.onSecondCall().resolves({
-        VersionId: 'v1',
-      });
-
-      const categoryId = '123e4567-e89b-12d3-a456-426614174000';
-      const topicId = '123e4567-e89b-12d3-a456-426614174001';
-
-      mockContext.data = {
-        entities: {
-          [categoryId]: { type: 'category', name: 'test-category', region: 'us' },
-          [topicId]: { type: 'topic', name: 'test-topic' },
-        },
-        brands: {
-          aliases: [{
-            aliases: ['test-brand'],
-            category: categoryId,
-            region: 'us',
-          }],
-        },
-        competitors: {
-          competitors: [{
-            name: 'test-competitor',
-            category: categoryId,
-            region: 'us',
-            aliases: ['competitor-alias'],
-            urls: [],
-          }],
-        },
-      };
-
-      const result = await controller.postLlmoConfig(mockContext);
-
-      expect(result.status).to.equal(200);
-      const responseBody = await result.json();
-      expect(responseBody).to.deep.equal({ version: 'v1' });
-
-      // Verify that SQS message was sent with null previousConfigVersion
-      expect(mockContext.sqs.sendMessage).to.have.been.calledWith(
-        mockContext.env.AUDIT_JOBS_QUEUE_URL,
-        sinon.match({
-          type: 'llmo-customer-analysis',
-          siteId: 'test-site-id',
-          auditContext: {},
-          data: {
-            configVersion: 'v1',
-            previousConfigVersion: null,
-          },
-        }),
-      );
-=======
       expect(writeConfigStub).to.not.have.been.called;
       expect(llmoConfigSchemaStub.safeParse).to.have.been.calledWith(invalidData);
->>>>>>> e28cb3ae
     });
 
     it('should return bad request when s3 client is missing', async () => {
