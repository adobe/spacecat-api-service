--- conflicted
+++ resolved
@@ -11,12 +11,8 @@
  */
 
 /* eslint-env mocha */
-<<<<<<< HEAD
 
 import { KeyEvent, Organization, Site } from '@adobe/spacecat-shared-data-access';
-=======
-import { KeyEvent, Site } from '@adobe/spacecat-shared-data-access';
->>>>>>> 60927e0d
 import { Config } from '@adobe/spacecat-shared-data-access/src/models/site/config.js';
 import KeyEventSchema from '@adobe/spacecat-shared-data-access/src/models/key-event/key-event.schema.js';
 import OrganizationSchema from '@adobe/spacecat-shared-data-access/src/models/organization/organization.schema.js';
@@ -173,11 +169,8 @@
     'removeKeyEvent',
     'getSiteMetricsBySource',
     'getPageMetricsBySource',
-<<<<<<< HEAD
     'resolveSite',
-=======
     'triggerBrandProfile',
->>>>>>> 60927e0d
   ];
 
   let mockDataAccess;
@@ -2370,7 +2363,6 @@
     });
   });
 
-<<<<<<< HEAD
   describe('resolveSite', () => {
     let mockTierClientStub;
     let tierClientStub;
@@ -2728,7 +2720,9 @@
       expect(body.data).to.have.property('organization');
       expect(body.data).to.have.property('site');
       expect(body.data.organization.imsOrgId).to.equal('9876567890ABCDEF12345678@AdobeOrg');
-=======
+    });
+  });
+
   describe('getBrandProfile', () => {
     it('returns 400 when siteId is invalid', async () => {
       const response = await sitesController.getBrandProfile({ params: { siteId: 'abc' } });
@@ -2925,7 +2919,6 @@
 
       expect(response.status).to.equal(500);
       expect(error.message).to.equal('Failed to trigger brand profile agent');
->>>>>>> 60927e0d
     });
   });
 });