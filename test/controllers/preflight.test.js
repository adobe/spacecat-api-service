/*
 * Copyright 2025 Adobe. All rights reserved.
 * This file is licensed to you under the Apache License, Version 2.0 (the "License");
 * you may not use this file except in compliance with the License. You may obtain a copy
 * of the License at http://www.apache.org/licenses/LICENSE-2.0
 *
 * Unless required by applicable law or agreed to in writing, software distributed under
 * the License is distributed on an "AS IS" BASIS, WITHOUT WARRANTIES OR REPRESENTATIONS
 * OF ANY KIND, either express or implied. See the License for the specific language
 * governing permissions and limitations under the License.
 */

/* eslint-env mocha */

// Add global fetch polyfill for tests
import { fetch } from '@adobe/fetch';

import { use, expect } from 'chai';
import chaiAsPromised from 'chai-as-promised';
import sinonChai from 'sinon-chai';
import sinon from 'sinon';
import { Site as SiteModel } from '@adobe/spacecat-shared-data-access';
import esmock from 'esmock';

import * as utils from '../../src/support/utils.js';
import PreflightController from '../../src/controllers/preflight.js';

// Make fetch available globally
global.fetch = fetch;

use(chaiAsPromised);
use(sinonChai);

describe('Preflight Controller', () => {
  const sandbox = sinon.createSandbox();
  const jobId = '123e4567-e89b-12d3-a456-426614174000';

  const loggerStub = {
    info: sandbox.stub(),
    error: sandbox.stub(),
    warn: sandbox.stub(),
  };

  const mockJob = {
    getId: () => jobId,
    getStatus: () => 'IN_PROGRESS',
    getCreatedAt: () => '2024-03-20T10:00:00Z',
    getUpdatedAt: () => '2024-03-20T10:00:00Z',
    getStartedAt: () => '2024-03-20T10:00:00Z',
    getEndedAt: () => null,
    getRecordExpiresAt: () => 1710936000,
    getResultLocation: () => null,
    getResultType: () => null,
    getResult: () => null,
    getError: () => null,
    getMetadata: () => ({
      payload: {
        siteId: 'test-site-123',
        urls: ['https://main--example-site.aem.page/test.html'],
        step: 'identify',
      },
      jobType: 'preflight',
      tags: ['preflight'],
    }),
    remove: sandbox.stub().resolves(),
  };

  const mockSite = {
    getId: () => 'test-site-123',
    getAuthoringType: () => SiteModel.AUTHORING_TYPES.SP,
  };

  const mockDataAccess = {
    AsyncJob: {
      create: sandbox.stub().resolves(mockJob),
      findById: sandbox.stub().resolves(mockJob),
    },
    Site: {
      findByPreviewURL: sandbox.stub().resolves(mockSite),
    },
  };

  const mockSqs = {
    sendMessage: sandbox.stub().resolves(),
  };

  let preflightController;

  beforeEach(() => {
    preflightController = PreflightController(
      { dataAccess: mockDataAccess, sqs: mockSqs },
      loggerStub,
      {
        AUDIT_JOBS_QUEUE_URL: 'https://sqs.test.amazonaws.com/audit-queue',
        AWS_ENV: 'prod',
      },
    );

    // Reset and recreate stubs
    mockDataAccess.AsyncJob.create = sandbox.stub().resolves(mockJob);
    mockDataAccess.AsyncJob.findById = sandbox.stub().resolves(mockJob);
    mockDataAccess.Site.findByPreviewURL = sandbox.stub().resolves(mockSite);
    mockSqs.sendMessage = sandbox.stub().resolves();
  });

  afterEach(() => {
    sandbox.restore();
  });

  it('throws an error if context is not an object', () => {
    expect(() => PreflightController(null, loggerStub, { test: 'env' })).to.throw('Context required');
  });

  it('throws an error if dataAccess is not an object', () => {
    expect(() => PreflightController({ dataAccess: null }, loggerStub, { test: 'env' })).to.throw('Data access required');
  });

  it('throws an error if sqs is not an object', () => {
    expect(() => PreflightController({ dataAccess: { test: 'property' }, sqs: null }, loggerStub, { test: 'env' })).to.throw('SQS client required');
  });

  it('throws an error if env is not object', () => {
    expect(() => PreflightController({ dataAccess: { test: 'property' }, sqs: { test: 'property' } }, loggerStub, null)).to.throw('Environment object required');
  });

  describe('createPreflightJob', () => {
    let fetchStub;
    const headResponse = { status: 401 };

    beforeEach(() => {
      // Ensure fetch is available globally before stubbing
      if (!global.fetch) {
        global.fetch = fetch;
      }
      fetchStub = sinon.stub(global, 'fetch');
      fetchStub.resolves(headResponse);
    });

    afterEach(() => {
      if (fetchStub && fetchStub.restore) {
        fetchStub.restore();
      }
    });

    it('creates a preflight job successfully in production environment', async () => {
      const context = {
        data: {
          urls: ['https://main--example-site.aem.page/test.html'],
          step: 'identify',
        },
      };

      const response = await preflightController.createPreflightJob(context);
      expect(response.status).to.equal(202);

      const result = await response.json();
      expect(result).to.deep.equal({
        jobId,
        status: 'IN_PROGRESS',
        createdAt: '2024-03-20T10:00:00Z',
        pollUrl: `https://spacecat.experiencecloud.live/api/v1/preflight/jobs/${jobId}`,
      });

      expect(mockDataAccess.AsyncJob.create).to.have.been.calledWith({
        status: 'IN_PROGRESS',
        metadata: {
          payload: {
            siteId: 'test-site-123',
            urls: ['https://main--example-site.aem.page/test.html'],
            step: 'identify',
            enableAuthentication: true,
<<<<<<< HEAD
            checks: ['canonical', 'links', 'metatags', 'body-size', 'lorem-ipsum', 'h1-count', 'readability'],
=======
            checks: ['canonical', 'links', 'metatags', 'body-size', 'lorem-ipsum', 'h1-count', 'accessibility', 'readability'],
>>>>>>> 29c9a8b5
          },
          jobType: 'preflight',
          tags: ['preflight'],
        },
      });

      expect(mockSqs.sendMessage).to.have.been.calledWith(
        'https://sqs.test.amazonaws.com/audit-queue',
        {
          jobId,
          type: 'preflight',
          siteId: 'test-site-123',
        },
      );
    });

    it('creates a preflight job successfully in production environment with authentication enabled', async () => {
      if (fetchStub && fetchStub.restore) {
        fetchStub.restore();
      }
      fetchStub = sinon.stub(global, 'fetch').resolves({ status: 200 });

      const context = {
        data: {
          urls: ['https://main--example-site.aem.page/test.html'],
          step: 'identify',
        },
      };

      const response = await preflightController.createPreflightJob(context);
      expect(response.status).to.equal(202);

      const result = await response.json();
      expect(result).to.deep.equal({
        jobId,
        status: 'IN_PROGRESS',
        createdAt: '2024-03-20T10:00:00Z',
        pollUrl: `https://spacecat.experiencecloud.live/api/v1/preflight/jobs/${jobId}`,
      });

      expect(mockDataAccess.AsyncJob.create).to.have.been.calledWith({
        status: 'IN_PROGRESS',
        metadata: {
          payload: {
            siteId: 'test-site-123',
            urls: ['https://main--example-site.aem.page/test.html'],
            step: 'identify',
            enableAuthentication: false,
<<<<<<< HEAD
            checks: ['canonical', 'links', 'metatags', 'body-size', 'lorem-ipsum', 'h1-count', 'readability'],
=======
            checks: ['canonical', 'links', 'metatags', 'body-size', 'lorem-ipsum', 'h1-count', 'accessibility', 'readability'],
>>>>>>> 29c9a8b5
          },
          jobType: 'preflight',
          tags: ['preflight'],
        },
      });

      expect(mockSqs.sendMessage).to.have.been.calledWith(
        'https://sqs.test.amazonaws.com/audit-queue',
        {
          jobId,
          type: 'preflight',
          siteId: 'test-site-123',
        },
      );
    });

    it('creates a preflight job with specific checks', async () => {
      const context = {
        data: {
          urls: ['https://example.com/test.html'],
          step: 'identify',
          checks: ['canonical', 'metatags'],
        },
      };

      const response = await preflightController.createPreflightJob(context);
      expect(response.status).to.equal(202);

      expect(mockDataAccess.AsyncJob.create).to.have.been.calledWith({
        status: 'IN_PROGRESS',
        metadata: {
          payload: {
            siteId: 'test-site-123',
            urls: ['https://example.com/test.html'],
            step: 'identify',
            enableAuthentication: true,
            checks: ['canonical', 'metatags'],
          },
          jobType: 'preflight',
          tags: ['preflight'],
        },
      });
    });

    it('returns 400 Bad Request for empty checks array', async () => {
      const context = {
        data: {
          urls: ['https://example.com/test.html'],
          step: 'identify',
          checks: [],
        },
      };

      const response = await preflightController.createPreflightJob(context);
      expect(response.status).to.equal(400);

      const result = await response.json();
      expect(result).to.deep.equal({
        message: 'Invalid request: checks must be a non-empty array of strings',
      });
    });

    it('returns 400 Bad Request for invalid check type', async () => {
      const context = {
        data: {
          urls: ['https://example.com/test.html'],
          step: 'identify',
          checks: ['invalid-check'],
        },
      };

      const response = await preflightController.createPreflightJob(context);
      expect(response.status).to.equal(400);

      const result = await response.json();
      expect(result).to.deep.equal({
<<<<<<< HEAD
        message: 'Invalid request: checks must be one of: canonical, links, metatags, body-size, lorem-ipsum, h1-count, readability',
=======
        message: 'Invalid request: checks must be one of: canonical, links, metatags, body-size, lorem-ipsum, h1-count, accessibility, readability',
>>>>>>> 29c9a8b5
      });
    });

    it('returns 400 Bad Request if checks is not an array', async () => {
      const context = {
        data: {
          urls: ['https://example.com/test.html'],
          step: 'identify',
          checks: 'canonical',
        },
      };

      const response = await preflightController.createPreflightJob(context);
      expect(response.status).to.equal(400);

      const result = await response.json();
      expect(result).to.deep.equal({
        message: 'Invalid request: checks must be a non-empty array of strings',
      });
    });

    it('creates a preflight job successfully in CI environment', async () => {
      const context = {
        data: {
          urls: ['https://main--example-site.aem.page/test.html'],
          step: 'identify',
        },
      };

      preflightController = PreflightController(
        { dataAccess: mockDataAccess, sqs: mockSqs },
        loggerStub,
        {
          AUDIT_JOBS_QUEUE_URL: 'https://sqs.test.amazonaws.com/audit-queue',
          AWS_ENV: 'dev',
        },
      );

      const response = await preflightController.createPreflightJob(context);
      expect(response.status).to.equal(202);

      const result = await response.json();
      expect(result).to.deep.equal({
        jobId,
        status: 'IN_PROGRESS',
        createdAt: '2024-03-20T10:00:00Z',
        pollUrl: `https://spacecat.experiencecloud.live/api/ci/preflight/jobs/${jobId}`,
      });

      expect(mockDataAccess.AsyncJob.create).to.have.been.calledWith({
        status: 'IN_PROGRESS',
        metadata: {
          payload: {
            siteId: 'test-site-123',
            urls: ['https://main--example-site.aem.page/test.html'],
            step: 'identify',
            enableAuthentication: true,
<<<<<<< HEAD
            checks: ['canonical', 'links', 'metatags', 'body-size', 'lorem-ipsum', 'h1-count', 'readability'],
=======
            checks: ['canonical', 'links', 'metatags', 'body-size', 'lorem-ipsum', 'h1-count', 'accessibility', 'readability'],
>>>>>>> 29c9a8b5
          },
          jobType: 'preflight',
          tags: ['preflight'],
        },
      });

      expect(mockSqs.sendMessage).to.have.been.calledWith(
        'https://sqs.test.amazonaws.com/audit-queue',
        {
          jobId,
          type: 'preflight',
          siteId: 'test-site-123',
        },
      );
    });

    it('extracts base URL correctly from full URL', async () => {
      const context = {
        data: {
          urls: ['https://main--example-site.aem.page/path/to/page?query=123'],
          step: 'identify',
        },
      };

      await preflightController.createPreflightJob(context);

      expect(mockDataAccess.Site.findByPreviewURL).to.have.been.calledWith('https://main--example-site.aem.page');
    });

    it('handles errors during site lookup', async () => {
      mockDataAccess.Site.findByPreviewURL.resolves(null);

      const context = {
        data: {
          urls: ['https://non-registered-site.com/test.html'],
          step: 'identify',
        },
      };

      const response = await preflightController.createPreflightJob(context);
      expect(response.status).to.equal(500);

      const result = await response.json();
      expect(result).to.deep.equal({
        message: 'No site found for preview URL: https://non-registered-site.com',
      });
    });

    it('returns 400 Bad Request if data is missing', async () => {
      const context = {
        data: {},
      };

      const response = await preflightController.createPreflightJob(context);
      expect(response.status).to.equal(400);

      const result = await response.json();
      expect(result).to.deep.equal({
        message: 'Invalid request: missing application/json data',
      });
    });

    it('returns 400 Bad Request for empty urls array', async () => {
      const context = {
        data: {
          urls: [],
          step: 'identify',
        },
      };

      const response = await preflightController.createPreflightJob(context);
      expect(response.status).to.equal(400);

      const result = await response.json();
      expect(result).to.deep.equal({
        message: 'Invalid request: urls must be a non-empty array',
      });
    });

    it('returns 400 Bad Request if urls is not an array', async () => {
      const context = {
        data: {
          urls: 'https://main--example-site.aem.page/test.html',
          step: 'identify',
        },
      };

      const response = await preflightController.createPreflightJob(context);
      expect(response.status).to.equal(400);

      const result = await response.json();
      expect(result).to.deep.equal({
        message: 'Invalid request: urls must be a non-empty array',
      });
    });

    it('returns 400 Bad Request for invalid URL format', async () => {
      const context = {
        data: {
          urls: ['not-a-valid-url'],
          step: 'identify',
        },
      };

      const response = await preflightController.createPreflightJob(context);
      expect(response.status).to.equal(400);

      const result = await response.json();
      expect(result).to.deep.equal({
        message: 'Invalid request: all urls must be valid URLs',
      });
    });

    it('returns 400 Bad Request for invalid step', async () => {
      const context = {
        data: {
          urls: ['https://main--example-site.aem.page/test.html'],
          step: 'invalid-step',
        },
      };

      const response = await preflightController.createPreflightJob(context);
      expect(response.status).to.equal(400);

      const result = await response.json();
      expect(result).to.deep.equal({
        message: 'Invalid request: step must be either identify or suggest',
      });
    });

    it('returns 400 Bad Request when URLs belong to different websites', async () => {
      const context = {
        data: {
          urls: [
            'https://main--example-site.aem.page/page1.html',
            'https://different-site.com/page2.html',
          ],
          step: 'identify',
        },
      };

      const response = await preflightController.createPreflightJob(context);
      expect(response.status).to.equal(400);

      const result = await response.json();
      expect(result).to.deep.equal({
        message: 'Invalid request: all urls must belong to the same website',
      });
    });

    it('handles errors during job creation', async () => {
      mockDataAccess.AsyncJob.create.rejects(new Error('Something went wrong'));

      const context = {
        data: {
          urls: ['https://main--example-site.aem.page/test.html'],
          step: 'identify',
        },
      };

      const response = await preflightController.createPreflightJob(context);
      expect(response.status).to.equal(500);

      const result = await response.json();
      expect(result).to.deep.equal({
        message: 'Something went wrong',
      });
    });

    it('handles SQS message sending errors and rolls back the job', async () => {
      mockSqs.sendMessage.rejects(new Error('SQS error'));

      const context = {
        data: {
          urls: ['https://main--example-site.aem.page/test.html'],
          step: 'identify',
        },
      };

      const response = await preflightController.createPreflightJob(context);
      expect(response.status).to.equal(500);

      const result = await response.json();
      expect(result).to.deep.equal({
        message: 'Failed to send message to SQS: SQS error',
      });

      expect(mockDataAccess.AsyncJob.create).to.have.been.calledOnce;
      expect(mockJob.remove).to.have.been.calledOnce;
    });

    it('creates a preflight job with crosswalk authoring type and includes promise token', async () => {
      const aemCsSite = {
        getId: () => 'test-site-123',
        getAuthoringType: () => SiteModel.AUTHORING_TYPES.CS_CW,
      };
      mockDataAccess.Site.findByPreviewURL.resolves(aemCsSite);

      const mockPromiseToken = { promise_token: 'test-token', expires_in: 3600, token_type: 'Bearer' };
      const PreflightControllerWithMock = await esmock('../../src/controllers/preflight.js', {
        '../../src/support/utils.js': {
          ...utils,
          getCSPromiseToken: async () => mockPromiseToken,
          ErrorWithStatusCode: utils.ErrorWithStatusCode,
        },
      });

      const preflightControllerWithMock = PreflightControllerWithMock(
        { dataAccess: mockDataAccess, sqs: mockSqs },
        loggerStub,
        {
          AUDIT_JOBS_QUEUE_URL: 'https://sqs.test.amazonaws.com/audit-queue',
          AWS_ENV: 'prod',
        },
      );

      const context = {
        data: {
          urls: ['https://example.com/test.html'],
          step: 'identify',
        },
      };

      const response = await preflightControllerWithMock.createPreflightJob(context);
      expect(response.status).to.equal(202);
      expect(mockSqs.sendMessage).to.have.been.calledWith(
        'https://sqs.test.amazonaws.com/audit-queue',
        {
          jobId,
          siteId: mockSite.getId(),
          type: 'preflight',
          promiseToken: mockPromiseToken,
        },
      );
    });

    it('handles promise token error for AEM_CS site', async () => {
      const aemCsSite = {
        getId: () => 'test-site-123',
        getAuthoringType: () => SiteModel.AUTHORING_TYPES.CS,
      };
      mockDataAccess.Site.findByPreviewURL.resolves(aemCsSite);

      const PreflightControllerWithMock = await esmock('../../src/controllers/preflight.js', {
        '../../src/support/utils.js': {
          ...utils,
          getCSPromiseToken: async () => { throw new utils.ErrorWithStatusCode('Missing Authorization header', 400); },
          ErrorWithStatusCode: utils.ErrorWithStatusCode,
        },
      });

      const preflightControllerWithMock = PreflightControllerWithMock(
        { dataAccess: mockDataAccess, sqs: mockSqs },
        loggerStub,
        {
          AUDIT_JOBS_QUEUE_URL: 'https://sqs.test.amazonaws.com/audit-queue',
          AWS_ENV: 'prod',
        },
      );

      const context = {
        data: {
          urls: ['https://example.com/test.html'],
          step: 'identify',
        },
      };

      const response = await preflightControllerWithMock.createPreflightJob(context);
      expect(response.status).to.equal(400);
      const result = await response.json();
      expect(result).to.deep.equal({
        message: 'Missing Authorization header',
      });
    });

    it('handles promise token error for AEM_CS site with generic error', async () => {
      const aemCsSite = {
        getId: () => 'test-site-123',
        getAuthoringType: () => SiteModel.AUTHORING_TYPES.CS,
      };
      mockDataAccess.Site.findByPreviewURL.resolves(aemCsSite);

      const PreflightControllerWithMock = await esmock('../../src/controllers/preflight.js', {
        '../../src/support/utils.js': {
          ...utils,
          getCSPromiseToken: async () => { throw new Error('Generic error'); },
          ErrorWithStatusCode: utils.ErrorWithStatusCode,
        },
      });

      const preflightControllerWithMock = PreflightControllerWithMock(
        { dataAccess: mockDataAccess, sqs: mockSqs },
        loggerStub,
        {
          AUDIT_JOBS_QUEUE_URL: 'https://sqs.test.amazonaws.com/audit-queue',
          AWS_ENV: 'prod',
        },
      );

      const context = {
        data: {
          urls: ['https://example.com/test.html'],
          step: 'identify',
        },
      };

      const response = await preflightControllerWithMock.createPreflightJob(context);
      expect(response.status).to.equal(500);
      const result = await response.json();
      expect(result).to.deep.equal({
        message: 'Error getting promise token',
      });
    });
  });

  describe('getPreflightJobStatusAndResult', () => {
    it('gets preflight job status successfully', async () => {
      const context = {
        params: {
          jobId,
        },
      };

      const response = await preflightController.getPreflightJobStatusAndResult(context);
      expect(response.status).to.equal(200);

      const result = await response.json();
      expect(result).to.deep.equal({
        jobId,
        status: 'IN_PROGRESS',
        createdAt: '2024-03-20T10:00:00Z',
        updatedAt: '2024-03-20T10:00:00Z',
        startedAt: '2024-03-20T10:00:00Z',
        endedAt: null,
        recordExpiresAt: 1710936000,
        resultLocation: null,
        resultType: null,
        result: null,
        error: null,
        metadata: {
          payload: {
            siteId: 'test-site-123',
            urls: ['https://main--example-site.aem.page/test.html'],
            step: 'identify',
          },
          jobType: 'preflight',
          tags: ['preflight'],
        },
      });
    });

    it('returns 400 Bad Request for invalid job ID', async () => {
      const context = {
        params: {
          jobId: 'invalid-uuid',
        },
      };

      const response = await preflightController.getPreflightJobStatusAndResult(context);
      expect(response.status).to.equal(400);

      const result = await response.json();
      expect(result).to.deep.equal({
        message: 'Invalid jobId',
      });
    });

    it('returns 404 Not Found for non-existent job', async () => {
      mockDataAccess.AsyncJob.findById.resolves(null);

      const context = {
        params: {
          jobId,
        },
      };

      const response = await preflightController.getPreflightJobStatusAndResult(context);
      expect(response.status).to.equal(404);

      const result = await response.json();
      expect(result).to.deep.equal({
        message: `Job with ID ${jobId} not found`,
      });
    });

    it('handles errors during job retrieval', async () => {
      mockDataAccess.AsyncJob.findById.rejects(new Error('Something went wrong'));

      const context = {
        params: {
          jobId,
        },
      };

      const response = await preflightController.getPreflightJobStatusAndResult(context);
      expect(response.status).to.equal(500);

      const result = await response.json();
      expect(result).to.deep.equal({
        message: 'Something went wrong',
      });
    });
  });
});<|MERGE_RESOLUTION|>--- conflicted
+++ resolved
@@ -169,11 +169,7 @@
             urls: ['https://main--example-site.aem.page/test.html'],
             step: 'identify',
             enableAuthentication: true,
-<<<<<<< HEAD
-            checks: ['canonical', 'links', 'metatags', 'body-size', 'lorem-ipsum', 'h1-count', 'readability'],
-=======
             checks: ['canonical', 'links', 'metatags', 'body-size', 'lorem-ipsum', 'h1-count', 'accessibility', 'readability'],
->>>>>>> 29c9a8b5
           },
           jobType: 'preflight',
           tags: ['preflight'],
@@ -222,11 +218,7 @@
             urls: ['https://main--example-site.aem.page/test.html'],
             step: 'identify',
             enableAuthentication: false,
-<<<<<<< HEAD
-            checks: ['canonical', 'links', 'metatags', 'body-size', 'lorem-ipsum', 'h1-count', 'readability'],
-=======
             checks: ['canonical', 'links', 'metatags', 'body-size', 'lorem-ipsum', 'h1-count', 'accessibility', 'readability'],
->>>>>>> 29c9a8b5
           },
           jobType: 'preflight',
           tags: ['preflight'],
@@ -303,11 +295,7 @@
 
       const result = await response.json();
       expect(result).to.deep.equal({
-<<<<<<< HEAD
-        message: 'Invalid request: checks must be one of: canonical, links, metatags, body-size, lorem-ipsum, h1-count, readability',
-=======
         message: 'Invalid request: checks must be one of: canonical, links, metatags, body-size, lorem-ipsum, h1-count, accessibility, readability',
->>>>>>> 29c9a8b5
       });
     });
 
@@ -365,11 +353,7 @@
             urls: ['https://main--example-site.aem.page/test.html'],
             step: 'identify',
             enableAuthentication: true,
-<<<<<<< HEAD
-            checks: ['canonical', 'links', 'metatags', 'body-size', 'lorem-ipsum', 'h1-count', 'readability'],
-=======
             checks: ['canonical', 'links', 'metatags', 'body-size', 'lorem-ipsum', 'h1-count', 'accessibility', 'readability'],
->>>>>>> 29c9a8b5
           },
           jobType: 'preflight',
           tags: ['preflight'],
