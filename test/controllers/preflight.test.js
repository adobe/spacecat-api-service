/*
 * Copyright 2025 Adobe. All rights reserved.
 * This file is licensed to you under the Apache License, Version 2.0 (the "License");
 * you may not use this file except in compliance with the License. You may obtain a copy
 * of the License at http://www.apache.org/licenses/LICENSE-2.0
 *
 * Unless required by applicable law or agreed to in writing, software distributed under
 * the License is distributed on an "AS IS" BASIS, WITHOUT WARRANTIES OR REPRESENTATIONS
 * OF ANY KIND, either express or implied. See the License for the specific language
 * governing permissions and limitations under the License.
 */

/* eslint-env mocha */

import { use, expect } from 'chai';
import chaiAsPromised from 'chai-as-promised';
import sinonChai from 'sinon-chai';
import sinon from 'sinon';
import { Site as SiteModel } from '@adobe/spacecat-shared-data-access';
import esmock from 'esmock';
import * as utils from '../../src/support/utils.js';
import PreflightController from '../../src/controllers/preflight.js';

use(chaiAsPromised);
use(sinonChai);

describe('Preflight Controller', () => {
  const sandbox = sinon.createSandbox();
  const jobId = '123e4567-e89b-12d3-a456-426614174000';

  const loggerStub = {
    info: sandbox.stub(),
    error: sandbox.stub(),
    warn: sandbox.stub(),
  };

  const mockJob = {
    getId: () => jobId,
    getStatus: () => 'IN_PROGRESS',
    getCreatedAt: () => '2024-03-20T10:00:00Z',
    getUpdatedAt: () => '2024-03-20T10:00:00Z',
    getStartedAt: () => '2024-03-20T10:00:00Z',
    getEndedAt: () => null,
    getRecordExpiresAt: () => 1710936000,
    getResultLocation: () => null,
    getResultType: () => null,
    getResult: () => null,
    getError: () => null,
    getMetadata: () => ({
      payload: {
        siteId: 'test-site-123',
        urls: ['https://main--example-site.aem.page/test.html'],
        step: 'identify',
      },
      jobType: 'preflight',
      tags: ['preflight'],
    }),
    remove: sandbox.stub().resolves(),
  };

  const mockSite = {
    getId: () => 'test-site-123',
    getDeliveryType: () => SiteModel.DELIVERY_TYPES.AEM_EDGE,
  };

  const mockDataAccess = {
    AsyncJob: {
      create: sandbox.stub().resolves(mockJob),
      findById: sandbox.stub().resolves(mockJob),
    },
    Site: {
<<<<<<< HEAD
      findByPreviewURL: sandbox.stub().resolves({
        getId: () => 'test-site-123',
      }),
=======
      findByBaseURL: sandbox.stub().resolves(mockSite),
>>>>>>> 0e14662d
    },
  };

  const mockSqs = {
    sendMessage: sandbox.stub().resolves(),
  };

  let preflightController;

  beforeEach(() => {
    preflightController = PreflightController(
      { dataAccess: mockDataAccess, sqs: mockSqs },
      loggerStub,
      {
        AUDIT_JOBS_QUEUE_URL: 'https://sqs.test.amazonaws.com/audit-queue',
        AWS_ENV: 'prod',
      },
    );

    // Reset and recreate stubs
    mockDataAccess.AsyncJob.create = sandbox.stub().resolves(mockJob);
    mockDataAccess.AsyncJob.findById = sandbox.stub().resolves(mockJob);
<<<<<<< HEAD
    mockDataAccess.Site.findByPreviewURL = sandbox.stub().resolves({
      getId: () => 'test-site-123',
    });
=======
    mockDataAccess.Site.findByBaseURL = sandbox.stub().resolves(mockSite);
>>>>>>> 0e14662d
    mockSqs.sendMessage = sandbox.stub().resolves();
  });

  afterEach(() => {
    sandbox.restore();
  });

  it('throws an error if context is not an object', () => {
    expect(() => PreflightController(null, loggerStub, { test: 'env' })).to.throw('Context required');
  });

  it('throws an error if dataAccess is not an object', () => {
    expect(() => PreflightController({ dataAccess: null }, loggerStub, { test: 'env' })).to.throw('Data access required');
  });

  it('throws an error if sqs is not an object', () => {
    expect(() => PreflightController({ dataAccess: { test: 'property' }, sqs: null }, loggerStub, { test: 'env' })).to.throw('SQS client required');
  });

  it('throws an error if env is not object', () => {
    expect(() => PreflightController({ dataAccess: { test: 'property' }, sqs: { test: 'property' } }, loggerStub, null)).to.throw('Environment object required');
  });

  describe('createPreflightJob', () => {
    it('creates a preflight job successfully in production environment', async () => {
      const context = {
        data: {
          urls: ['https://main--example-site.aem.page/test.html'],
          step: 'identify',
        },
      };

      const response = await preflightController.createPreflightJob(context);
      expect(response.status).to.equal(202);

      const result = await response.json();
      expect(result).to.deep.equal({
        jobId,
        status: 'IN_PROGRESS',
        createdAt: '2024-03-20T10:00:00Z',
        pollUrl: `https://spacecat.experiencecloud.live/api/v1/preflight/jobs/${jobId}`,
      });

      expect(mockDataAccess.AsyncJob.create).to.have.been.calledWith({
        status: 'IN_PROGRESS',
        metadata: {
          payload: {
            siteId: 'test-site-123',
            urls: ['https://main--example-site.aem.page/test.html'],
            step: 'identify',
            checks: ['canonical', 'links', 'metatags', 'body-size', 'lorem-ipsum', 'h1-count'],
          },
          jobType: 'preflight',
          tags: ['preflight'],
        },
      });

      expect(mockSqs.sendMessage).to.have.been.calledWith(
        'https://sqs.test.amazonaws.com/audit-queue',
        {
          jobId,
          type: 'preflight',
          siteId: 'test-site-123',
        },
      );
    });

    it('creates a preflight job with specific checks', async () => {
      const context = {
        data: {
          urls: ['https://example.com/test.html'],
          step: 'identify',
          checks: ['canonical', 'metatags'],
        },
      };

      const response = await preflightController.createPreflightJob(context);
      expect(response.status).to.equal(202);

      expect(mockDataAccess.AsyncJob.create).to.have.been.calledWith({
        status: 'IN_PROGRESS',
        metadata: {
          payload: {
            siteId: 'test-site-123',
            urls: ['https://example.com/test.html'],
            step: 'identify',
            checks: ['canonical', 'metatags'],
          },
          jobType: 'preflight',
          tags: ['preflight'],
        },
      });
    });

    it('returns 400 Bad Request for empty checks array', async () => {
      const context = {
        data: {
          urls: ['https://example.com/test.html'],
          step: 'identify',
          checks: [],
        },
      };

      const response = await preflightController.createPreflightJob(context);
      expect(response.status).to.equal(400);

      const result = await response.json();
      expect(result).to.deep.equal({
        message: 'Invalid request: checks must be a non-empty array of strings',
      });
    });

    it('returns 400 Bad Request for invalid check type', async () => {
      const context = {
        data: {
          urls: ['https://example.com/test.html'],
          step: 'identify',
          checks: ['invalid-check'],
        },
      };

      const response = await preflightController.createPreflightJob(context);
      expect(response.status).to.equal(400);

      const result = await response.json();
      expect(result).to.deep.equal({
        message: 'Invalid request: checks must be one of: canonical, links, metatags, body-size, lorem-ipsum, h1-count',
      });
    });

    it('returns 400 Bad Request if checks is not an array', async () => {
      const context = {
        data: {
          urls: ['https://example.com/test.html'],
          step: 'identify',
          checks: 'canonical',
        },
      };

      const response = await preflightController.createPreflightJob(context);
      expect(response.status).to.equal(400);

      const result = await response.json();
      expect(result).to.deep.equal({
        message: 'Invalid request: checks must be a non-empty array of strings',
      });
    });

    it('creates a preflight job successfully in CI environment', async () => {
      const context = {
        data: {
          urls: ['https://main--example-site.aem.page/test.html'],
          step: 'identify',
        },
      };

      preflightController = PreflightController(
        { dataAccess: mockDataAccess, sqs: mockSqs },
        loggerStub,
        {
          AUDIT_JOBS_QUEUE_URL: 'https://sqs.test.amazonaws.com/audit-queue',
          AWS_ENV: 'dev',
        },
      );

      const response = await preflightController.createPreflightJob(context);
      expect(response.status).to.equal(202);

      const result = await response.json();
      expect(result).to.deep.equal({
        jobId,
        status: 'IN_PROGRESS',
        createdAt: '2024-03-20T10:00:00Z',
        pollUrl: `https://spacecat.experiencecloud.live/api/ci/preflight/jobs/${jobId}`,
      });

      expect(mockDataAccess.AsyncJob.create).to.have.been.calledWith({
        status: 'IN_PROGRESS',
        metadata: {
          payload: {
            siteId: 'test-site-123',
            urls: ['https://main--example-site.aem.page/test.html'],
            step: 'identify',
            checks: ['canonical', 'links', 'metatags', 'body-size', 'lorem-ipsum', 'h1-count'],
          },
          jobType: 'preflight',
          tags: ['preflight'],
        },
      });

      expect(mockSqs.sendMessage).to.have.been.calledWith(
        'https://sqs.test.amazonaws.com/audit-queue',
        {
          jobId,
          type: 'preflight',
          siteId: 'test-site-123',
        },
      );
    });

    it('extracts base URL correctly from full URL', async () => {
      const context = {
        data: {
          urls: ['https://main--example-site.aem.page/path/to/page?query=123'],
          step: 'identify',
        },
      };

      await preflightController.createPreflightJob(context);

      expect(mockDataAccess.Site.findByPreviewURL).to.have.been.calledWith('https://main--example-site.aem.page');
    });

    it('handles errors during site lookup', async () => {
      mockDataAccess.Site.findByPreviewURL.resolves(null);

      const context = {
        data: {
          urls: ['https://non-registered-site.com/test.html'],
          step: 'identify',
        },
      };

      const response = await preflightController.createPreflightJob(context);
      expect(response.status).to.equal(500);

      const result = await response.json();
      expect(result).to.deep.equal({
        message: 'No site found for preview URL: https://non-registered-site.com',
      });
    });

    it('returns 400 Bad Request if data is missing', async () => {
      const context = {
        data: {},
      };

      const response = await preflightController.createPreflightJob(context);
      expect(response.status).to.equal(400);

      const result = await response.json();
      expect(result).to.deep.equal({
        message: 'Invalid request: missing application/json data',
      });
    });

    it('returns 400 Bad Request for empty urls array', async () => {
      const context = {
        data: {
          urls: [],
          step: 'identify',
        },
      };

      const response = await preflightController.createPreflightJob(context);
      expect(response.status).to.equal(400);

      const result = await response.json();
      expect(result).to.deep.equal({
        message: 'Invalid request: urls must be a non-empty array',
      });
    });

    it('returns 400 Bad Request if urls is not an array', async () => {
      const context = {
        data: {
          urls: 'https://main--example-site.aem.page/test.html',
          step: 'identify',
        },
      };

      const response = await preflightController.createPreflightJob(context);
      expect(response.status).to.equal(400);

      const result = await response.json();
      expect(result).to.deep.equal({
        message: 'Invalid request: urls must be a non-empty array',
      });
    });

    it('returns 400 Bad Request for invalid URL format', async () => {
      const context = {
        data: {
          urls: ['not-a-valid-url'],
          step: 'identify',
        },
      };

      const response = await preflightController.createPreflightJob(context);
      expect(response.status).to.equal(400);

      const result = await response.json();
      expect(result).to.deep.equal({
        message: 'Invalid request: all urls must be valid URLs',
      });
    });

    it('returns 400 Bad Request for invalid step', async () => {
      const context = {
        data: {
          urls: ['https://main--example-site.aem.page/test.html'],
          step: 'invalid-step',
        },
      };

      const response = await preflightController.createPreflightJob(context);
      expect(response.status).to.equal(400);

      const result = await response.json();
      expect(result).to.deep.equal({
        message: 'Invalid request: step must be either identify or suggest',
      });
    });

    it('returns 400 Bad Request when URLs belong to different websites', async () => {
      const context = {
        data: {
          urls: [
            'https://main--example-site.aem.page/page1.html',
            'https://different-site.com/page2.html',
          ],
          step: 'identify',
        },
      };

      const response = await preflightController.createPreflightJob(context);
      expect(response.status).to.equal(400);

      const result = await response.json();
      expect(result).to.deep.equal({
        message: 'Invalid request: all urls must belong to the same website',
      });
    });

    it('handles errors during job creation', async () => {
      mockDataAccess.AsyncJob.create.rejects(new Error('Something went wrong'));

      const context = {
        data: {
          urls: ['https://main--example-site.aem.page/test.html'],
          step: 'identify',
        },
      };

      const response = await preflightController.createPreflightJob(context);
      expect(response.status).to.equal(500);

      const result = await response.json();
      expect(result).to.deep.equal({
        message: 'Something went wrong',
      });
    });

    it('handles SQS message sending errors and rolls back the job', async () => {
      mockSqs.sendMessage.rejects(new Error('SQS error'));

      const context = {
        data: {
          urls: ['https://main--example-site.aem.page/test.html'],
          step: 'identify',
        },
      };

      const response = await preflightController.createPreflightJob(context);
      expect(response.status).to.equal(500);

      const result = await response.json();
      expect(result).to.deep.equal({
        message: 'Failed to send message to SQS: SQS error',
      });

      expect(mockDataAccess.AsyncJob.create).to.have.been.calledOnce;
      expect(mockJob.remove).to.have.been.calledOnce;
    });

    it('creates a preflight job with AEM_CS delivery type and includes promise token', async () => {
      const aemCsSite = {
        getId: () => 'test-site-123',
        getDeliveryType: () => SiteModel.DELIVERY_TYPES.AEM_CS,
      };
      mockDataAccess.Site.findByBaseURL.resolves(aemCsSite);

      const mockPromiseToken = { promise_token: 'test-token', expires_in: 3600, token_type: 'Bearer' };
      const PreflightControllerWithMock = await esmock('../../src/controllers/preflight.js', {
        '../../src/support/utils.js': {
          ...utils,
          getCSPromiseToken: async () => mockPromiseToken,
          ErrorWithStatusCode: utils.ErrorWithStatusCode,
        },
      });

      const preflightControllerWithMock = PreflightControllerWithMock(
        { dataAccess: mockDataAccess, sqs: mockSqs },
        loggerStub,
        {
          AUDIT_JOBS_QUEUE_URL: 'https://sqs.test.amazonaws.com/audit-queue',
          AWS_ENV: 'prod',
        },
      );

      const context = {
        data: {
          urls: ['https://example.com/test.html'],
          step: 'identify',
        },
      };

      const response = await preflightControllerWithMock.createPreflightJob(context);
      expect(response.status).to.equal(202);
      expect(mockSqs.sendMessage).to.have.been.calledWith(
        'https://sqs.test.amazonaws.com/audit-queue',
        {
          jobId,
          type: 'preflight',
          promiseToken: mockPromiseToken,
        },
      );
    });

    it('handles promise token error for AEM_CS site', async () => {
      const aemCsSite = {
        getId: () => 'test-site-123',
        getDeliveryType: () => SiteModel.DELIVERY_TYPES.AEM_CS,
      };
      mockDataAccess.Site.findByBaseURL.resolves(aemCsSite);

      const PreflightControllerWithMock = await esmock('../../src/controllers/preflight.js', {
        '../../src/support/utils.js': {
          ...utils,
          getCSPromiseToken: async () => { throw new utils.ErrorWithStatusCode('Missing Authorization header', 400); },
          ErrorWithStatusCode: utils.ErrorWithStatusCode,
        },
      });

      const preflightControllerWithMock = PreflightControllerWithMock(
        { dataAccess: mockDataAccess, sqs: mockSqs },
        loggerStub,
        {
          AUDIT_JOBS_QUEUE_URL: 'https://sqs.test.amazonaws.com/audit-queue',
          AWS_ENV: 'prod',
        },
      );

      const context = {
        data: {
          urls: ['https://example.com/test.html'],
          step: 'identify',
        },
      };

      const response = await preflightControllerWithMock.createPreflightJob(context);
      expect(response.status).to.equal(400);
      const result = await response.json();
      expect(result).to.deep.equal({
        message: 'Missing Authorization header',
      });
    });

    it('handles promise token error for AEM_CS site with generic error', async () => {
      const aemCsSite = {
        getId: () => 'test-site-123',
        getDeliveryType: () => SiteModel.DELIVERY_TYPES.AEM_CS,
      };
      mockDataAccess.Site.findByBaseURL.resolves(aemCsSite);

      const PreflightControllerWithMock = await esmock('../../src/controllers/preflight.js', {
        '../../src/support/utils.js': {
          ...utils,
          getCSPromiseToken: async () => { throw new Error('Generic error'); },
          ErrorWithStatusCode: utils.ErrorWithStatusCode,
        },
      });

      const preflightControllerWithMock = PreflightControllerWithMock(
        { dataAccess: mockDataAccess, sqs: mockSqs },
        loggerStub,
        {
          AUDIT_JOBS_QUEUE_URL: 'https://sqs.test.amazonaws.com/audit-queue',
          AWS_ENV: 'prod',
        },
      );

      const context = {
        data: {
          urls: ['https://example.com/test.html'],
          step: 'identify',
        },
      };

      const response = await preflightControllerWithMock.createPreflightJob(context);
      expect(response.status).to.equal(500);
      const result = await response.json();
      expect(result).to.deep.equal({
        message: 'Error getting promise token',
      });
    });
  });

  describe('getPreflightJobStatusAndResult', () => {
    it('gets preflight job status successfully', async () => {
      const context = {
        params: {
          jobId,
        },
      };

      const response = await preflightController.getPreflightJobStatusAndResult(context);
      expect(response.status).to.equal(200);

      const result = await response.json();
      expect(result).to.deep.equal({
        jobId,
        status: 'IN_PROGRESS',
        createdAt: '2024-03-20T10:00:00Z',
        updatedAt: '2024-03-20T10:00:00Z',
        startedAt: '2024-03-20T10:00:00Z',
        endedAt: null,
        recordExpiresAt: 1710936000,
        resultLocation: null,
        resultType: null,
        result: null,
        error: null,
        metadata: {
          payload: {
            siteId: 'test-site-123',
            urls: ['https://main--example-site.aem.page/test.html'],
            step: 'identify',
          },
          jobType: 'preflight',
          tags: ['preflight'],
        },
      });
    });

    it('returns 400 Bad Request for invalid job ID', async () => {
      const context = {
        params: {
          jobId: 'invalid-uuid',
        },
      };

      const response = await preflightController.getPreflightJobStatusAndResult(context);
      expect(response.status).to.equal(400);

      const result = await response.json();
      expect(result).to.deep.equal({
        message: 'Invalid jobId',
      });
    });

    it('returns 404 Not Found for non-existent job', async () => {
      mockDataAccess.AsyncJob.findById.resolves(null);

      const context = {
        params: {
          jobId,
        },
      };

      const response = await preflightController.getPreflightJobStatusAndResult(context);
      expect(response.status).to.equal(404);

      const result = await response.json();
      expect(result).to.deep.equal({
        message: `Job with ID ${jobId} not found`,
      });
    });

    it('handles errors during job retrieval', async () => {
      mockDataAccess.AsyncJob.findById.rejects(new Error('Something went wrong'));

      const context = {
        params: {
          jobId,
        },
      };

      const response = await preflightController.getPreflightJobStatusAndResult(context);
      expect(response.status).to.equal(500);

      const result = await response.json();
      expect(result).to.deep.equal({
        message: 'Something went wrong',
      });
    });
  });
});<|MERGE_RESOLUTION|>--- conflicted
+++ resolved
@@ -69,13 +69,7 @@
       findById: sandbox.stub().resolves(mockJob),
     },
     Site: {
-<<<<<<< HEAD
-      findByPreviewURL: sandbox.stub().resolves({
-        getId: () => 'test-site-123',
-      }),
-=======
-      findByBaseURL: sandbox.stub().resolves(mockSite),
->>>>>>> 0e14662d
+      findByPreviewURL: sandbox.stub().resolves(mockSite),
     },
   };
 
@@ -98,13 +92,7 @@
     // Reset and recreate stubs
     mockDataAccess.AsyncJob.create = sandbox.stub().resolves(mockJob);
     mockDataAccess.AsyncJob.findById = sandbox.stub().resolves(mockJob);
-<<<<<<< HEAD
-    mockDataAccess.Site.findByPreviewURL = sandbox.stub().resolves({
-      getId: () => 'test-site-123',
-    });
-=======
-    mockDataAccess.Site.findByBaseURL = sandbox.stub().resolves(mockSite);
->>>>>>> 0e14662d
+    mockDataAccess.Site.findByPreviewURL = sandbox.stub().resolves(mockSite);
     mockSqs.sendMessage = sandbox.stub().resolves();
   });
 
@@ -485,7 +473,7 @@
         getId: () => 'test-site-123',
         getDeliveryType: () => SiteModel.DELIVERY_TYPES.AEM_CS,
       };
-      mockDataAccess.Site.findByBaseURL.resolves(aemCsSite);
+      mockDataAccess.Site.findByPreviewURL.resolves(aemCsSite);
 
       const mockPromiseToken = { promise_token: 'test-token', expires_in: 3600, token_type: 'Bearer' };
       const PreflightControllerWithMock = await esmock('../../src/controllers/preflight.js', {
@@ -518,6 +506,7 @@
         'https://sqs.test.amazonaws.com/audit-queue',
         {
           jobId,
+          siteId: mockSite.getId(),
           type: 'preflight',
           promiseToken: mockPromiseToken,
         },
@@ -529,7 +518,7 @@
         getId: () => 'test-site-123',
         getDeliveryType: () => SiteModel.DELIVERY_TYPES.AEM_CS,
       };
-      mockDataAccess.Site.findByBaseURL.resolves(aemCsSite);
+      mockDataAccess.Site.findByPreviewURL.resolves(aemCsSite);
 
       const PreflightControllerWithMock = await esmock('../../src/controllers/preflight.js', {
         '../../src/support/utils.js': {
@@ -568,7 +557,7 @@
         getId: () => 'test-site-123',
         getDeliveryType: () => SiteModel.DELIVERY_TYPES.AEM_CS,
       };
-      mockDataAccess.Site.findByBaseURL.resolves(aemCsSite);
+      mockDataAccess.Site.findByPreviewURL.resolves(aemCsSite);
 
       const PreflightControllerWithMock = await esmock('../../src/controllers/preflight.js', {
         '../../src/support/utils.js': {
