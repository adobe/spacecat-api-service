--- conflicted
+++ resolved
@@ -22,18 +22,14 @@
 import { Blocks } from 'slack-block-builder';
 import MockAdapter from 'axios-mock-adapter';
 import axios from 'axios';
-import fs from 'fs/promises';
 import {
   extractURLFromSlackInput,
   FALLBACK_SLACK_CHANNEL,
   getSlackContext,
   postErrorMessage, sendFile,
   sendMessageBlocks,
-<<<<<<< HEAD
+  loadProfileConfig,
   parseCSV,
-=======
-  loadProfileConfig,
->>>>>>> 1fa20d2f
 } from '../../../src/utils/slack/base.js';
 
 use(chaiAsPromised);
@@ -229,7 +225,6 @@
     });
   });
 
-<<<<<<< HEAD
   describe('parseCSV', () => {
     let axiosMock;
 
@@ -284,7 +279,9 @@
       } catch (error) {
         expect(error.message).to.equal('Failed to parse CSV file.');
       }
-=======
+    });
+  });
+
   describe('loadProfileConfig', () => {
     let fsStub;
 
@@ -382,7 +379,6 @@
 
       expect(() => loadProfileConfig('default'))
         .to.throw('Failed to load profile configuration for "default": File not found');
->>>>>>> 1fa20d2f
     });
   });
 });