/*
 * Copyright 2024 Adobe. All rights reserved.
 * This file is licensed to you under the Apache License, Version 2.0 (the "License");
 * you may not use this file except in compliance with the License. You may obtain a copy
 * of the License at http://www.apache.org/licenses/LICENSE-2.0
 *
 * Unless required by applicable law or agreed to in writing, software distributed under
 * the License is distributed on an "AS IS" BASIS, WITHOUT WARRANTIES OR REPRESENTATIONS
 * OF ANY KIND, either express or implied. See the License for the specific language
 * governing permissions and limitations under the License.
 */

/* eslint-env mocha */

import { expect } from 'chai';
import sinon from 'sinon';
import getRouteHandlers from '../../src/routes/index.js';

describe('getRouteHandlers', () => {
  const mockAuditsController = {
    getAllForSite: sinon.stub(),
    getAllLatest: sinon.stub(),
    getAllLatestForSite: sinon.stub(),
    getLatestForSite: sinon.stub(),
  };

  const mockConfigurationController = {
    getAll: sinon.stub(),
    getByVersion: sinon.stub(),
    getLatest: sinon.stub(),
    updateConfiguration: sinon.stub(),
  };

  const mockHooksController = {
  };

  const mockSitesController = {
    getAll: sinon.stub(),
    getAllByDeliveryType: sinon.stub(),
    getAllAsCsv: sinon.stub(),
    getAllAsExcel: sinon.stub(),
    getAllWithLatestAudit: sinon.stub(),
    getByID: sinon.stub(),
    getByBaseURL: sinon.stub(),
  };

  const mockExperimentsController = {
    getExperiments: sinon.stub(),
  };

  const mockOrganizationsController = {
    getAll: sinon.stub(),
    getByID: sinon.stub(),
    getSitesForOrganization: sinon.stub(),
    getByImsOrgID: sinon.stub(),
    getSlackConfigByImsOrgID: sinon.stub(),
  };

  const mockSlackController = {
    handleEvent: sinon.stub(),
  };

  const mockTrigger = sinon.stub();

  const mockFulfillmentController = {
    processFulfillmentEvents: sinon.stub(),
  };

  const mockImportController = {
    createImportJob: sinon.stub(),
    getImportJobStatus: sinon.stub(),
    getImportJobResult: sinon.stub(),
    getImportJobProgress: sinon.stub(),
    getImportJobsByDateRange: sinon.stub(),
    stopImportJob: sinon.stub(),
  };

  const mockApiKeyController = {
    createApiKey: sinon.stub(),
    deleteApiKey: sinon.stub(),
    getApiKeys: sinon.stub(),
  };

  const mockSitesAuditsToggleController = {
    execute: sinon.stub(),
  };

  const mockOpportunitiesController = {
    getAllForSite: sinon.stub(),
    getByStatus: sinon.stub(),
    getBySiteId: sinon.stub(),
    createOpportunity: sinon.stub(),
    patchOpportunity: sinon.stub(),
    removeOpportunity: sinon.stub(),
  };

  const mockSuggestionsController = {
    getAllForOpportunity: sinon.stub(),
    getByStatus: sinon.stub(),
    getByID: sinon.stub(),
    createSuggestions: sinon.stub(),
    patchSuggestion: sinon.stub(),
    patchSuggestionsStatus: sinon.stub(),
  };

  const mockBrandsController = {
    getBrandsForOrganization: sinon.stub(),
    getBrandGuidelinesForSite: sinon.stub(),
  };

  const mockPreflightController = {
    createPreflightJob: sinon.stub(),
    getPreflightJobStatusAndResult: sinon.stub(),
  };

  const mockDemoController = {
    getScreenshots: sinon.stub(),
  };

  const mockFixesController = {
    getAllForOpportunity: () => null,
    getByStatus: () => null,
    getByID: () => null,
    getAllSuggestionsForFix: () => null,
    createFixes: () => null,
    patchFixesStatus: () => null,
    patchFix: () => null,
    removeFix: () => null,
  };

  it('segregates static and dynamic routes', () => {
    const { staticRoutes, dynamicRoutes } = getRouteHandlers(
      mockAuditsController,
      mockConfigurationController,
      mockHooksController,
      mockOrganizationsController,
      mockSitesController,
      mockExperimentsController,
      mockSlackController,
      mockTrigger,
      mockFulfillmentController,
      mockImportController,
      mockApiKeyController,
      mockSitesAuditsToggleController,
      mockOpportunitiesController,
      mockSuggestionsController,
      mockBrandsController,
      mockPreflightController,
      mockDemoController,
      mockFixesController,
    );

    expect(staticRoutes).to.have.all.keys(
      'GET /configurations',
      'GET /configurations/latest',
      'PUT /configurations/latest',
      'PATCH /configurations/sites/audits',
      'GET /organizations',
      'POST /organizations',
      'POST /preflight/jobs',
      'GET /sites',
      'POST /sites',
      'GET /sites.csv',
      'GET /sites.xlsx',
      'GET /slack/events',
      'POST /slack/events',
      'GET /trigger',
      'POST /event/fulfillment',
      'POST /slack/channels/invite-by-user-id',
      'POST /tools/api-keys',
      'GET /tools/api-keys',
      'POST /tools/import/jobs',
      'GET /screenshots',
      'POST /screenshots',
    );

    expect(staticRoutes['GET /configurations']).to.equal(mockConfigurationController.getAll);
    expect(staticRoutes['GET /configurations/latest']).to.equal(mockConfigurationController.getLatest);
    expect(staticRoutes['PUT /configurations/latest']).to.equal(mockConfigurationController.updateConfiguration);
    expect(staticRoutes['PATCH /configurations/sites/audits']).to.equal(mockSitesAuditsToggleController.execute);
    expect(staticRoutes['GET /organizations']).to.equal(mockOrganizationsController.getAll);
    expect(staticRoutes['POST /organizations']).to.equal(mockOrganizationsController.createOrganization);
    expect(staticRoutes['GET /sites']).to.equal(mockSitesController.getAll);
    expect(staticRoutes['POST /sites']).to.equal(mockSitesController.createSite);
    expect(staticRoutes['GET /sites.csv']).to.equal(mockSitesController.getAllAsCsv);
    expect(staticRoutes['GET /sites.xlsx']).to.equal(mockSitesController.getAllAsExcel);
    expect(staticRoutes['GET /trigger']).to.equal(mockTrigger);
    expect(staticRoutes['POST /tools/api-keys']).to.equal(mockApiKeyController.createApiKey);
    expect(staticRoutes['GET /tools/api-keys']).to.equal(mockApiKeyController.getApiKeys);
    expect(staticRoutes['GET /screenshots']).to.equal(mockDemoController.getScreenshots);

    expect(dynamicRoutes).to.have.all.keys(
      'GET /audits/latest/:auditType',
      'GET /configurations/:version',
      'POST /hooks/site-detection/cdn/:hookSecret',
      'POST /hooks/site-detection/rum/:hookSecret',
      'GET /organizations/:organizationId',
      'GET /organizations/:organizationId/brands',
      'GET /organizations/:organizationId/sites',
      'GET /organizations/by-ims-org-id/:imsOrgId',
      'GET /organizations/by-ims-org-id/:imsOrgId/slack-config',
      'PATCH /organizations/:organizationId',
      'DELETE /organizations/:organizationId',
      'GET /preflight/jobs/:jobId',
      'GET /sites/:siteId',
      'PATCH /sites/:siteId',
      'DELETE /sites/:siteId',
      'GET /sites/by-delivery-type/:deliveryType',
      'GET /sites/by-base-url/:baseURL',
      'GET /sites/with-latest-audit/:auditType',
      'GET /sites/:siteId/audits',
      'GET /sites/:siteId/audits/:auditType',
      'GET /sites/:siteId/audits/:auditType/:auditedAt',
      'PATCH /sites/:siteId/:auditType',
      'GET /sites/:siteId/audits/latest',
      'GET /sites/:siteId/latest-audit/:auditType',
      'GET /sites/:siteId/latest-metrics',
      'GET /sites/:siteId/experiments',
      'GET /sites/:siteId/key-events',
      'POST /sites/:siteId/key-events',
      'DELETE /sites/:siteId/key-events/:keyEventId',
      'GET /sites/:siteId/metrics/:metric/:source',
      'GET /sites/:siteId/metrics/:metric/:source/by-url/:base64PageUrl',
      'DELETE /tools/api-keys/:id',
      'GET /tools/import/jobs/:jobId',
      'PATCH /tools/import/jobs/:jobId',
      'POST /tools/import/jobs/:jobId/result',
      'GET /tools/import/jobs/:jobId/progress',
      'GET /tools/import/jobs/by-date-range/:startDate/:endDate/all-jobs',
      'DELETE /tools/import/jobs/:jobId',
      'GET /sites/:siteId/brand-guidelines',
      'GET /sites/:siteId/opportunities',
      'GET /sites/:siteId/opportunities/by-status/:status',
      'GET /sites/:siteId/opportunities/:opportunityId',
      'POST /sites/:siteId/opportunities',
      'PATCH /sites/:siteId/opportunities/:opportunityId',
      'DELETE /sites/:siteId/opportunities/:opportunityId',
      'GET /sites/:siteId/opportunities/:opportunityId/suggestions',
      'PATCH /sites/:siteId/opportunities/:opportunityId/suggestions/auto-fix',
      'GET /sites/:siteId/opportunities/:opportunityId/suggestions/by-status/:status',
      'GET /sites/:siteId/opportunities/:opportunityId/suggestions/:suggestionId',
      'POST /sites/:siteId/opportunities/:opportunityId/suggestions',
      'PATCH /sites/:siteId/opportunities/:opportunityId/suggestions/:suggestionId',
      'DELETE /sites/:siteId/opportunities/:opportunityId/suggestions/:suggestionId',
      'PATCH /sites/:siteId/opportunities/:opportunityId/suggestions/status',
<<<<<<< HEAD
      'GET /sites/:siteId/opportunities/:opportunityId/fixes',
      'GET /sites/:siteId/opportunities/:opportunityId/fixes/by-status/:status',
      'GET /sites/:siteId/opportunities/:opportunityId/fixes/:fixId',
      'GET /sites/:siteId/opportunities/:opportunityId/fixes/:fixId/suggestions',
      'POST /sites/:siteId/opportunities/:opportunityId/fixes',
      'PATCH /sites/:siteId/opportunities/:opportunityId/status',
      'PATCH /sites/:siteId/opportunities/:opportunityId/fixes/:fixId',
      'DELETE /sites/:siteId/opportunities/:opportunityId/fixes/:fixId',
=======
      'GET /sites/:siteId/scraped-content/:type',
>>>>>>> 75226883
    );

    expect(dynamicRoutes['GET /audits/latest/:auditType'].handler).to.equal(mockAuditsController.getAllLatest);
    expect(dynamicRoutes['GET /audits/latest/:auditType'].paramNames).to.deep.equal(['auditType']);
    expect(dynamicRoutes['GET /configurations/:version'].handler).to.equal(mockConfigurationController.getByVersion);
    expect(dynamicRoutes['GET /configurations/:version'].paramNames).to.deep.equal(['version']);
    expect(dynamicRoutes['GET /organizations/:organizationId'].handler).to.equal(mockOrganizationsController.getByID);
    expect(dynamicRoutes['GET /organizations/:organizationId'].paramNames).to.deep.equal(['organizationId']);
    expect(dynamicRoutes['GET /organizations/:organizationId/sites'].handler).to.equal(mockOrganizationsController.getSitesForOrganization);
    expect(dynamicRoutes['GET /organizations/:organizationId/sites'].paramNames).to.deep.equal(['organizationId']);
    expect(dynamicRoutes['GET /organizations/by-ims-org-id/:imsOrgId'].handler).to.equal(mockOrganizationsController.getByImsOrgID);
    expect(dynamicRoutes['GET /organizations/by-ims-org-id/:imsOrgId'].paramNames).to.deep.equal(['imsOrgId']);
    expect(dynamicRoutes['GET /organizations/by-ims-org-id/:imsOrgId/slack-config'].handler).to.equal(mockOrganizationsController.getSlackConfigByImsOrgID);
    expect(dynamicRoutes['GET /organizations/by-ims-org-id/:imsOrgId/slack-config'].paramNames).to.deep.equal(['imsOrgId']);
    expect(dynamicRoutes['GET /sites/:siteId'].handler).to.equal(mockSitesController.getByID);
    expect(dynamicRoutes['GET /sites/:siteId'].paramNames).to.deep.equal(['siteId']);
    expect(dynamicRoutes['GET /sites/by-delivery-type/:deliveryType'].handler).to.equal(mockSitesController.getAllByDeliveryType);
    expect(dynamicRoutes['GET /sites/by-delivery-type/:deliveryType'].paramNames).to.deep.equal(['deliveryType']);
    expect(dynamicRoutes['GET /sites/by-base-url/:baseURL'].handler).to.equal(mockSitesController.getByBaseURL);
    expect(dynamicRoutes['GET /sites/by-base-url/:baseURL'].paramNames).to.deep.equal(['baseURL']);
    expect(dynamicRoutes['GET /sites/with-latest-audit/:auditType'].handler).to.equal(mockSitesController.getAllWithLatestAudit);
    expect(dynamicRoutes['GET /sites/with-latest-audit/:auditType'].paramNames).to.deep.equal(['auditType']);
    expect(dynamicRoutes['GET /sites/:siteId/audits'].handler).to.equal(mockAuditsController.getAllForSite);
    expect(dynamicRoutes['GET /sites/:siteId/audits'].paramNames).to.deep.equal(['siteId']);
    expect(dynamicRoutes['GET /sites/:siteId/audits/:auditType'].handler).to.equal(mockAuditsController.getAllForSite);
    expect(dynamicRoutes['GET /sites/:siteId/audits/:auditType'].paramNames).to.deep.equal(['siteId', 'auditType']);
    expect(dynamicRoutes['GET /sites/:siteId/audits/:auditType/:auditedAt'].paramNames).to.deep.equal(['siteId', 'auditType', 'auditedAt']);
    expect(dynamicRoutes['GET /sites/:siteId/audits/latest'].handler).to.equal(mockAuditsController.getAllLatestForSite);
    expect(dynamicRoutes['GET /sites/:siteId/audits/latest'].paramNames).to.deep.equal(['siteId']);
    expect(dynamicRoutes['GET /sites/:siteId/latest-audit/:auditType'].handler).to.equal(mockAuditsController.getLatestForSite);
    expect(dynamicRoutes['GET /sites/:siteId/latest-audit/:auditType'].paramNames).to.deep.equal(['siteId', 'auditType']);
    expect(dynamicRoutes['GET /sites/:siteId/experiments'].handler).to.equal(mockExperimentsController.getExperiments);
    expect(dynamicRoutes['DELETE /tools/api-keys/:id'].handler).to.equal(mockApiKeyController.deleteApiKey);
    expect(dynamicRoutes['GET /sites/:siteId/opportunities'].handler).to.equal(mockOpportunitiesController.getAllForSite);
    expect(dynamicRoutes['GET /sites/:siteId/opportunities'].paramNames).to.deep.equal(['siteId']);
    expect(dynamicRoutes['GET /sites/:siteId/opportunities/by-status/:status'].handler).to.equal(mockOpportunitiesController.getByStatus);
    expect(dynamicRoutes['GET /sites/:siteId/opportunities/by-status/:status'].paramNames).to.deep.equal(['siteId', 'status']);
    expect(dynamicRoutes['GET /sites/:siteId/opportunities/:opportunityId'].handler).to.equal(mockOpportunitiesController.getByID);
    expect(dynamicRoutes['GET /sites/:siteId/opportunities/:opportunityId'].paramNames).to.deep.equal(['siteId', 'opportunityId']);
    expect(dynamicRoutes['POST /sites/:siteId/opportunities'].handler).to.equal(mockOpportunitiesController.createOpportunity);
    expect(dynamicRoutes['POST /sites/:siteId/opportunities'].paramNames).to.deep.equal(['siteId']);
    expect(dynamicRoutes['PATCH /sites/:siteId/opportunities/:opportunityId'].handler).to.equal(mockOpportunitiesController.patchOpportunity);
    expect(dynamicRoutes['PATCH /sites/:siteId/opportunities/:opportunityId'].paramNames).to.deep.equal(['siteId', 'opportunityId']);
    expect(dynamicRoutes['DELETE /sites/:siteId/opportunities/:opportunityId'].handler).to.equal(mockOpportunitiesController.removeOpportunity);
    expect(dynamicRoutes['DELETE /sites/:siteId/opportunities/:opportunityId'].paramNames).to.deep.equal(['siteId', 'opportunityId']);
    expect(dynamicRoutes['GET /sites/:siteId/opportunities/:opportunityId/suggestions'].handler).to.equal(mockSuggestionsController.getAllForOpportunity);
    expect(dynamicRoutes['GET /sites/:siteId/opportunities/:opportunityId/suggestions'].paramNames).to.deep.equal(['siteId', 'opportunityId']);
    expect(dynamicRoutes['GET /sites/:siteId/opportunities/:opportunityId/suggestions/by-status/:status'].handler).to.equal(mockSuggestionsController.getByStatus);
    expect(dynamicRoutes['GET /sites/:siteId/opportunities/:opportunityId/suggestions/by-status/:status'].paramNames).to.deep.equal(['siteId', 'opportunityId', 'status']);
    expect(dynamicRoutes['GET /sites/:siteId/opportunities/:opportunityId/suggestions/:suggestionId'].handler).to.equal(mockSuggestionsController.getByID);
    expect(dynamicRoutes['GET /sites/:siteId/opportunities/:opportunityId/suggestions/:suggestionId'].paramNames).to.deep.equal(['siteId', 'opportunityId', 'suggestionId']);
    expect(dynamicRoutes['POST /sites/:siteId/opportunities/:opportunityId/suggestions'].handler).to.equal(mockSuggestionsController.createSuggestions);
    expect(dynamicRoutes['PATCH /sites/:siteId/opportunities/:opportunityId/suggestions/:suggestionId'].handler).to.equal(mockSuggestionsController.patchSuggestion);
    expect(dynamicRoutes['PATCH /sites/:siteId/opportunities/:opportunityId/suggestions/:suggestionId'].paramNames).to.deep.equal(['siteId', 'opportunityId', 'suggestionId']);
    expect(dynamicRoutes['DELETE /sites/:siteId/opportunities/:opportunityId/suggestions/:suggestionId'].handler).to.equal(mockSuggestionsController.removeSuggestion);
    expect(dynamicRoutes['DELETE /sites/:siteId/opportunities/:opportunityId/suggestions/:suggestionId'].paramNames).to.deep.equal(['siteId', 'opportunityId', 'suggestionId']);
    expect(dynamicRoutes['PATCH /sites/:siteId/opportunities/:opportunityId/suggestions/status'].handler).to.equal(mockSuggestionsController.patchSuggestionsStatus);
    expect(dynamicRoutes['PATCH /sites/:siteId/opportunities/:opportunityId/suggestions/status'].paramNames).to.deep.equal(['siteId', 'opportunityId']);
  });
});<|MERGE_RESOLUTION|>--- conflicted
+++ resolved
@@ -243,7 +243,7 @@
       'PATCH /sites/:siteId/opportunities/:opportunityId/suggestions/:suggestionId',
       'DELETE /sites/:siteId/opportunities/:opportunityId/suggestions/:suggestionId',
       'PATCH /sites/:siteId/opportunities/:opportunityId/suggestions/status',
-<<<<<<< HEAD
+      'GET /sites/:siteId/scraped-content/:type',
       'GET /sites/:siteId/opportunities/:opportunityId/fixes',
       'GET /sites/:siteId/opportunities/:opportunityId/fixes/by-status/:status',
       'GET /sites/:siteId/opportunities/:opportunityId/fixes/:fixId',
@@ -252,9 +252,6 @@
       'PATCH /sites/:siteId/opportunities/:opportunityId/status',
       'PATCH /sites/:siteId/opportunities/:opportunityId/fixes/:fixId',
       'DELETE /sites/:siteId/opportunities/:opportunityId/fixes/:fixId',
-=======
-      'GET /sites/:siteId/scraped-content/:type',
->>>>>>> 75226883
     );
 
     expect(dynamicRoutes['GET /audits/latest/:auditType'].handler).to.equal(mockAuditsController.getAllLatest);
