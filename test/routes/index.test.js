/*
 * Copyright 2024 Adobe. All rights reserved.
 * This file is licensed to you under the Apache License, Version 2.0 (the "License");
 * you may not use this file except in compliance with the License. You may obtain a copy
 * of the License at http://www.apache.org/licenses/LICENSE-2.0
 *
 * Unless required by applicable law or agreed to in writing, software distributed under
 * the License is distributed on an "AS IS" BASIS, WITHOUT WARRANTIES OR REPRESENTATIONS
 * OF ANY KIND, either express or implied. See the License for the specific language
 * governing permissions and limitations under the License.
 */

/* eslint-env mocha */

import { expect } from 'chai';
import sinon from 'sinon';
import getRouteHandlers from '../../src/routes/index.js';

describe('getRouteHandlers', () => {
  const mockAuditsController = {
    getAllForSite: sinon.stub(),
    getAllLatest: sinon.stub(),
    getAllLatestForSite: sinon.stub(),
    getLatestForSite: sinon.stub(),
  };

  const mockConfigurationController = {
    getAll: sinon.stub(),
    getByVersion: sinon.stub(),
    getLatest: sinon.stub(),
    updateConfiguration: sinon.stub(),
    registerAudit: sinon.stub(),
    unregisterAudit: sinon.stub(),
    updateQueues: sinon.stub(),
    updateJob: sinon.stub(),
    updateHandler: sinon.stub(),
    restoreVersion: sinon.stub(),
  };

  const mockHooksController = {
  };

  const mockSitesController = {
    getAll: sinon.stub(),
    getAllByDeliveryType: sinon.stub(),
    getAllAsCsv: sinon.stub(),
    getAllAsExcel: sinon.stub(),
    getAllWithLatestAudit: sinon.stub(),
    getByID: sinon.stub(),
    getByBaseURL: sinon.stub(),
  };

  const mockSiteMetricsController = {
    getMetricsForSite: sinon.stub(),
  };

  const mockPTA2Controller = {
    getPTAWeeklySummary: sinon.stub(),
  };

  const mockExperimentsController = {
    getExperiments: sinon.stub(),
  };

  const mockOrganizationsController = {
    getAll: sinon.stub(),
    getByID: sinon.stub(),
    getSitesForOrganization: sinon.stub(),
    getByImsOrgID: sinon.stub(),
    getSlackConfigByImsOrgID: sinon.stub(),
    getAsoHome: sinon.stub(),
  };

  const mockProjectsController = {
    getAll: sinon.stub(),
    createProject: sinon.stub(),
    getByID: sinon.stub(),
    getByName: sinon.stub(),
    getPrimaryLocaleSites: sinon.stub(),
    getSitesByProjectId: sinon.stub(),
    getSitesByProjectName: sinon.stub(),
    removeProject: sinon.stub(),
    updateProject: sinon.stub(),
  };

  const mockSlackController = {
    handleEvent: sinon.stub(),
  };

  const mockTrigger = sinon.stub();

  const mockFulfillmentController = {
    processFulfillmentEvents: sinon.stub(),
  };

  const mockImportController = {
    createImportJob: sinon.stub(),
    getImportJobStatus: sinon.stub(),
    getImportJobResult: sinon.stub(),
    getImportJobProgress: sinon.stub(),
    getImportJobsByDateRange: sinon.stub(),
    stopImportJob: sinon.stub(),
  };

  const mockScrapeJobController = {
    createScrapeJob: sinon.stub(),
    getScrapeJobStatus: sinon.stub(),
    getScrapeJobResult: sinon.stub(),
    getScrapeJobProgress: sinon.stub(),
    getScrapeJobsByDateRange: sinon.stub(),
    getScrapeUrlByProcessingType: sinon.stub(),
  };

  const mockApiKeyController = {
    createApiKey: sinon.stub(),
    deleteApiKey: sinon.stub(),
    getApiKeys: sinon.stub(),
  };

  const mockSitesAuditsToggleController = {
    execute: sinon.stub(),
  };

  const mockOpportunitiesController = {
    getAllForSite: sinon.stub(),
    getByStatus: sinon.stub(),
    getBySiteId: sinon.stub(),
    createOpportunity: sinon.stub(),
    patchOpportunity: sinon.stub(),
    removeOpportunity: sinon.stub(),
  };

  const mockSuggestionsController = {
    getAllForOpportunity: sinon.stub(),
    getPagedForOpportunity: sinon.stub(),
    getByStatus: sinon.stub(),
    getByID: sinon.stub(),
    createSuggestions: sinon.stub(),
    patchSuggestion: sinon.stub(),
    patchSuggestionsStatus: sinon.stub(),
  };

  const mockBrandsController = {
    getBrandsForOrganization: sinon.stub(),
    getBrandGuidelinesForSite: sinon.stub(),
  };

  const mockPreflightController = {
    createPreflightJob: sinon.stub(),
    getPreflightJobStatusAndResult: sinon.stub(),
  };

  const mockDemoController = {
    getScreenshots: sinon.stub(),
  };

  const mockScrapeController = {
    getFileByKey: sinon.stub(),
    listScrapedContentFiles: sinon.stub(),
  };
  const mockPaidController = {
    getTopPaidPages: sinon.stub(),
  };

  const mockTrafficController = {
    getPaidTrafficByCampaignUrlDevice: sinon.stub(),
    getPaidTrafficByCampaignDevice: sinon.stub(),
    getPaidTrafficByCampaignUrl: sinon.stub(),
    getPaidTrafficByCampaign: sinon.stub(),
    getPaidTrafficByTypeChannelCampaign: sinon.stub(),
    getPaidTrafficByTypeChannel: sinon.stub(),
    getPaidTrafficByTypeCampaign: sinon.stub(),
    getPaidTrafficByType: sinon.stub(),
    getPaidTrafficByPageTypePlatformCampaign: sinon.stub(),
    getPaidTrafficByUrlPageTypeCampaignDevice: sinon.stub(),
    getPaidTrafficByUrlPageTypePlatformCampaignDevice: sinon.stub(),
    getPaidTrafficPageTypePlatformCampaignDevice: sinon.stub(),
    getPaidTrafficByUrlPageTypeDevice: sinon.stub(),
    getPaidTrafficByUrlPageTypeCampaign: sinon.stub(),
    getPaidTrafficByUrlPageTypePlatform: sinon.stub(),
    getPaidTrafficByUrlPageTypeCampaignPlatform: sinon.stub(),
    getPaidTrafficByUrlPageTypePlatformDevice: sinon.stub(),
    getPaidTrafficByPageTypeCampaignDevice: sinon.stub(),
    getPaidTrafficByPageTypeDevice: sinon.stub(),
    getPaidTrafficByPageTypeCampaign: sinon.stub(),
    getPaidTrafficByPageTypePlatform: sinon.stub(),
    getPaidTrafficByPageTypePlatformDevice: sinon.stub(),
    getPaidTrafficBySocialPlatformDevice: sinon.stub(),
    getPaidTrafficBySearchPlatformDevice: sinon.stub(),
    getPaidTrafficByDisplayPlatformDevice: sinon.stub(),
    getPaidTrafficByVideoPlatformDevice: sinon.stub(),
    getPaidTrafficBySocialPlatform: sinon.stub(),
    getPaidTrafficBySearchPlatform: sinon.stub(),
    getPaidTrafficByDisplayPlatform: sinon.stub(),
    getPaidTrafficByVideoPlatform: sinon.stub(),
    getPaidTrafficByUrl: sinon.stub(),
    getPaidTrafficByUrlChannel: sinon.stub(),
    getPaidTrafficByUrlChannelDevice: sinon.stub(),
    getPaidTrafficByUrlChannelPlatformDevice: sinon.stub(),
    getPaidTrafficByCampaignChannelDevice: sinon.stub(),
    getPaidTrafficByCampaignChannelPlatform: sinon.stub(),
    getPaidTrafficByCampaignChannelPlatformDevice: sinon.stub(),
  };

  const mockFixesController = {
    getAllForOpportunity: () => null,
    getByStatus: () => null,
    getByID: () => null,
    getAllSuggestionsForFix: () => null,
    createFixes: () => null,
    patchFixesStatus: () => null,
    patchFix: () => null,
    removeFix: () => null,
  };

  const mockConsentBannerController = {
    getScreenshots: () => null,
    takeScreenshots: () => null,
  };

  const mockLlmoController = {
    getLlmoSheetData: () => null,
    getLlmoGlobalSheetData: () => null,
    getLlmoConfig: () => null,
    getLlmoQuestions: () => null,
    addLlmoQuestion: () => null,
    removeLlmoQuestion: () => null,
    patchLlmoQuestion: () => null,
    getLlmoCustomerIntent: () => null,
    addLlmoCustomerIntent: () => null,
    removeLlmoCustomerIntent: () => null,
    patchLlmoCustomerIntent: () => null,
    patchLlmoCdnLogsFilter: () => null,
    patchLlmoCdnBucketConfig: () => null,
    onboardCustomer: () => null,
    offboardCustomer: () => null,
    queryFiles: () => null,
  };

  const mockSandboxAuditController = {
    triggerAudit: sinon.stub(),
  };

  const mockUserActivityController = {
    getBySiteID: () => null,
    createTrialUserActivity: () => null,
  };

  const mockSiteEnrollmentController = {
    getBySiteID: () => null,
  };

  const mockTrialUserController = {
    getByOrganizationID: () => null,
    createTrialUserForEmailInvite: () => null,
  };

  const mockEntitlementController = {
    getByOrganizationID: () => null,
  };

  const mockReportsController = {
    createReport: sinon.stub(),
    getAllReportsBySiteId: sinon.stub(),
    getReport: sinon.stub(),
    patchReport: sinon.stub(),
    deleteReport: sinon.stub(),
  };

  it('segregates static and dynamic routes', () => {
    const { staticRoutes, dynamicRoutes } = getRouteHandlers(
      mockAuditsController,
      mockConfigurationController,
      mockHooksController,
      mockOrganizationsController,
      mockProjectsController,
      mockSitesController,
      mockExperimentsController,
      mockSlackController,
      mockTrigger,
      mockFulfillmentController,
      mockImportController,
      mockApiKeyController,
      mockSitesAuditsToggleController,
      mockOpportunitiesController,
      mockSuggestionsController,
      mockBrandsController,
      mockPreflightController,
      mockDemoController,
      mockConsentBannerController,
      mockScrapeController,
      mockScrapeJobController,
      mockPaidController,
      mockTrafficController,
      mockFixesController,
      mockLlmoController,
      mockUserActivityController,
      mockSiteEnrollmentController,
      mockTrialUserController,
      mockEntitlementController,
      mockSandboxAuditController,
      mockReportsController,
      mockPTA2Controller,
<<<<<<< HEAD
      mockSiteMetricsController,
=======
>>>>>>> 1f00a0a8
    );

    expect(staticRoutes).to.have.all.keys(
      'GET /configurations',
      'GET /configurations/latest',
      'PATCH /configurations/latest',
      'POST /configurations/audits',
      'PATCH /configurations/sites/audits',
      'PUT /configurations/latest/queues',
      'GET /organizations',
      'POST /organizations',
      'GET /projects',
      'POST /projects',
      'POST /preflight/jobs',
      'GET /sites',
      'POST /sites',
      'GET /sites.csv',
      'GET /sites.xlsx',
      'GET /slack/events',
      'POST /slack/events',
      'GET /trigger',
      'POST /event/fulfillment',
      'POST /slack/channels/invite-by-user-id',
      'POST /tools/api-keys',
      'GET /tools/api-keys',
      'POST /tools/import/jobs',
      'POST /tools/scrape/jobs',
      'POST /consent-banner',
      'POST /llmo/onboard',
      'GET /sites-resolve',
    );

    expect(staticRoutes['GET /configurations']).to.equal(mockConfigurationController.getAll);
    expect(staticRoutes['GET /configurations/latest']).to.equal(mockConfigurationController.getLatest);
    expect(staticRoutes['PATCH /configurations/latest']).to.equal(mockConfigurationController.updateConfiguration);
    expect(staticRoutes['POST /configurations/audits']).to.equal(mockConfigurationController.registerAudit);
    expect(staticRoutes['PATCH /configurations/sites/audits']).to.equal(mockSitesAuditsToggleController.execute);
    expect(staticRoutes['PUT /configurations/latest/queues']).to.equal(mockConfigurationController.updateQueues);
    expect(staticRoutes['GET /organizations']).to.equal(mockOrganizationsController.getAll);
    expect(staticRoutes['POST /organizations']).to.equal(mockOrganizationsController.createOrganization);
    expect(staticRoutes['GET /sites']).to.equal(mockSitesController.getAll);
    expect(staticRoutes['POST /sites']).to.equal(mockSitesController.createSite);
    expect(staticRoutes['GET /sites.csv']).to.equal(mockSitesController.getAllAsCsv);
    expect(staticRoutes['GET /sites.xlsx']).to.equal(mockSitesController.getAllAsExcel);
    expect(staticRoutes['GET /trigger']).to.equal(mockTrigger);
    expect(staticRoutes['POST /tools/api-keys']).to.equal(mockApiKeyController.createApiKey);
    expect(staticRoutes['GET /tools/api-keys']).to.equal(mockApiKeyController.getApiKeys);
    expect(staticRoutes['POST /consent-banner']).to.equal(mockConsentBannerController.takeScreenshots);
    expect(staticRoutes['POST /tools/scrape/jobs']).to.equal(mockScrapeJobController.createScrapeJob);
    expect(staticRoutes['POST /llmo/onboard']).to.equal(mockLlmoController.onboardCustomer);
    expect(staticRoutes['GET /sites/resolve']).to.equal(mockSitesController.resolveSite);

    expect(dynamicRoutes).to.have.all.keys(
      'GET /audits/latest/:auditType',
      'POST /configurations/:version/restore',
      'GET /configurations/:version',
      'DELETE /configurations/audits/:auditType',
      'PATCH /configurations/latest/handlers/:handlerType',
      'PATCH /configurations/latest/jobs/:jobType',
      'POST /hooks/site-detection/cdn/:hookSecret',
      'POST /hooks/site-detection/rum/:hookSecret',
      'GET /organizations/:organizationId',
      'GET /organizations/:organizationId/brands',
      'GET /organizations/:organizationId/projects',
      'GET /organizations/:organizationId/projects/:projectId/sites',
      'GET /organizations/:organizationId/by-project-name/:projectName/sites',
      'GET /organizations/:organizationId/sites',
      'GET /organizations/:organizationId/entitlements',
      'POST /organizations/:organizationId/entitlements',
      'GET /organizations/:organizationId/trial-users',
      'POST /organizations/:organizationId/trial-user-invite',
      'GET /organizations/by-ims-org-id/:imsOrgId',
      'GET /organizations/by-ims-org-id/:imsOrgId/slack-config',
      'PATCH /organizations/:organizationId',
      'DELETE /organizations/:organizationId',
      'GET /preflight/jobs/:jobId',
      'GET /projects/:projectId',
      'PATCH /projects/:projectId',
      'DELETE /projects/:projectId',
      'GET /projects/:projectId/sites/primary-locale',
      'GET /projects/:projectId/sites',
      'GET /projects/by-project-name/:projectName/sites',
      'GET /sites/:siteId',
      'PATCH /sites/:siteId',
      'DELETE /sites/:siteId',
      'GET /sites/by-delivery-type/:deliveryType',
      'GET /sites/by-base-url/:baseURL',
      'GET /sites/with-latest-audit/:auditType',
      'GET /sites/:siteId/audits',
      'GET /sites/:siteId/audits/:auditType',
      'GET /sites/:siteId/audits/:auditType/:auditedAt',
      'PATCH /sites/:siteId/:auditType',
      'GET /sites/:siteId/audits/latest',
      'GET /sites/:siteId/latest-audit/:auditType',
      'GET /sites/:siteId/latest-metrics',
      'GET /sites/:siteId/metrics',
      'GET /sites/:siteId/experiments',
      'GET /sites/:siteId/key-events',
      'POST /sites/:siteId/key-events',
      'DELETE /sites/:siteId/key-events/:keyEventId',
      'GET /sites/:siteId/metrics/:metric/:source',
      'GET /sites/:siteId/metrics/:metric/:source/by-url/:base64PageUrl',
      'GET /sites/:siteId/site-enrollments',
      'GET /sites/:siteId/user-activities',
      'POST /sites/:siteId/user-activities',
      'DELETE /tools/api-keys/:id',
      'GET /tools/import/jobs/:jobId',
      'PATCH /tools/import/jobs/:jobId',
      'POST /tools/import/jobs/:jobId/result',
      'GET /tools/import/jobs/:jobId/progress',
      'GET /tools/import/jobs/by-date-range/:startDate/:endDate/all-jobs',
      'DELETE /tools/import/jobs/:jobId',
      'GET /sites/:siteId/brand-guidelines',
      'GET /sites/:siteId/brand-profile',
      'POST /sites/:siteId/brand-profile',
      'GET /sites/:siteId/opportunities',
      'GET /sites/:siteId/opportunities/by-status/:status',
      'GET /sites/:siteId/opportunities/:opportunityId',
      'POST /sites/:siteId/opportunities',
      'PATCH /sites/:siteId/opportunities/:opportunityId',
      'DELETE /sites/:siteId/opportunities/:opportunityId',
      'GET /sites/:siteId/opportunities/:opportunityId/suggestions',
      'GET /sites/:siteId/opportunities/:opportunityId/suggestions/paged/:limit/:cursor',
      'GET /sites/:siteId/opportunities/:opportunityId/suggestions/paged/:limit',
      'PATCH /sites/:siteId/opportunities/:opportunityId/suggestions/auto-fix',
      'POST /sites/:siteId/opportunities/:opportunityId/suggestions/edge-deploy',
      'GET /sites/:siteId/opportunities/:opportunityId/suggestions/by-status/:status',
      'GET /sites/:siteId/opportunities/:opportunityId/suggestions/by-status/:status/paged/:limit/:cursor',
      'GET /sites/:siteId/opportunities/:opportunityId/suggestions/by-status/:status/paged/:limit',
      'GET /sites/:siteId/opportunities/:opportunityId/suggestions/:suggestionId',
      'POST /sites/:siteId/opportunities/:opportunityId/suggestions',
      'PATCH /sites/:siteId/opportunities/:opportunityId/suggestions/status',
      'PATCH /sites/:siteId/opportunities/:opportunityId/suggestions/:suggestionId',
      'DELETE /sites/:siteId/opportunities/:opportunityId/suggestions/:suggestionId',
      'GET /sites/:siteId/opportunities/:opportunityId/suggestions/:suggestionId/fixes',
      'GET /sites/:siteId/scraped-content/:type',
      'GET /sites/:siteId/top-pages',
      'GET /sites/:siteId/top-pages/:source',
      'GET /sites/:siteId/top-pages/:source/:geo',
      'GET /sites/:siteId/files',
      'POST /event/fulfillment/:eventType',
      'GET /sites/:siteId/opportunities/:opportunityId/fixes',
      'GET /sites/:siteId/opportunities/:opportunityId/fixes/by-status/:status',
      'GET /sites/:siteId/opportunities/:opportunityId/fixes/:fixId',
      'GET /sites/:siteId/opportunities/:opportunityId/fixes/:fixId/suggestions',
      'POST /sites/:siteId/opportunities/:opportunityId/fixes',
      'PATCH /sites/:siteId/opportunities/:opportunityId/status',
      'PATCH /sites/:siteId/opportunities/:opportunityId/fixes/:fixId',
      'DELETE /sites/:siteId/opportunities/:opportunityId/fixes/:fixId',
      'GET /sites/:siteId/traffic/paid',
      'GET /sites/:siteId/traffic/paid/campaign',
      'GET /sites/:siteId/traffic/paid/campaign-url-device',
      'GET /sites/:siteId/traffic/paid/campaign-device',
      'GET /sites/:siteId/traffic/paid/campaign-url',
      'GET /sites/:siteId/traffic/paid/type',
      'GET /sites/:siteId/traffic/paid/type-channel-campaign',
      'GET /sites/:siteId/traffic/paid/type-channel',
      'GET /sites/:siteId/traffic/paid/type-campaign',
      'GET /sites/:siteId/traffic/paid/page-type',
      'GET /sites/:siteId/traffic/paid/page-type-platform-campaign',
      'GET /sites/:siteId/traffic/paid/page-type-campaign-device',
      'GET /sites/:siteId/traffic/paid/page-type-device',
      'GET /sites/:siteId/traffic/paid/page-type-campaign',
      'GET /sites/:siteId/traffic/paid/page-type-platform',
      'GET /sites/:siteId/traffic/paid/page-type-platform-device',
      'GET /sites/:siteId/traffic/paid/url-page-type',
      'GET /sites/:siteId/traffic/paid/url-page-type-platform-campaign-device',
      'GET /sites/:siteId/traffic/paid/page-type-platform-campaign-device',
      'GET /sites/:siteId/traffic/paid/url-page-type-campaign-device',
      'GET /sites/:siteId/traffic/paid/url-page-type-device',
      'GET /sites/:siteId/traffic/paid/url-page-type-campaign',
      'GET /sites/:siteId/traffic/paid/url-page-type-platform',
      'GET /sites/:siteId/traffic/paid/url-page-type-campaign-platform',
      'GET /sites/:siteId/traffic/paid/url-page-type-platform-device',
      'GET /sites/:siteId/traffic/paid/pta2/weekly-summary',
      'GET /sites/:siteId/traffic/paid/type-device',
      'GET /sites/:siteId/traffic/paid/type-device-channel',
      'GET /sites/:siteId/traffic/paid/channel',
      'GET /sites/:siteId/traffic/paid/channel-device',
      'GET /sites/:siteId/traffic/paid/social-platform',
      'GET /sites/:siteId/traffic/paid/social-platform-device',
      'GET /sites/:siteId/traffic/paid/search-platform',
      'GET /sites/:siteId/traffic/paid/search-platform-device',
      'GET /sites/:siteId/traffic/paid/display-platform',
      'GET /sites/:siteId/traffic/paid/display-platform-device',
      'GET /sites/:siteId/traffic/paid/video-platform',
      'GET /sites/:siteId/traffic/paid/video-platform-device',
      'GET /sites/:siteId/traffic/paid/url',
      'GET /sites/:siteId/traffic/paid/url-channel',
      'GET /sites/:siteId/traffic/paid/url-channel-device',
      'GET /sites/:siteId/traffic/paid/url-channel-platform-device',
      'GET /sites/:siteId/traffic/paid/campaign-channel-device',
      'GET /sites/:siteId/traffic/paid/campaign-channel-platform',
      'GET /sites/:siteId/traffic/paid/campaign-channel-platform-device',
      'GET /tools/scrape/jobs/:jobId',
      'GET /tools/scrape/jobs/:jobId/results',
      'GET /tools/scrape/jobs/by-date-range/:startDate/:endDate/all-jobs',
      'POST /sites/:siteId/reports',
      'GET /sites/:siteId/reports',
      'GET /sites/:siteId/reports/:reportId',
      'PATCH /sites/:siteId/reports/:reportId',
      'DELETE /sites/:siteId/reports/:reportId',
      'GET /tools/scrape/jobs/by-base-url/:baseURL',
      'GET /tools/scrape/jobs/by-base-url/:baseURL/by-processingtype/:processingType',
      'GET /tools/scrape/jobs/by-url/:url/:processingType',
      'GET /tools/scrape/jobs/by-url/:url',
      'PATCH /sites/:siteId/config/cdn-logs',
      'GET /sites/:siteId/llmo/sheet-data/:dataSource',
      'GET /sites/:siteId/llmo/sheet-data/:sheetType/:dataSource',
      'GET /sites/:siteId/llmo/sheet-data/:sheetType/:week/:dataSource',
      'POST /sites/:siteId/llmo/sheet-data/:dataSource',
      'POST /sites/:siteId/llmo/sheet-data/:sheetType/:dataSource',
      'POST /sites/:siteId/llmo/sheet-data/:sheetType/:week/:dataSource',
      'GET /sites/:siteId/llmo/data',
      'GET /sites/:siteId/llmo/data/:dataSource',
      'GET /sites/:siteId/llmo/data/:sheetType/:dataSource',
      'GET /sites/:siteId/llmo/data/:sheetType/:week/:dataSource',
      'GET /sites/:siteId/llmo/config',
      'PATCH /sites/:siteId/llmo/config',
      'POST /sites/:siteId/llmo/config',
      'GET /sites/:siteId/llmo/questions',
      'POST /sites/:siteId/llmo/questions',
      'DELETE /sites/:siteId/llmo/questions/:questionKey',
      'PATCH /sites/:siteId/llmo/questions/:questionKey',
      'GET /sites/:siteId/llmo/customer-intent',
      'POST /sites/:siteId/llmo/customer-intent',
      'DELETE /sites/:siteId/llmo/customer-intent/:intentKey',
      'PATCH /sites/:siteId/llmo/customer-intent/:intentKey',
      'POST /sites/:siteId/llmo/offboard',
      'GET /consent-banner/:jobId',
      'PATCH /sites/:siteId/llmo/cdn-logs-filter',
      'POST /sites/:siteId/sandbox/audit',
      'PATCH /sites/:siteId/llmo/cdn-logs-bucket-config',
      'GET /sites/:siteId/llmo/global-sheet-data/:configName',
    );

    expect(dynamicRoutes['GET /audits/latest/:auditType'].handler).to.equal(mockAuditsController.getAllLatest);
    expect(dynamicRoutes['GET /audits/latest/:auditType'].paramNames).to.deep.equal(['auditType']);
    expect(dynamicRoutes['GET /configurations/:version'].handler).to.equal(mockConfigurationController.getByVersion);
    expect(dynamicRoutes['GET /configurations/:version'].paramNames).to.deep.equal(['version']);
    expect(dynamicRoutes['POST /configurations/:version/restore'].handler).to.equal(mockConfigurationController.restoreVersion);
    expect(dynamicRoutes['POST /configurations/:version/restore'].paramNames).to.deep.equal(['version']);
    expect(dynamicRoutes['DELETE /configurations/audits/:auditType'].handler).to.equal(mockConfigurationController.unregisterAudit);
    expect(dynamicRoutes['DELETE /configurations/audits/:auditType'].paramNames).to.deep.equal(['auditType']);
    expect(dynamicRoutes['GET /organizations/:organizationId'].handler).to.equal(mockOrganizationsController.getByID);
    expect(dynamicRoutes['GET /organizations/:organizationId'].paramNames).to.deep.equal(['organizationId']);
    expect(dynamicRoutes['GET /organizations/:organizationId/sites'].handler).to.equal(mockOrganizationsController.getSitesForOrganization);
    expect(dynamicRoutes['GET /organizations/:organizationId/sites'].paramNames).to.deep.equal(['organizationId']);
    expect(dynamicRoutes['GET /organizations/by-ims-org-id/:imsOrgId'].handler).to.equal(mockOrganizationsController.getByImsOrgID);
    expect(dynamicRoutes['GET /organizations/by-ims-org-id/:imsOrgId'].paramNames).to.deep.equal(['imsOrgId']);
    expect(dynamicRoutes['GET /organizations/by-ims-org-id/:imsOrgId/slack-config'].handler).to.equal(mockOrganizationsController.getSlackConfigByImsOrgID);
    expect(dynamicRoutes['GET /organizations/by-ims-org-id/:imsOrgId/slack-config'].paramNames).to.deep.equal(['imsOrgId']);
    expect(dynamicRoutes['GET /sites/:siteId'].handler).to.equal(mockSitesController.getByID);
    expect(dynamicRoutes['GET /sites/:siteId'].paramNames).to.deep.equal(['siteId']);
    expect(dynamicRoutes['GET /sites/by-delivery-type/:deliveryType'].handler).to.equal(mockSitesController.getAllByDeliveryType);
    expect(dynamicRoutes['GET /sites/by-delivery-type/:deliveryType'].paramNames).to.deep.equal(['deliveryType']);
    expect(dynamicRoutes['GET /sites/by-base-url/:baseURL'].handler).to.equal(mockSitesController.getByBaseURL);
    expect(dynamicRoutes['GET /sites/by-base-url/:baseURL'].paramNames).to.deep.equal(['baseURL']);
    expect(dynamicRoutes['GET /sites/with-latest-audit/:auditType'].handler).to.equal(mockSitesController.getAllWithLatestAudit);
    expect(dynamicRoutes['GET /sites/with-latest-audit/:auditType'].paramNames).to.deep.equal(['auditType']);
    expect(dynamicRoutes['GET /sites/:siteId/audits'].handler).to.equal(mockAuditsController.getAllForSite);
    expect(dynamicRoutes['GET /sites/:siteId/audits'].paramNames).to.deep.equal(['siteId']);
    expect(dynamicRoutes['GET /sites/:siteId/audits/:auditType'].handler).to.equal(mockAuditsController.getAllForSite);
    expect(dynamicRoutes['GET /sites/:siteId/audits/:auditType'].paramNames).to.deep.equal(['siteId', 'auditType']);
    expect(dynamicRoutes['GET /sites/:siteId/audits/:auditType/:auditedAt'].paramNames).to.deep.equal(['siteId', 'auditType', 'auditedAt']);
    expect(dynamicRoutes['GET /sites/:siteId/audits/latest'].handler).to.equal(mockAuditsController.getAllLatestForSite);
    expect(dynamicRoutes['GET /sites/:siteId/audits/latest'].paramNames).to.deep.equal(['siteId']);
    expect(dynamicRoutes['GET /sites/:siteId/latest-audit/:auditType'].handler).to.equal(mockAuditsController.getLatestForSite);
    expect(dynamicRoutes['GET /sites/:siteId/latest-audit/:auditType'].paramNames).to.deep.equal(['siteId', 'auditType']);
    expect(dynamicRoutes['GET /sites/:siteId/experiments'].handler).to.equal(mockExperimentsController.getExperiments);
    expect(dynamicRoutes['DELETE /tools/api-keys/:id'].handler).to.equal(mockApiKeyController.deleteApiKey);
    expect(dynamicRoutes['GET /sites/:siteId/opportunities'].handler).to.equal(mockOpportunitiesController.getAllForSite);
    expect(dynamicRoutes['GET /sites/:siteId/opportunities'].paramNames).to.deep.equal(['siteId']);
    expect(dynamicRoutes['GET /sites/:siteId/opportunities/by-status/:status'].handler).to.equal(mockOpportunitiesController.getByStatus);
    expect(dynamicRoutes['GET /sites/:siteId/opportunities/by-status/:status'].paramNames).to.deep.equal(['siteId', 'status']);
    expect(dynamicRoutes['GET /sites/:siteId/opportunities/:opportunityId'].handler).to.equal(mockOpportunitiesController.getByID);
    expect(dynamicRoutes['GET /sites/:siteId/opportunities/:opportunityId'].paramNames).to.deep.equal(['siteId', 'opportunityId']);
    expect(dynamicRoutes['POST /sites/:siteId/opportunities'].handler).to.equal(mockOpportunitiesController.createOpportunity);
    expect(dynamicRoutes['POST /sites/:siteId/opportunities'].paramNames).to.deep.equal(['siteId']);
    expect(dynamicRoutes['PATCH /sites/:siteId/opportunities/:opportunityId'].handler).to.equal(mockOpportunitiesController.patchOpportunity);
    expect(dynamicRoutes['PATCH /sites/:siteId/opportunities/:opportunityId'].paramNames).to.deep.equal(['siteId', 'opportunityId']);
    expect(dynamicRoutes['DELETE /sites/:siteId/opportunities/:opportunityId'].handler).to.equal(mockOpportunitiesController.removeOpportunity);
    expect(dynamicRoutes['DELETE /sites/:siteId/opportunities/:opportunityId'].paramNames).to.deep.equal(['siteId', 'opportunityId']);
    expect(dynamicRoutes['GET /sites/:siteId/opportunities/:opportunityId/suggestions'].handler).to.equal(mockSuggestionsController.getAllForOpportunity);
    expect(dynamicRoutes['GET /sites/:siteId/opportunities/:opportunityId/suggestions/paged/:limit/:cursor'].handler).to.equal(mockSuggestionsController.getAllForOpportunityPaged);
    expect(dynamicRoutes['GET /sites/:siteId/opportunities/:opportunityId/suggestions/paged/:limit/:cursor'].paramNames).to.deep.equal(['siteId', 'opportunityId', 'limit', 'cursor']);
    expect(dynamicRoutes['GET /sites/:siteId/opportunities/:opportunityId/suggestions/paged/:limit'].handler).to.equal(mockSuggestionsController.getAllForOpportunityPaged);
    expect(dynamicRoutes['GET /sites/:siteId/opportunities/:opportunityId/suggestions/paged/:limit'].paramNames).to.deep.equal(['siteId', 'opportunityId', 'limit']);
    expect(dynamicRoutes['GET /sites/:siteId/opportunities/:opportunityId/suggestions'].paramNames).to.deep.equal(['siteId', 'opportunityId']);
    expect(dynamicRoutes['GET /sites/:siteId/opportunities/:opportunityId/suggestions/by-status/:status'].handler).to.equal(mockSuggestionsController.getByStatus);
    expect(dynamicRoutes['GET /sites/:siteId/opportunities/:opportunityId/suggestions/by-status/:status'].paramNames).to.deep.equal(['siteId', 'opportunityId', 'status']);
    expect(dynamicRoutes['GET /sites/:siteId/opportunities/:opportunityId/suggestions/by-status/:status/paged/:limit/:cursor'].handler).to.equal(mockSuggestionsController.getByStatusPaged);
    expect(dynamicRoutes['GET /sites/:siteId/opportunities/:opportunityId/suggestions/by-status/:status/paged/:limit/:cursor'].paramNames).to.deep.equal(['siteId', 'opportunityId', 'status', 'limit', 'cursor']);
    expect(dynamicRoutes['GET /sites/:siteId/opportunities/:opportunityId/suggestions/by-status/:status/paged/:limit'].handler).to.equal(mockSuggestionsController.getByStatusPaged);
    expect(dynamicRoutes['GET /sites/:siteId/opportunities/:opportunityId/suggestions/by-status/:status/paged/:limit'].paramNames).to.deep.equal(['siteId', 'opportunityId', 'status', 'limit']);
    expect(dynamicRoutes['GET /sites/:siteId/opportunities/:opportunityId/suggestions/:suggestionId'].handler).to.equal(mockSuggestionsController.getByID);
    expect(dynamicRoutes['GET /sites/:siteId/opportunities/:opportunityId/suggestions/:suggestionId'].paramNames).to.deep.equal(['siteId', 'opportunityId', 'suggestionId']);
    expect(dynamicRoutes['POST /sites/:siteId/opportunities/:opportunityId/suggestions'].handler).to.equal(mockSuggestionsController.createSuggestions);
    expect(dynamicRoutes['PATCH /sites/:siteId/opportunities/:opportunityId/suggestions/:suggestionId'].handler).to.equal(mockSuggestionsController.patchSuggestion);
    expect(dynamicRoutes['PATCH /sites/:siteId/opportunities/:opportunityId/suggestions/:suggestionId'].paramNames).to.deep.equal(['siteId', 'opportunityId', 'suggestionId']);
    expect(dynamicRoutes['DELETE /sites/:siteId/opportunities/:opportunityId/suggestions/:suggestionId'].handler).to.equal(mockSuggestionsController.removeSuggestion);
    expect(dynamicRoutes['DELETE /sites/:siteId/opportunities/:opportunityId/suggestions/:suggestionId'].paramNames).to.deep.equal(['siteId', 'opportunityId', 'suggestionId']);
    expect(dynamicRoutes['PATCH /sites/:siteId/opportunities/:opportunityId/suggestions/status'].handler).to.equal(mockSuggestionsController.patchSuggestionsStatus);
    expect(dynamicRoutes['PATCH /sites/:siteId/opportunities/:opportunityId/suggestions/status'].paramNames).to.deep.equal(['siteId', 'opportunityId']);
    expect(dynamicRoutes['GET /sites/:siteId/scraped-content/:type'].handler).to.equal(mockScrapeController.listScrapedContentFiles);
    expect(dynamicRoutes['GET /sites/:siteId/scraped-content/:type'].paramNames).to.deep.equal(['siteId', 'type']);
    expect(dynamicRoutes['GET /sites/:siteId/traffic/paid'].handler).to.equal(mockPaidController.getTopPaidPages);
    expect(dynamicRoutes['GET /sites/:siteId/traffic/paid'].paramNames).to.deep.equal(['siteId']);
    expect(dynamicRoutes['GET /sites/:siteId/traffic/paid/page-type-platform-campaign'].handler).to.equal(mockTrafficController.getPaidTrafficByPageTypePlatformCampaign);
    expect(dynamicRoutes['GET /sites/:siteId/traffic/paid/url-page-type-campaign-device'].handler).to.equal(mockTrafficController.getPaidTrafficByUrlPageTypeCampaignDevice);
    expect(dynamicRoutes['GET /sites/:siteId/traffic/paid/url-page-type-device'].handler).to.equal(mockTrafficController.getPaidTrafficByUrlPageTypeDevice);
    expect(dynamicRoutes['GET /sites/:siteId/traffic/paid/url-page-type-campaign'].handler).to.equal(mockTrafficController.getPaidTrafficByUrlPageTypeCampaign);
    expect(dynamicRoutes['GET /sites/:siteId/traffic/paid/url-page-type-platform'].handler).to.equal(mockTrafficController.getPaidTrafficByUrlPageTypePlatform);
    expect(dynamicRoutes['GET /sites/:siteId/traffic/paid/url-page-type-campaign-platform'].handler).to.equal(mockTrafficController.getPaidTrafficByUrlPageTypeCampaignPlatform);
    expect(dynamicRoutes['GET /sites/:siteId/traffic/paid/url-page-type-platform-device'].handler).to.equal(mockTrafficController.getPaidTrafficByUrlPageTypePlatformDevice);
    expect(dynamicRoutes['GET /sites/:siteId/traffic/paid/page-type-campaign-device'].handler).to.equal(mockTrafficController.getPaidTrafficByPageTypeCampaignDevice);
    expect(dynamicRoutes['GET /sites/:siteId/traffic/paid/page-type-device'].handler).to.equal(mockTrafficController.getPaidTrafficByPageTypeDevice);
    expect(dynamicRoutes['GET /sites/:siteId/traffic/paid/page-type-campaign'].handler).to.equal(mockTrafficController.getPaidTrafficByPageTypeCampaign);
    expect(dynamicRoutes['GET /sites/:siteId/traffic/paid/page-type-platform'].handler).to.equal(mockTrafficController.getPaidTrafficByPageTypePlatform);
    expect(dynamicRoutes['GET /sites/:siteId/traffic/paid/page-type-platform-device'].handler).to.equal(mockTrafficController.getPaidTrafficByPageTypePlatformDevice);
    expect(dynamicRoutes['GET /sites/:siteId/traffic/paid/type'].handler).to.equal(mockTrafficController.getPaidTrafficByType);
    expect(dynamicRoutes['GET /sites/:siteId/traffic/paid/type-campaign'].handler).to.equal(mockTrafficController.getPaidTrafficByTypeCampaign);
    expect(dynamicRoutes['GET /sites/:siteId/traffic/paid/type-channel'].handler).to.equal(mockTrafficController.getPaidTrafficByTypeChannel);
    expect(dynamicRoutes['GET /sites/:siteId/traffic/paid/type-channel-campaign'].handler).to.equal(mockTrafficController.getPaidTrafficByTypeChannelCampaign);
    expect(dynamicRoutes['GET /sites/:siteId/traffic/paid/pta2/weekly-summary'].handler).to.equal(mockPTA2Controller.getPTAWeeklySummary);
    expect(dynamicRoutes['GET /sites/:siteId/traffic/paid/type-device'].handler).to.equal(mockTrafficController.getPaidTrafficByTypeDevice);
    expect(dynamicRoutes['GET /sites/:siteId/traffic/paid/type-device-channel'].handler).to.equal(mockTrafficController.getPaidTrafficByTypeDeviceChannel);
    expect(dynamicRoutes['GET /sites/:siteId/traffic/paid/channel'].handler).to.equal(mockTrafficController.getPaidTrafficByChannel);
    expect(dynamicRoutes['GET /sites/:siteId/traffic/paid/channel-device'].handler).to.equal(mockTrafficController.getPaidTrafficByChannelDevice);
    expect(dynamicRoutes['GET /sites/:siteId/traffic/paid/social-platform'].handler).to.equal(mockTrafficController.getPaidTrafficBySocialPlatform);
    expect(dynamicRoutes['GET /sites/:siteId/traffic/paid/social-platform-device'].handler).to.equal(mockTrafficController.getPaidTrafficBySocialPlatformDevice);
    expect(dynamicRoutes['GET /sites/:siteId/traffic/paid/search-platform'].handler).to.equal(mockTrafficController.getPaidTrafficBySearchPlatform);
    expect(dynamicRoutes['GET /sites/:siteId/traffic/paid/search-platform-device'].handler).to.equal(mockTrafficController.getPaidTrafficBySearchPlatformDevice);
    expect(dynamicRoutes['GET /sites/:siteId/traffic/paid/display-platform'].handler).to.equal(mockTrafficController.getPaidTrafficByDisplayPlatform);
    expect(dynamicRoutes['GET /sites/:siteId/traffic/paid/display-platform-device'].handler).to.equal(mockTrafficController.getPaidTrafficByDisplayPlatformDevice);
    expect(dynamicRoutes['GET /sites/:siteId/traffic/paid/video-platform'].handler).to.equal(mockTrafficController.getPaidTrafficByVideoPlatform);
    expect(dynamicRoutes['GET /sites/:siteId/traffic/paid/video-platform-device'].handler).to.equal(mockTrafficController.getPaidTrafficByVideoPlatformDevice);
    expect(dynamicRoutes['GET /sites/:siteId/traffic/paid/url'].handler).to.equal(mockTrafficController.getPaidTrafficByUrl);
    expect(dynamicRoutes['GET /sites/:siteId/traffic/paid/url-channel'].handler).to.equal(mockTrafficController.getPaidTrafficByUrlChannel);
    expect(dynamicRoutes['GET /sites/:siteId/traffic/paid/url-channel-device'].handler).to.equal(mockTrafficController.getPaidTrafficByUrlChannelDevice);
    expect(dynamicRoutes['GET /sites/:siteId/traffic/paid/url-channel-platform-device'].handler).to.equal(mockTrafficController.getPaidTrafficByUrlChannelPlatformDevice);
    expect(dynamicRoutes['GET /sites/:siteId/traffic/paid/campaign-channel-device'].handler).to.equal(mockTrafficController.getPaidTrafficByCampaignChannelDevice);
    expect(dynamicRoutes['GET /sites/:siteId/traffic/paid/campaign-channel-platform'].handler).to.equal(mockTrafficController.getPaidTrafficByCampaignChannelPlatform);
    expect(dynamicRoutes['GET /sites/:siteId/traffic/paid/campaign-channel-platform-device'].handler).to.equal(mockTrafficController.getPaidTrafficByCampaignChannelPlatformDevice);
    expect(dynamicRoutes['GET /sites/:siteId/files'].handler).to.equal(mockScrapeController.getFileByKey);
    expect(dynamicRoutes['GET /sites/:siteId/files'].paramNames).to.deep.equal(['siteId']);
    expect(dynamicRoutes['GET /tools/scrape/jobs/:jobId'].handler).to.equal(mockScrapeJobController.getScrapeJobStatus);
    expect(dynamicRoutes['GET /tools/scrape/jobs/:jobId'].paramNames).to.deep.equal(['jobId']);
    expect(dynamicRoutes['GET /tools/scrape/jobs/:jobId/results'].handler).to.equal(mockScrapeJobController.getScrapeJobUrlResults);
    expect(dynamicRoutes['GET /tools/scrape/jobs/:jobId/results'].paramNames).to.deep.equal(['jobId']);
    expect(dynamicRoutes['GET /tools/scrape/jobs/by-base-url/:baseURL'].handler).to.equal(mockScrapeJobController.getScrapeJobsByBaseURL);
    expect(dynamicRoutes['GET /tools/scrape/jobs/by-base-url/:baseURL'].paramNames).to.deep.equal(['baseURL']);
    expect(dynamicRoutes['GET /tools/scrape/jobs/by-base-url/:baseURL/by-processingtype/:processingType'].handler).to.equal(mockScrapeJobController.getScrapeJobsByBaseURL);
    expect(dynamicRoutes['GET /tools/scrape/jobs/by-base-url/:baseURL/by-processingtype/:processingType'].paramNames).to.deep.equal(['baseURL', 'processingType']);
    expect(dynamicRoutes['PATCH /sites/:siteId/config/cdn-logs'].handler).to.equal(mockSitesController.updateCdnLogsConfig);
    expect(dynamicRoutes['PATCH /sites/:siteId/config/cdn-logs'].paramNames).to.deep.equal(['siteId']);
    expect(dynamicRoutes['POST /sites/:siteId/reports'].handler).to.equal(mockReportsController.createReport);
    expect(dynamicRoutes['POST /sites/:siteId/reports'].paramNames).to.deep.equal(['siteId']);
    expect(dynamicRoutes['GET /sites/:siteId/reports'].handler).to.equal(mockReportsController.getAllReportsBySiteId);
    expect(dynamicRoutes['GET /sites/:siteId/reports'].paramNames).to.deep.equal(['siteId']);
    expect(dynamicRoutes['GET /sites/:siteId/reports/:reportId'].handler).to.equal(mockReportsController.getReport);
    expect(dynamicRoutes['GET /sites/:siteId/reports/:reportId'].paramNames).to.deep.equal(['siteId', 'reportId']);
    expect(dynamicRoutes['PATCH /sites/:siteId/reports/:reportId'].handler).to.equal(mockReportsController.patchReport);
    expect(dynamicRoutes['PATCH /sites/:siteId/reports/:reportId'].paramNames).to.deep.equal(['siteId', 'reportId']);
    expect(dynamicRoutes['DELETE /sites/:siteId/reports/:reportId'].handler).to.equal(mockReportsController.deleteReport);
    expect(dynamicRoutes['DELETE /sites/:siteId/reports/:reportId'].paramNames).to.deep.equal(['siteId', 'reportId']);
    expect(dynamicRoutes['GET /sites/:siteId/llmo/sheet-data/:dataSource'].handler).to.equal(mockLlmoController.getLlmoSheetData);
    expect(dynamicRoutes['GET /sites/:siteId/llmo/sheet-data/:dataSource'].paramNames).to.deep.equal(['siteId', 'dataSource']);
    expect(dynamicRoutes['GET /sites/:siteId/llmo/sheet-data/:sheetType/:dataSource'].handler).to.equal(mockLlmoController.getLlmoSheetData);
    expect(dynamicRoutes['GET /sites/:siteId/llmo/sheet-data/:sheetType/:dataSource'].paramNames).to.deep.equal(['siteId', 'sheetType', 'dataSource']);
    expect(dynamicRoutes['GET /sites/:siteId/llmo/sheet-data/:sheetType/:week/:dataSource'].handler).to.equal(mockLlmoController.getLlmoSheetData);
    expect(dynamicRoutes['GET /sites/:siteId/llmo/sheet-data/:sheetType/:week/:dataSource'].paramNames).to.deep.equal(['siteId', 'sheetType', 'week', 'dataSource']);
    expect(dynamicRoutes['GET /sites/:siteId/llmo/config'].handler).to.equal(mockLlmoController.getLlmoConfig);
    expect(dynamicRoutes['GET /sites/:siteId/llmo/config'].paramNames).to.deep.equal(['siteId']);
    expect(dynamicRoutes['GET /sites/:siteId/llmo/questions'].handler).to.equal(mockLlmoController.getLlmoQuestions);
    expect(dynamicRoutes['GET /sites/:siteId/llmo/questions'].paramNames).to.deep.equal(['siteId']);
    expect(dynamicRoutes['POST /sites/:siteId/llmo/questions'].handler).to.equal(mockLlmoController.addLlmoQuestion);
    expect(dynamicRoutes['POST /sites/:siteId/llmo/questions'].paramNames).to.deep.equal(['siteId']);
    expect(dynamicRoutes['DELETE /sites/:siteId/llmo/questions/:questionKey'].handler).to.equal(mockLlmoController.removeLlmoQuestion);
    expect(dynamicRoutes['DELETE /sites/:siteId/llmo/questions/:questionKey'].paramNames).to.deep.equal(['siteId', 'questionKey']);
    expect(dynamicRoutes['PATCH /sites/:siteId/llmo/questions/:questionKey'].handler).to.equal(mockLlmoController.patchLlmoQuestion);
    expect(dynamicRoutes['PATCH /sites/:siteId/llmo/questions/:questionKey'].paramNames).to.deep.equal(['siteId', 'questionKey']);
    expect(dynamicRoutes['GET /sites/:siteId/llmo/customer-intent'].handler).to.equal(mockLlmoController.getLlmoCustomerIntent);
    expect(dynamicRoutes['GET /sites/:siteId/llmo/customer-intent'].paramNames).to.deep.equal(['siteId']);
    expect(dynamicRoutes['POST /sites/:siteId/llmo/customer-intent'].handler).to.equal(mockLlmoController.addLlmoCustomerIntent);
    expect(dynamicRoutes['POST /sites/:siteId/llmo/customer-intent'].paramNames).to.deep.equal(['siteId']);
    expect(dynamicRoutes['DELETE /sites/:siteId/llmo/customer-intent/:intentKey'].handler).to.equal(mockLlmoController.removeLlmoCustomerIntent);
    expect(dynamicRoutes['DELETE /sites/:siteId/llmo/customer-intent/:intentKey'].paramNames).to.deep.equal(['siteId', 'intentKey']);
    expect(dynamicRoutes['PATCH /sites/:siteId/llmo/customer-intent/:intentKey'].handler).to.equal(mockLlmoController.patchLlmoCustomerIntent);
    expect(dynamicRoutes['PATCH /sites/:siteId/llmo/customer-intent/:intentKey'].paramNames).to.deep.equal(['siteId', 'intentKey']);
    expect(dynamicRoutes['POST /sites/:siteId/llmo/offboard'].handler).to.equal(mockLlmoController.offboardCustomer);
    expect(dynamicRoutes['POST /sites/:siteId/llmo/offboard'].paramNames).to.deep.equal(['siteId']);
    expect(dynamicRoutes['GET /consent-banner/:jobId'].handler).to.equal(mockConsentBannerController.getScreenshots);
    expect(dynamicRoutes['GET /consent-banner/:jobId'].paramNames).to.deep.equal(['jobId']);
    expect(dynamicRoutes['PATCH /sites/:siteId/llmo/cdn-logs-filter'].handler).to.equal(mockLlmoController.patchLlmoCdnLogsFilter);
    expect(dynamicRoutes['PATCH /sites/:siteId/llmo/cdn-logs-filter'].paramNames).to.deep.equal(['siteId']);
    expect(dynamicRoutes['POST /sites/:siteId/sandbox/audit'].handler).to.equal(mockSandboxAuditController.triggerAudit);
    expect(dynamicRoutes['POST /sites/:siteId/sandbox/audit'].paramNames).to.deep.equal(['siteId']);
    expect(dynamicRoutes['GET /sites/:siteId/traffic/paid/url-page-type'].handler).to.equal(mockTrafficController.getPaidTrafficByUrlPageType);
    expect(dynamicRoutes['GET /sites/:siteId/traffic/paid/url-page-type'].paramNames).to.deep.equal(['siteId']);
    expect(dynamicRoutes['PATCH /sites/:siteId/llmo/cdn-logs-bucket-config'].handler).to.equal(mockLlmoController.patchLlmoCdnBucketConfig);
    expect(dynamicRoutes['PATCH /sites/:siteId/llmo/cdn-logs-bucket-config'].paramNames).to.deep.equal(['siteId']);
    expect(dynamicRoutes['GET /sites/:siteId/llmo/global-sheet-data/:configName'].handler).to.equal(mockLlmoController.getLlmoGlobalSheetData);
    expect(dynamicRoutes['GET /sites/:siteId/llmo/global-sheet-data/:configName'].paramNames).to.deep.equal(['siteId', 'configName']);
    expect(dynamicRoutes['POST /sites/:siteId/llmo/sheet-data/:dataSource'].handler).to.equal(mockLlmoController.queryLlmoSheetData);
    expect(dynamicRoutes['POST /sites/:siteId/llmo/sheet-data/:dataSource'].paramNames).to.deep.equal(['siteId', 'dataSource']);
    expect(dynamicRoutes['POST /sites/:siteId/llmo/sheet-data/:sheetType/:dataSource'].handler).to.equal(mockLlmoController.queryLlmoSheetData);
    expect(dynamicRoutes['POST /sites/:siteId/llmo/sheet-data/:sheetType/:dataSource'].paramNames).to.deep.equal(['siteId', 'sheetType', 'dataSource']);
    expect(dynamicRoutes['POST /sites/:siteId/llmo/sheet-data/:sheetType/:week/:dataSource'].handler).to.equal(mockLlmoController.queryLlmoSheetData);
    expect(dynamicRoutes['POST /sites/:siteId/llmo/sheet-data/:sheetType/:week/:dataSource'].paramNames).to.deep.equal(['siteId', 'sheetType', 'week', 'dataSource']);
    expect(dynamicRoutes['GET /sites/:siteId/llmo/data'].handler).to.equal(mockLlmoController.queryFiles);
    expect(dynamicRoutes['GET /sites/:siteId/llmo/data'].paramNames).to.deep.equal(['siteId']);
    expect(dynamicRoutes['GET /sites/:siteId/llmo/data/:dataSource'].handler).to.equal(mockLlmoController.queryFiles);
    expect(dynamicRoutes['GET /sites/:siteId/llmo/data/:dataSource'].paramNames).to.deep.equal(['siteId', 'dataSource']);
    expect(dynamicRoutes['GET /sites/:siteId/llmo/data/:sheetType/:dataSource'].handler).to.equal(mockLlmoController.queryFiles);
    expect(dynamicRoutes['GET /sites/:siteId/llmo/data/:sheetType/:dataSource'].paramNames).to.deep.equal(['siteId', 'sheetType', 'dataSource']);
    expect(dynamicRoutes['GET /sites/:siteId/llmo/data/:sheetType/:week/:dataSource'].handler).to.equal(mockLlmoController.queryFiles);
    expect(dynamicRoutes['GET /sites/:siteId/llmo/data/:sheetType/:week/:dataSource'].paramNames).to.deep.equal(['siteId', 'sheetType', 'week', 'dataSource']);
  });
});<|MERGE_RESOLUTION|>--- conflicted
+++ resolved
@@ -301,10 +301,7 @@
       mockSandboxAuditController,
       mockReportsController,
       mockPTA2Controller,
-<<<<<<< HEAD
       mockSiteMetricsController,
-=======
->>>>>>> 1f00a0a8
     );
 
     expect(staticRoutes).to.have.all.keys(
