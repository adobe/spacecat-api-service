/*
 * Copyright 2024 Adobe. All rights reserved.
 * This file is licensed to you under the Apache License, Version 2.0 (the "License");
 * you may not use this file except in compliance with the License. You may obtain a copy
 * of the License at http://www.apache.org/licenses/LICENSE-2.0
 *
 * Unless required by applicable law or agreed to in writing, software distributed under
 * the License is distributed on an "AS IS" BASIS, WITHOUT WARRANTIES OR REPRESENTATIONS
 * OF ANY KIND, either express or implied. See the License for the specific language
 * governing permissions and limitations under the License.
 */

/* eslint-env mocha */

import { expect } from 'chai';
import sinon from 'sinon';
import getRouteHandlers from '../../src/routes/index.js';

describe('getRouteHandlers', () => {
  const mockAuditsController = {
    getAllForSite: sinon.stub(),
    getAllLatest: sinon.stub(),
    getAllLatestForSite: sinon.stub(),
    getLatestForSite: sinon.stub(),
  };

  const mockConfigurationController = {
    getAll: sinon.stub(),
    getByVersion: sinon.stub(),
    getLatest: sinon.stub(),
    updateConfiguration: sinon.stub(),
  };

  const mockHooksController = {
  };

  const mockSitesController = {
    getAll: sinon.stub(),
    getAllByDeliveryType: sinon.stub(),
    getAllAsCsv: sinon.stub(),
    getAllAsExcel: sinon.stub(),
    getAllWithLatestAudit: sinon.stub(),
    getByID: sinon.stub(),
    getByBaseURL: sinon.stub(),
  };

  const mockExperimentsController = {
    getExperiments: sinon.stub(),
  };

  const mockOrganizationsController = {
    getAll: sinon.stub(),
    getByID: sinon.stub(),
    getSitesForOrganization: sinon.stub(),
    getByImsOrgID: sinon.stub(),
    getSlackConfigByImsOrgID: sinon.stub(),
  };

  const mockSlackController = {
    handleEvent: sinon.stub(),
  };

  const mockTrigger = sinon.stub();

  const mockFulfillmentController = {
    processFulfillmentEvents: sinon.stub(),
  };

  const mockImportController = {
    createImportJob: sinon.stub(),
    getImportJobStatus: sinon.stub(),
    getImportJobResult: sinon.stub(),
    getImportJobProgress: sinon.stub(),
    getImportJobsByDateRange: sinon.stub(),
    stopImportJob: sinon.stub(),
  };

  const mockScrapeJobController = {
    createScrapeJob: sinon.stub(),
    getScrapeJobStatus: sinon.stub(),
    getScrapeJobResult: sinon.stub(),
    getScrapeJobProgress: sinon.stub(),
    getScrapeJobsByDateRange: sinon.stub(),
  };

  const mockApiKeyController = {
    createApiKey: sinon.stub(),
    deleteApiKey: sinon.stub(),
    getApiKeys: sinon.stub(),
  };

  const mockSitesAuditsToggleController = {
    execute: sinon.stub(),
  };

  const mockOpportunitiesController = {
    getAllForSite: sinon.stub(),
    getByStatus: sinon.stub(),
    getBySiteId: sinon.stub(),
    createOpportunity: sinon.stub(),
    patchOpportunity: sinon.stub(),
    removeOpportunity: sinon.stub(),
  };

  const mockSuggestionsController = {
    getAllForOpportunity: sinon.stub(),
    getByStatus: sinon.stub(),
    getByID: sinon.stub(),
    createSuggestions: sinon.stub(),
    patchSuggestion: sinon.stub(),
    patchSuggestionsStatus: sinon.stub(),
  };

  const mockBrandsController = {
    getBrandsForOrganization: sinon.stub(),
    getBrandGuidelinesForSite: sinon.stub(),
  };

  const mockPreflightController = {
    createPreflightJob: sinon.stub(),
    getPreflightJobStatusAndResult: sinon.stub(),
  };

  const mockDemoController = {
    getScreenshots: sinon.stub(),
  };

  const mockMcpController = {
    handleRpc: sinon.stub(),
    handleSseRequest: sinon.stub(),
  };

  const mockScrapeController = {
    getFileByKey: sinon.stub(),
    listScrapedContentFiles: sinon.stub(),
  };
  const mockPaidController = {
    getTopPaidPages: sinon.stub(),
  };

  const mockTrafficController = {
    getPaidTrafficByCampaignUrlDevice: sinon.stub(),
    getPaidTrafficByCampaignDevice: sinon.stub(),
    getPaidTrafficByCampaignUrl: sinon.stub(),
    getPaidTrafficByCampaign: sinon.stub(),
    getPaidTrafficByTypeChannelCampaign: sinon.stub(),
    getPaidTrafficByTypeChannel: sinon.stub(),
    getPaidTrafficByTypeCampaign: sinon.stub(),
    getPaidTrafficByType: sinon.stub(),
    getPaidTrafficByPageTypePlatformCampaign: sinon.stub(),
    getPaidTrafficByUrlPageTypeCampaignDevice: sinon.stub(),
    getPaidTrafficByUrlPageTypePlatformCampaignDevice: sinon.stub(),
    getPaidTrafficPageTypePlatformCampaignDevice: sinon.stub(),
    getPaidTrafficByUrlPageTypeDevice: sinon.stub(),
    getPaidTrafficByUrlPageTypeCampaign: sinon.stub(),
    getPaidTrafficByUrlPageTypePlatform: sinon.stub(),
    getPaidTrafficByUrlPageTypeCampaignPlatform: sinon.stub(),
    getPaidTrafficByUrlPageTypePlatformDevice: sinon.stub(),
    getPaidTrafficByPageTypeCampaignDevice: sinon.stub(),
    getPaidTrafficByPageTypeDevice: sinon.stub(),
    getPaidTrafficByPageTypeCampaign: sinon.stub(),
    getPaidTrafficByPageTypePlatform: sinon.stub(),
    getPaidTrafficByPageTypePlatformDevice: sinon.stub(),
  };

  const mockFixesController = {
    getAllForOpportunity: () => null,
    getByStatus: () => null,
    getByID: () => null,
    getAllSuggestionsForFix: () => null,
    createFixes: () => null,
    patchFixesStatus: () => null,
    patchFix: () => null,
    removeFix: () => null,
  };

  const mockConsentBannerController = {
    getScreenshots: () => null,
    takeScreenshots: () => null,
  };

  const mockLlmoController = {
    getLlmoSheetData: () => null,
    getLlmoConfig: () => null,
    getLlmoQuestions: () => null,
    addLlmoQuestion: () => null,
    removeLlmoQuestion: () => null,
    patchLlmoQuestion: () => null,
    getLlmoCustomerIntent: () => null,
    addLlmoCustomerIntent: () => null,
    removeLlmoCustomerIntent: () => null,
    patchLlmoCustomerIntent: () => null,
    patchLlmoCdnLogsFilter: () => null,
  };

  const mockSandboxAuditController = {
    triggerAudit: sinon.stub(),
  };

  const mockOrganizationIdentityProviderController = {
    getByOrganizationID: () => null,
  };

  const mockUserActivityController = {
    getBySiteID: () => null,
    createTrialUserActivity: () => null,
  };

  const mockSiteEnrollmentController = {
    getBySiteID: () => null,
  };

  const mockTrialUserController = {
    getByOrganizationID: () => null,
    createTrialUserInvite: () => null,
  };

  const mockEntitlementController = {
    getByOrganizationID: () => null,
  };

  it('segregates static and dynamic routes', () => {
    const { staticRoutes, dynamicRoutes } = getRouteHandlers(
      mockAuditsController,
      mockConfigurationController,
      mockHooksController,
      mockOrganizationsController,
      mockSitesController,
      mockExperimentsController,
      mockSlackController,
      mockTrigger,
      mockFulfillmentController,
      mockImportController,
      mockApiKeyController,
      mockSitesAuditsToggleController,
      mockOpportunitiesController,
      mockSuggestionsController,
      mockBrandsController,
      mockPreflightController,
      mockDemoController,
      mockConsentBannerController,
      mockScrapeController,
      mockScrapeJobController,
      mockMcpController,
      mockPaidController,
      mockTrafficController,
      mockFixesController,
      mockLlmoController,
<<<<<<< HEAD
      mockOrganizationIdentityProviderController,
      mockUserActivityController,
      mockSiteEnrollmentController,
      mockTrialUserController,
      mockEntitlementController,
=======
      mockSandboxAuditController,
>>>>>>> a0be54b6
    );

    expect(staticRoutes).to.have.all.keys(
      'GET /configurations',
      'GET /configurations/latest',
      'PUT /configurations/latest',
      'PATCH /configurations/sites/audits',
      'GET /organizations',
      'POST /organizations',
      'POST /preflight/jobs',
      'GET /sites',
      'POST /sites',
      'GET /sites.csv',
      'GET /sites.xlsx',
      'GET /slack/events',
      'POST /slack/events',
      'GET /trigger',
      'POST /event/fulfillment',
      'POST /slack/channels/invite-by-user-id',
      'POST /tools/api-keys',
      'GET /tools/api-keys',
      'POST /tools/import/jobs',
      'POST /tools/scrape/jobs',
      'POST /consent-banner',
      'GET /mcp',
      'POST /mcp',
    );

    expect(staticRoutes['GET /configurations']).to.equal(mockConfigurationController.getAll);
    expect(staticRoutes['GET /configurations/latest']).to.equal(mockConfigurationController.getLatest);
    expect(staticRoutes['PUT /configurations/latest']).to.equal(mockConfigurationController.updateConfiguration);
    expect(staticRoutes['PATCH /configurations/sites/audits']).to.equal(mockSitesAuditsToggleController.execute);
    expect(staticRoutes['GET /organizations']).to.equal(mockOrganizationsController.getAll);
    expect(staticRoutes['POST /organizations']).to.equal(mockOrganizationsController.createOrganization);
    expect(staticRoutes['GET /sites']).to.equal(mockSitesController.getAll);
    expect(staticRoutes['POST /sites']).to.equal(mockSitesController.createSite);
    expect(staticRoutes['GET /sites.csv']).to.equal(mockSitesController.getAllAsCsv);
    expect(staticRoutes['GET /sites.xlsx']).to.equal(mockSitesController.getAllAsExcel);
    expect(staticRoutes['GET /trigger']).to.equal(mockTrigger);
    expect(staticRoutes['POST /tools/api-keys']).to.equal(mockApiKeyController.createApiKey);
    expect(staticRoutes['GET /tools/api-keys']).to.equal(mockApiKeyController.getApiKeys);
    expect(staticRoutes['POST /consent-banner']).to.equal(mockConsentBannerController.takeScreenshots);
    expect(staticRoutes['GET /mcp']).to.equal(mockMcpController.handleSseRequest);
    expect(staticRoutes['POST /mcp']).to.equal(mockMcpController.handleRpc);
    expect(staticRoutes['POST /tools/scrape/jobs']).to.equal(mockScrapeJobController.createScrapeJob);

    expect(dynamicRoutes).to.have.all.keys(
      'GET /audits/latest/:auditType',
      'GET /configurations/:version',
      'POST /hooks/site-detection/cdn/:hookSecret',
      'POST /hooks/site-detection/rum/:hookSecret',
      'GET /organizations/:organizationId',
      'GET /organizations/:organizationId/brands',
      'GET /organizations/:organizationId/sites',
      'GET /organizations/:organizationId/organization-identity-provider',
      'GET /organizations/:organizationId/entitlements',
      'GET /organizations/:organizationId/trial-users',
      'POST /organizations/:organizationId/trial-user-invite',
      'GET /organizations/by-ims-org-id/:imsOrgId',
      'GET /organizations/by-ims-org-id/:imsOrgId/slack-config',
      'PATCH /organizations/:organizationId',
      'DELETE /organizations/:organizationId',
      'GET /preflight/jobs/:jobId',
      'GET /sites/:siteId',
      'PATCH /sites/:siteId',
      'DELETE /sites/:siteId',
      'GET /sites/by-delivery-type/:deliveryType',
      'GET /sites/by-base-url/:baseURL',
      'GET /sites/with-latest-audit/:auditType',
      'GET /sites/:siteId/audits',
      'GET /sites/:siteId/audits/:auditType',
      'GET /sites/:siteId/audits/:auditType/:auditedAt',
      'PATCH /sites/:siteId/:auditType',
      'GET /sites/:siteId/audits/latest',
      'GET /sites/:siteId/latest-audit/:auditType',
      'GET /sites/:siteId/latest-metrics',
      'GET /sites/:siteId/experiments',
      'GET /sites/:siteId/key-events',
      'POST /sites/:siteId/key-events',
      'DELETE /sites/:siteId/key-events/:keyEventId',
      'GET /sites/:siteId/metrics/:metric/:source',
      'GET /sites/:siteId/metrics/:metric/:source/by-url/:base64PageUrl',
      'GET /sites/:siteId/site-enrollments',
      'GET /sites/:siteId/user-activities',
      'POST /sites/:siteId/user-activities',
      'DELETE /tools/api-keys/:id',
      'GET /tools/import/jobs/:jobId',
      'PATCH /tools/import/jobs/:jobId',
      'POST /tools/import/jobs/:jobId/result',
      'GET /tools/import/jobs/:jobId/progress',
      'GET /tools/import/jobs/by-date-range/:startDate/:endDate/all-jobs',
      'DELETE /tools/import/jobs/:jobId',
      'GET /sites/:siteId/brand-guidelines',
      'GET /sites/:siteId/opportunities',
      'GET /sites/:siteId/opportunities/by-status/:status',
      'GET /sites/:siteId/opportunities/:opportunityId',
      'POST /sites/:siteId/opportunities',
      'PATCH /sites/:siteId/opportunities/:opportunityId',
      'DELETE /sites/:siteId/opportunities/:opportunityId',
      'GET /sites/:siteId/opportunities/:opportunityId/suggestions',
      'PATCH /sites/:siteId/opportunities/:opportunityId/suggestions/auto-fix',
      'GET /sites/:siteId/opportunities/:opportunityId/suggestions/by-status/:status',
      'GET /sites/:siteId/opportunities/:opportunityId/suggestions/:suggestionId',
      'POST /sites/:siteId/opportunities/:opportunityId/suggestions',
      'PATCH /sites/:siteId/opportunities/:opportunityId/suggestions/:suggestionId',
      'DELETE /sites/:siteId/opportunities/:opportunityId/suggestions/:suggestionId',
      'PATCH /sites/:siteId/opportunities/:opportunityId/suggestions/status',
      'GET /sites/:siteId/scraped-content/:type',
      'GET /sites/:siteId/top-pages',
      'GET /sites/:siteId/top-pages/:source',
      'GET /sites/:siteId/top-pages/:source/:geo',
      'GET /sites/:siteId/files',
      'POST /event/fulfillment/:eventType',
      'GET /sites/:siteId/opportunities/:opportunityId/fixes',
      'GET /sites/:siteId/opportunities/:opportunityId/fixes/by-status/:status',
      'GET /sites/:siteId/opportunities/:opportunityId/fixes/:fixId',
      'GET /sites/:siteId/opportunities/:opportunityId/fixes/:fixId/suggestions',
      'POST /sites/:siteId/opportunities/:opportunityId/fixes',
      'PATCH /sites/:siteId/opportunities/:opportunityId/status',
      'PATCH /sites/:siteId/opportunities/:opportunityId/fixes/:fixId',
      'DELETE /sites/:siteId/opportunities/:opportunityId/fixes/:fixId',
      'GET /sites/:siteId/traffic/paid',
      'GET /sites/:siteId/traffic/paid/campaign',
      'GET /sites/:siteId/traffic/paid/campaign-url-device',
      'GET /sites/:siteId/traffic/paid/campaign-device',
      'GET /sites/:siteId/traffic/paid/campaign-url',
      'GET /sites/:siteId/traffic/paid/type',
      'GET /sites/:siteId/traffic/paid/type-channel-campaign',
      'GET /sites/:siteId/traffic/paid/type-channel',
      'GET /sites/:siteId/traffic/paid/type-campaign',
      'GET /sites/:siteId/traffic/paid/page-type',
      'GET /sites/:siteId/traffic/paid/page-type-platform-campaign',
      'GET /sites/:siteId/traffic/paid/page-type-campaign-device',
      'GET /sites/:siteId/traffic/paid/page-type-device',
      'GET /sites/:siteId/traffic/paid/page-type-campaign',
      'GET /sites/:siteId/traffic/paid/page-type-platform',
      'GET /sites/:siteId/traffic/paid/page-type-platform-device',
      'GET /sites/:siteId/traffic/paid/url-page-type-platform-campaign-device',
      'GET /sites/:siteId/traffic/paid/page-type-platform-campaign-device',
      'GET /sites/:siteId/traffic/paid/url-page-type-campaign-device',
      'GET /sites/:siteId/traffic/paid/url-page-type-device',
      'GET /sites/:siteId/traffic/paid/url-page-type-campaign',
      'GET /sites/:siteId/traffic/paid/url-page-type-platform',
      'GET /sites/:siteId/traffic/paid/url-page-type-campaign-platform',
      'GET /sites/:siteId/traffic/paid/url-page-type-platform-device',
      'GET /tools/scrape/jobs/:jobId',
      'GET /tools/scrape/jobs/:jobId/results',
      'GET /tools/scrape/jobs/by-date-range/:startDate/:endDate/all-jobs',
      'GET /tools/scrape/jobs/by-base-url/:baseURL',
      'GET /tools/scrape/jobs/by-base-url/:baseURL/by-processingtype/:processingType',
      'PATCH /sites/:siteId/config/cdn-logs',
      'GET /sites/:siteId/llmo/sheet-data/:dataSource',
      'GET /sites/:siteId/llmo/sheet-data/:sheetType/:dataSource',
      'GET /sites/:siteId/llmo/config',
      'GET /sites/:siteId/llmo/questions',
      'POST /sites/:siteId/llmo/questions',
      'DELETE /sites/:siteId/llmo/questions/:questionKey',
      'PATCH /sites/:siteId/llmo/questions/:questionKey',
      'GET /sites/:siteId/llmo/customer-intent',
      'POST /sites/:siteId/llmo/customer-intent',
      'DELETE /sites/:siteId/llmo/customer-intent/:intentKey',
      'PATCH /sites/:siteId/llmo/customer-intent/:intentKey',
      'GET /consent-banner/:jobId',
      'PATCH /sites/:siteId/llmo/cdn-logs-filter',
      'POST /sites/:siteId/sandbox/audit',
    );

    expect(dynamicRoutes['GET /audits/latest/:auditType'].handler).to.equal(mockAuditsController.getAllLatest);
    expect(dynamicRoutes['GET /audits/latest/:auditType'].paramNames).to.deep.equal(['auditType']);
    expect(dynamicRoutes['GET /configurations/:version'].handler).to.equal(mockConfigurationController.getByVersion);
    expect(dynamicRoutes['GET /configurations/:version'].paramNames).to.deep.equal(['version']);
    expect(dynamicRoutes['GET /organizations/:organizationId'].handler).to.equal(mockOrganizationsController.getByID);
    expect(dynamicRoutes['GET /organizations/:organizationId'].paramNames).to.deep.equal(['organizationId']);
    expect(dynamicRoutes['GET /organizations/:organizationId/sites'].handler).to.equal(mockOrganizationsController.getSitesForOrganization);
    expect(dynamicRoutes['GET /organizations/:organizationId/sites'].paramNames).to.deep.equal(['organizationId']);
    expect(dynamicRoutes['GET /organizations/by-ims-org-id/:imsOrgId'].handler).to.equal(mockOrganizationsController.getByImsOrgID);
    expect(dynamicRoutes['GET /organizations/by-ims-org-id/:imsOrgId'].paramNames).to.deep.equal(['imsOrgId']);
    expect(dynamicRoutes['GET /organizations/by-ims-org-id/:imsOrgId/slack-config'].handler).to.equal(mockOrganizationsController.getSlackConfigByImsOrgID);
    expect(dynamicRoutes['GET /organizations/by-ims-org-id/:imsOrgId/slack-config'].paramNames).to.deep.equal(['imsOrgId']);
    expect(dynamicRoutes['GET /sites/:siteId'].handler).to.equal(mockSitesController.getByID);
    expect(dynamicRoutes['GET /sites/:siteId'].paramNames).to.deep.equal(['siteId']);
    expect(dynamicRoutes['GET /sites/by-delivery-type/:deliveryType'].handler).to.equal(mockSitesController.getAllByDeliveryType);
    expect(dynamicRoutes['GET /sites/by-delivery-type/:deliveryType'].paramNames).to.deep.equal(['deliveryType']);
    expect(dynamicRoutes['GET /sites/by-base-url/:baseURL'].handler).to.equal(mockSitesController.getByBaseURL);
    expect(dynamicRoutes['GET /sites/by-base-url/:baseURL'].paramNames).to.deep.equal(['baseURL']);
    expect(dynamicRoutes['GET /sites/with-latest-audit/:auditType'].handler).to.equal(mockSitesController.getAllWithLatestAudit);
    expect(dynamicRoutes['GET /sites/with-latest-audit/:auditType'].paramNames).to.deep.equal(['auditType']);
    expect(dynamicRoutes['GET /sites/:siteId/audits'].handler).to.equal(mockAuditsController.getAllForSite);
    expect(dynamicRoutes['GET /sites/:siteId/audits'].paramNames).to.deep.equal(['siteId']);
    expect(dynamicRoutes['GET /sites/:siteId/audits/:auditType'].handler).to.equal(mockAuditsController.getAllForSite);
    expect(dynamicRoutes['GET /sites/:siteId/audits/:auditType'].paramNames).to.deep.equal(['siteId', 'auditType']);
    expect(dynamicRoutes['GET /sites/:siteId/audits/:auditType/:auditedAt'].paramNames).to.deep.equal(['siteId', 'auditType', 'auditedAt']);
    expect(dynamicRoutes['GET /sites/:siteId/audits/latest'].handler).to.equal(mockAuditsController.getAllLatestForSite);
    expect(dynamicRoutes['GET /sites/:siteId/audits/latest'].paramNames).to.deep.equal(['siteId']);
    expect(dynamicRoutes['GET /sites/:siteId/latest-audit/:auditType'].handler).to.equal(mockAuditsController.getLatestForSite);
    expect(dynamicRoutes['GET /sites/:siteId/latest-audit/:auditType'].paramNames).to.deep.equal(['siteId', 'auditType']);
    expect(dynamicRoutes['GET /sites/:siteId/experiments'].handler).to.equal(mockExperimentsController.getExperiments);
    expect(dynamicRoutes['DELETE /tools/api-keys/:id'].handler).to.equal(mockApiKeyController.deleteApiKey);
    expect(dynamicRoutes['GET /sites/:siteId/opportunities'].handler).to.equal(mockOpportunitiesController.getAllForSite);
    expect(dynamicRoutes['GET /sites/:siteId/opportunities'].paramNames).to.deep.equal(['siteId']);
    expect(dynamicRoutes['GET /sites/:siteId/opportunities/by-status/:status'].handler).to.equal(mockOpportunitiesController.getByStatus);
    expect(dynamicRoutes['GET /sites/:siteId/opportunities/by-status/:status'].paramNames).to.deep.equal(['siteId', 'status']);
    expect(dynamicRoutes['GET /sites/:siteId/opportunities/:opportunityId'].handler).to.equal(mockOpportunitiesController.getByID);
    expect(dynamicRoutes['GET /sites/:siteId/opportunities/:opportunityId'].paramNames).to.deep.equal(['siteId', 'opportunityId']);
    expect(dynamicRoutes['POST /sites/:siteId/opportunities'].handler).to.equal(mockOpportunitiesController.createOpportunity);
    expect(dynamicRoutes['POST /sites/:siteId/opportunities'].paramNames).to.deep.equal(['siteId']);
    expect(dynamicRoutes['PATCH /sites/:siteId/opportunities/:opportunityId'].handler).to.equal(mockOpportunitiesController.patchOpportunity);
    expect(dynamicRoutes['PATCH /sites/:siteId/opportunities/:opportunityId'].paramNames).to.deep.equal(['siteId', 'opportunityId']);
    expect(dynamicRoutes['DELETE /sites/:siteId/opportunities/:opportunityId'].handler).to.equal(mockOpportunitiesController.removeOpportunity);
    expect(dynamicRoutes['DELETE /sites/:siteId/opportunities/:opportunityId'].paramNames).to.deep.equal(['siteId', 'opportunityId']);
    expect(dynamicRoutes['GET /sites/:siteId/opportunities/:opportunityId/suggestions'].handler).to.equal(mockSuggestionsController.getAllForOpportunity);
    expect(dynamicRoutes['GET /sites/:siteId/opportunities/:opportunityId/suggestions'].paramNames).to.deep.equal(['siteId', 'opportunityId']);
    expect(dynamicRoutes['GET /sites/:siteId/opportunities/:opportunityId/suggestions/by-status/:status'].handler).to.equal(mockSuggestionsController.getByStatus);
    expect(dynamicRoutes['GET /sites/:siteId/opportunities/:opportunityId/suggestions/by-status/:status'].paramNames).to.deep.equal(['siteId', 'opportunityId', 'status']);
    expect(dynamicRoutes['GET /sites/:siteId/opportunities/:opportunityId/suggestions/:suggestionId'].handler).to.equal(mockSuggestionsController.getByID);
    expect(dynamicRoutes['GET /sites/:siteId/opportunities/:opportunityId/suggestions/:suggestionId'].paramNames).to.deep.equal(['siteId', 'opportunityId', 'suggestionId']);
    expect(dynamicRoutes['POST /sites/:siteId/opportunities/:opportunityId/suggestions'].handler).to.equal(mockSuggestionsController.createSuggestions);
    expect(dynamicRoutes['PATCH /sites/:siteId/opportunities/:opportunityId/suggestions/:suggestionId'].handler).to.equal(mockSuggestionsController.patchSuggestion);
    expect(dynamicRoutes['PATCH /sites/:siteId/opportunities/:opportunityId/suggestions/:suggestionId'].paramNames).to.deep.equal(['siteId', 'opportunityId', 'suggestionId']);
    expect(dynamicRoutes['DELETE /sites/:siteId/opportunities/:opportunityId/suggestions/:suggestionId'].handler).to.equal(mockSuggestionsController.removeSuggestion);
    expect(dynamicRoutes['DELETE /sites/:siteId/opportunities/:opportunityId/suggestions/:suggestionId'].paramNames).to.deep.equal(['siteId', 'opportunityId', 'suggestionId']);
    expect(dynamicRoutes['PATCH /sites/:siteId/opportunities/:opportunityId/suggestions/status'].handler).to.equal(mockSuggestionsController.patchSuggestionsStatus);
    expect(dynamicRoutes['PATCH /sites/:siteId/opportunities/:opportunityId/suggestions/status'].paramNames).to.deep.equal(['siteId', 'opportunityId']);
    expect(dynamicRoutes['GET /sites/:siteId/scraped-content/:type'].handler).to.equal(mockScrapeController.listScrapedContentFiles);
    expect(dynamicRoutes['GET /sites/:siteId/scraped-content/:type'].paramNames).to.deep.equal(['siteId', 'type']);
    expect(dynamicRoutes['GET /sites/:siteId/traffic/paid'].handler).to.equal(mockPaidController.getTopPaidPages);
    expect(dynamicRoutes['GET /sites/:siteId/traffic/paid'].paramNames).to.deep.equal(['siteId']);
    expect(dynamicRoutes['GET /sites/:siteId/traffic/paid/page-type-platform-campaign'].handler).to.equal(mockTrafficController.getPaidTrafficByPageTypePlatformCampaign);
    expect(dynamicRoutes['GET /sites/:siteId/traffic/paid/url-page-type-campaign-device'].handler).to.equal(mockTrafficController.getPaidTrafficByUrlPageTypeCampaignDevice);
    expect(dynamicRoutes['GET /sites/:siteId/traffic/paid/url-page-type-device'].handler).to.equal(mockTrafficController.getPaidTrafficByUrlPageTypeDevice);
    expect(dynamicRoutes['GET /sites/:siteId/traffic/paid/url-page-type-campaign'].handler).to.equal(mockTrafficController.getPaidTrafficByUrlPageTypeCampaign);
    expect(dynamicRoutes['GET /sites/:siteId/traffic/paid/url-page-type-platform'].handler).to.equal(mockTrafficController.getPaidTrafficByUrlPageTypePlatform);
    expect(dynamicRoutes['GET /sites/:siteId/traffic/paid/url-page-type-campaign-platform'].handler).to.equal(mockTrafficController.getPaidTrafficByUrlPageTypeCampaignPlatform);
    expect(dynamicRoutes['GET /sites/:siteId/traffic/paid/url-page-type-platform-device'].handler).to.equal(mockTrafficController.getPaidTrafficByUrlPageTypePlatformDevice);
    expect(dynamicRoutes['GET /sites/:siteId/traffic/paid/page-type-campaign-device'].handler).to.equal(mockTrafficController.getPaidTrafficByPageTypeCampaignDevice);
    expect(dynamicRoutes['GET /sites/:siteId/traffic/paid/page-type-device'].handler).to.equal(mockTrafficController.getPaidTrafficByPageTypeDevice);
    expect(dynamicRoutes['GET /sites/:siteId/traffic/paid/page-type-campaign'].handler).to.equal(mockTrafficController.getPaidTrafficByPageTypeCampaign);
    expect(dynamicRoutes['GET /sites/:siteId/traffic/paid/page-type-platform'].handler).to.equal(mockTrafficController.getPaidTrafficByPageTypePlatform);
    expect(dynamicRoutes['GET /sites/:siteId/traffic/paid/page-type-platform-device'].handler).to.equal(mockTrafficController.getPaidTrafficByPageTypePlatformDevice);
    expect(dynamicRoutes['GET /sites/:siteId/traffic/paid/type'].handler).to.equal(mockTrafficController.getPaidTrafficByType);
    expect(dynamicRoutes['GET /sites/:siteId/traffic/paid/type-campaign'].handler).to.equal(mockTrafficController.getPaidTrafficByTypeCampaign);
    expect(dynamicRoutes['GET /sites/:siteId/traffic/paid/type-channel'].handler).to.equal(mockTrafficController.getPaidTrafficByTypeChannel);
    expect(dynamicRoutes['GET /sites/:siteId/traffic/paid/type-channel-campaign'].handler).to.equal(mockTrafficController.getPaidTrafficByTypeChannelCampaign);
    expect(dynamicRoutes['GET /sites/:siteId/files'].handler).to.equal(mockScrapeController.getFileByKey);
    expect(dynamicRoutes['GET /sites/:siteId/files'].paramNames).to.deep.equal(['siteId']);
    expect(dynamicRoutes['GET /tools/scrape/jobs/:jobId'].handler).to.equal(mockScrapeJobController.getScrapeJobStatus);
    expect(dynamicRoutes['GET /tools/scrape/jobs/:jobId'].paramNames).to.deep.equal(['jobId']);
    expect(dynamicRoutes['GET /tools/scrape/jobs/:jobId/results'].handler).to.equal(mockScrapeJobController.getScrapeJobUrlResults);
    expect(dynamicRoutes['GET /tools/scrape/jobs/:jobId/results'].paramNames).to.deep.equal(['jobId']);
    expect(dynamicRoutes['GET /tools/scrape/jobs/by-base-url/:baseURL'].handler).to.equal(mockScrapeJobController.getScrapeJobsByBaseURL);
    expect(dynamicRoutes['GET /tools/scrape/jobs/by-base-url/:baseURL'].paramNames).to.deep.equal(['baseURL']);
    expect(dynamicRoutes['GET /tools/scrape/jobs/by-base-url/:baseURL/by-processingtype/:processingType'].handler).to.equal(mockScrapeJobController.getScrapeJobsByBaseURL);
    expect(dynamicRoutes['GET /tools/scrape/jobs/by-base-url/:baseURL/by-processingtype/:processingType'].paramNames).to.deep.equal(['baseURL', 'processingType']);
    expect(dynamicRoutes['PATCH /sites/:siteId/config/cdn-logs'].handler).to.equal(mockSitesController.updateCdnLogsConfig);
    expect(dynamicRoutes['PATCH /sites/:siteId/config/cdn-logs'].paramNames).to.deep.equal(['siteId']);
    expect(dynamicRoutes['GET /sites/:siteId/llmo/sheet-data/:dataSource'].handler).to.equal(mockLlmoController.getLlmoSheetData);
    expect(dynamicRoutes['GET /sites/:siteId/llmo/sheet-data/:dataSource'].paramNames).to.deep.equal(['siteId', 'dataSource']);
    expect(dynamicRoutes['GET /sites/:siteId/llmo/sheet-data/:sheetType/:dataSource'].handler).to.equal(mockLlmoController.getLlmoSheetData);
    expect(dynamicRoutes['GET /sites/:siteId/llmo/sheet-data/:sheetType/:dataSource'].paramNames).to.deep.equal(['siteId', 'sheetType', 'dataSource']);
    expect(dynamicRoutes['GET /sites/:siteId/llmo/config'].handler).to.equal(mockLlmoController.getLlmoConfig);
    expect(dynamicRoutes['GET /sites/:siteId/llmo/config'].paramNames).to.deep.equal(['siteId']);
    expect(dynamicRoutes['GET /sites/:siteId/llmo/questions'].handler).to.equal(mockLlmoController.getLlmoQuestions);
    expect(dynamicRoutes['GET /sites/:siteId/llmo/questions'].paramNames).to.deep.equal(['siteId']);
    expect(dynamicRoutes['POST /sites/:siteId/llmo/questions'].handler).to.equal(mockLlmoController.addLlmoQuestion);
    expect(dynamicRoutes['POST /sites/:siteId/llmo/questions'].paramNames).to.deep.equal(['siteId']);
    expect(dynamicRoutes['DELETE /sites/:siteId/llmo/questions/:questionKey'].handler).to.equal(mockLlmoController.removeLlmoQuestion);
    expect(dynamicRoutes['DELETE /sites/:siteId/llmo/questions/:questionKey'].paramNames).to.deep.equal(['siteId', 'questionKey']);
    expect(dynamicRoutes['PATCH /sites/:siteId/llmo/questions/:questionKey'].handler).to.equal(mockLlmoController.patchLlmoQuestion);
    expect(dynamicRoutes['PATCH /sites/:siteId/llmo/questions/:questionKey'].paramNames).to.deep.equal(['siteId', 'questionKey']);
    expect(dynamicRoutes['GET /sites/:siteId/llmo/customer-intent'].handler).to.equal(mockLlmoController.getLlmoCustomerIntent);
    expect(dynamicRoutes['GET /sites/:siteId/llmo/customer-intent'].paramNames).to.deep.equal(['siteId']);
    expect(dynamicRoutes['POST /sites/:siteId/llmo/customer-intent'].handler).to.equal(mockLlmoController.addLlmoCustomerIntent);
    expect(dynamicRoutes['POST /sites/:siteId/llmo/customer-intent'].paramNames).to.deep.equal(['siteId']);
    expect(dynamicRoutes['DELETE /sites/:siteId/llmo/customer-intent/:intentKey'].handler).to.equal(mockLlmoController.removeLlmoCustomerIntent);
    expect(dynamicRoutes['DELETE /sites/:siteId/llmo/customer-intent/:intentKey'].paramNames).to.deep.equal(['siteId', 'intentKey']);
    expect(dynamicRoutes['PATCH /sites/:siteId/llmo/customer-intent/:intentKey'].handler).to.equal(mockLlmoController.patchLlmoCustomerIntent);
    expect(dynamicRoutes['PATCH /sites/:siteId/llmo/customer-intent/:intentKey'].paramNames).to.deep.equal(['siteId', 'intentKey']);
    expect(dynamicRoutes['GET /consent-banner/:jobId'].handler).to.equal(mockConsentBannerController.getScreenshots);
    expect(dynamicRoutes['GET /consent-banner/:jobId'].paramNames).to.deep.equal(['jobId']);
    expect(dynamicRoutes['PATCH /sites/:siteId/llmo/cdn-logs-filter'].handler).to.equal(mockLlmoController.patchLlmoCdnLogsFilter);
    expect(dynamicRoutes['PATCH /sites/:siteId/llmo/cdn-logs-filter'].paramNames).to.deep.equal(['siteId']);
    expect(dynamicRoutes['POST /sites/:siteId/sandbox/audit'].handler).to.equal(mockSandboxAuditController.triggerAudit);
    expect(dynamicRoutes['POST /sites/:siteId/sandbox/audit'].paramNames).to.deep.equal(['siteId']);
  });
});<|MERGE_RESOLUTION|>--- conflicted
+++ resolved
@@ -246,15 +246,12 @@
       mockTrafficController,
       mockFixesController,
       mockLlmoController,
-<<<<<<< HEAD
       mockOrganizationIdentityProviderController,
       mockUserActivityController,
       mockSiteEnrollmentController,
       mockTrialUserController,
       mockEntitlementController,
-=======
       mockSandboxAuditController,
->>>>>>> a0be54b6
     );
 
     expect(staticRoutes).to.have.all.keys(
