--- conflicted
+++ resolved
@@ -198,35 +198,34 @@
     triggerAudit: sinon.stub(),
   };
 
-<<<<<<< HEAD
+  const mockOrganizationIdentityProviderController = {
+    getByOrganizationID: () => null,
+  };
+
+  const mockUserActivityController = {
+    getBySiteID: () => null,
+    createTrialUserActivity: () => null,
+  };
+
+  const mockSiteEnrollmentController = {
+    getBySiteID: () => null,
+  };
+
+  const mockTrialUserController = {
+    getByOrganizationID: () => null,
+    createTrialUserForEmailInvite: () => null,
+  };
+
+  const mockEntitlementController = {
+    getByOrganizationID: () => null,
+  };
+
   const mockReportsController = {
     createReport: sinon.stub(),
     getAllReportsBySiteId: sinon.stub(),
     getReport: sinon.stub(),
     patchReport: sinon.stub(),
     deleteReport: sinon.stub(),
-=======
-  const mockOrganizationIdentityProviderController = {
-    getByOrganizationID: () => null,
-  };
-
-  const mockUserActivityController = {
-    getBySiteID: () => null,
-    createTrialUserActivity: () => null,
-  };
-
-  const mockSiteEnrollmentController = {
-    getBySiteID: () => null,
-  };
-
-  const mockTrialUserController = {
-    getByOrganizationID: () => null,
-    createTrialUserForEmailInvite: () => null,
-  };
-
-  const mockEntitlementController = {
-    getByOrganizationID: () => null,
->>>>>>> 75bcc07b
   };
 
   it('segregates static and dynamic routes', () => {
