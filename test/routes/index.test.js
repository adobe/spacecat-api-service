/*
 * Copyright 2024 Adobe. All rights reserved.
 * This file is licensed to you under the Apache License, Version 2.0 (the "License");
 * you may not use this file except in compliance with the License. You may obtain a copy
 * of the License at http://www.apache.org/licenses/LICENSE-2.0
 *
 * Unless required by applicable law or agreed to in writing, software distributed under
 * the License is distributed on an "AS IS" BASIS, WITHOUT WARRANTIES OR REPRESENTATIONS
 * OF ANY KIND, either express or implied. See the License for the specific language
 * governing permissions and limitations under the License.
 */

/* eslint-env mocha */

import { expect } from 'chai';
import sinon from 'sinon';
import getRouteHandlers from '../../src/routes/index.js';

describe('getRouteHandlers', () => {
  const mockAuditsController = {
    getAllForSite: sinon.stub(),
    getAllLatest: sinon.stub(),
    getAllLatestForSite: sinon.stub(),
    getLatestForSite: sinon.stub(),
  };

  const mockConfigurationController = {
    getAll: sinon.stub(),
    getByVersion: sinon.stub(),
    getLatest: sinon.stub(),
    updateConfiguration: sinon.stub(),
  };

  const mockHooksController = {
  };

  const mockSitesController = {
    getAll: sinon.stub(),
    getAllByDeliveryType: sinon.stub(),
    getAllAsCsv: sinon.stub(),
    getAllAsExcel: sinon.stub(),
    getAllWithLatestAudit: sinon.stub(),
    getByID: sinon.stub(),
    getByBaseURL: sinon.stub(),
  };

  const mockPTA2Controller = {
    getPTAWeeklySummary: sinon.stub(),
  };

  const mockExperimentsController = {
    getExperiments: sinon.stub(),
  };

  const mockOrganizationsController = {
    getAll: sinon.stub(),
    getByID: sinon.stub(),
    getSitesForOrganization: sinon.stub(),
    getByImsOrgID: sinon.stub(),
    getSlackConfigByImsOrgID: sinon.stub(),
  };

  const mockProjectsController = {
    getAll: sinon.stub(),
    createProject: sinon.stub(),
    getByID: sinon.stub(),
    getByName: sinon.stub(),
    getPrimaryLocaleSites: sinon.stub(),
    getSitesByProjectId: sinon.stub(),
    getSitesByProjectName: sinon.stub(),
    removeProject: sinon.stub(),
    updateProject: sinon.stub(),
  };

  const mockSlackController = {
    handleEvent: sinon.stub(),
  };

  const mockTrigger = sinon.stub();

  const mockFulfillmentController = {
    processFulfillmentEvents: sinon.stub(),
  };

  const mockImportController = {
    createImportJob: sinon.stub(),
    getImportJobStatus: sinon.stub(),
    getImportJobResult: sinon.stub(),
    getImportJobProgress: sinon.stub(),
    getImportJobsByDateRange: sinon.stub(),
    stopImportJob: sinon.stub(),
  };

  const mockScrapeJobController = {
    createScrapeJob: sinon.stub(),
    getScrapeJobStatus: sinon.stub(),
    getScrapeJobResult: sinon.stub(),
    getScrapeJobProgress: sinon.stub(),
    getScrapeJobsByDateRange: sinon.stub(),
    getScrapeUrlByProcessingType: sinon.stub(),
  };

  const mockApiKeyController = {
    createApiKey: sinon.stub(),
    deleteApiKey: sinon.stub(),
    getApiKeys: sinon.stub(),
  };

  const mockSitesAuditsToggleController = {
    execute: sinon.stub(),
  };

  const mockOpportunitiesController = {
    getAllForSite: sinon.stub(),
    getByStatus: sinon.stub(),
    getBySiteId: sinon.stub(),
    createOpportunity: sinon.stub(),
    patchOpportunity: sinon.stub(),
    removeOpportunity: sinon.stub(),
  };

  const mockSuggestionsController = {
    getAllForOpportunity: sinon.stub(),
    getPagedForOpportunity: sinon.stub(),
    getByStatus: sinon.stub(),
    getByID: sinon.stub(),
    createSuggestions: sinon.stub(),
    patchSuggestion: sinon.stub(),
    patchSuggestionsStatus: sinon.stub(),
  };

  const mockBrandsController = {
    getBrandsForOrganization: sinon.stub(),
    getBrandGuidelinesForSite: sinon.stub(),
  };

  const mockPreflightController = {
    createPreflightJob: sinon.stub(),
    getPreflightJobStatusAndResult: sinon.stub(),
  };

  const mockDemoController = {
    getScreenshots: sinon.stub(),
  };

  const mockScrapeController = {
    getFileByKey: sinon.stub(),
    listScrapedContentFiles: sinon.stub(),
  };
  const mockPaidController = {
    getTopPaidPages: sinon.stub(),
  };

  const mockTrafficController = {
    getPaidTrafficByCampaignUrlDevice: sinon.stub(),
    getPaidTrafficByCampaignDevice: sinon.stub(),
    getPaidTrafficByCampaignUrl: sinon.stub(),
    getPaidTrafficByCampaign: sinon.stub(),
    getPaidTrafficByTypeChannelCampaign: sinon.stub(),
    getPaidTrafficByTypeChannel: sinon.stub(),
    getPaidTrafficByTypeCampaign: sinon.stub(),
    getPaidTrafficByType: sinon.stub(),
    getPaidTrafficByPageTypePlatformCampaign: sinon.stub(),
    getPaidTrafficByUrlPageTypeCampaignDevice: sinon.stub(),
    getPaidTrafficByUrlPageTypePlatformCampaignDevice: sinon.stub(),
    getPaidTrafficPageTypePlatformCampaignDevice: sinon.stub(),
    getPaidTrafficByUrlPageTypeDevice: sinon.stub(),
    getPaidTrafficByUrlPageTypeCampaign: sinon.stub(),
    getPaidTrafficByUrlPageTypePlatform: sinon.stub(),
    getPaidTrafficByUrlPageTypeCampaignPlatform: sinon.stub(),
    getPaidTrafficByUrlPageTypePlatformDevice: sinon.stub(),
    getPaidTrafficByPageTypeCampaignDevice: sinon.stub(),
    getPaidTrafficByPageTypeDevice: sinon.stub(),
    getPaidTrafficByPageTypeCampaign: sinon.stub(),
    getPaidTrafficByPageTypePlatform: sinon.stub(),
    getPaidTrafficByPageTypePlatformDevice: sinon.stub(),
  };

  const mockFixesController = {
    getAllForOpportunity: () => null,
    getByStatus: () => null,
    getByID: () => null,
    getAllSuggestionsForFix: () => null,
    createFixes: () => null,
    patchFixesStatus: () => null,
    patchFix: () => null,
    removeFix: () => null,
  };

  const mockConsentBannerController = {
    getScreenshots: () => null,
    takeScreenshots: () => null,
  };

  const mockLlmoController = {
    getLlmoSheetData: () => null,
    getLlmoGlobalSheetData: () => null,
    getLlmoConfig: () => null,
    getLlmoQuestions: () => null,
    addLlmoQuestion: () => null,
    removeLlmoQuestion: () => null,
    patchLlmoQuestion: () => null,
    getLlmoCustomerIntent: () => null,
    addLlmoCustomerIntent: () => null,
    removeLlmoCustomerIntent: () => null,
    patchLlmoCustomerIntent: () => null,
    patchLlmoCdnLogsFilter: () => null,
    patchLlmoCdnBucketConfig: () => null,
    onboardCustomer: () => null,
    offboardCustomer: () => null,
  };

  const mockSandboxAuditController = {
    triggerAudit: sinon.stub(),
  };

  const mockUserActivityController = {
    getBySiteID: () => null,
    createTrialUserActivity: () => null,
  };

  const mockSiteEnrollmentController = {
    getBySiteID: () => null,
  };

  const mockTrialUserController = {
    getByOrganizationID: () => null,
    createTrialUserForEmailInvite: () => null,
  };

  const mockEntitlementController = {
    getByOrganizationID: () => null,
  };

  const mockReportsController = {
    createReport: sinon.stub(),
    getAllReportsBySiteId: sinon.stub(),
    getReport: sinon.stub(),
    patchReport: sinon.stub(),
    deleteReport: sinon.stub(),
  };

  const mockHomepageController = {
    getHomepageData: sinon.stub(),
  };

  it('segregates static and dynamic routes', () => {
    const { staticRoutes, dynamicRoutes } = getRouteHandlers(
      mockAuditsController,
      mockConfigurationController,
      mockHooksController,
      mockOrganizationsController,
      mockProjectsController,
      mockSitesController,
      mockExperimentsController,
      mockSlackController,
      mockTrigger,
      mockFulfillmentController,
      mockImportController,
      mockApiKeyController,
      mockSitesAuditsToggleController,
      mockOpportunitiesController,
      mockSuggestionsController,
      mockBrandsController,
      mockPreflightController,
      mockDemoController,
      mockConsentBannerController,
      mockScrapeController,
      mockScrapeJobController,
      mockPaidController,
      mockTrafficController,
      mockFixesController,
      mockLlmoController,
      mockUserActivityController,
      mockSiteEnrollmentController,
      mockTrialUserController,
      mockEntitlementController,
      mockSandboxAuditController,
      mockReportsController,
<<<<<<< HEAD
      mockHomepageController,
=======
      mockPTA2Controller,
      mockPTA2Controller,
>>>>>>> 2d2a5133
    );

    expect(staticRoutes).to.have.all.keys(
      'GET /configurations',
      'GET /configurations/latest',
      'PUT /configurations/latest',
      'POST /configurations/audits',
      'PATCH /configurations/sites/audits',
      'GET /organizations',
      'POST /organizations',
      'GET /projects',
      'POST /projects',
      'POST /preflight/jobs',
      'GET /sites',
      'POST /sites',
      'GET /sites.csv',
      'GET /sites.xlsx',
      'GET /slack/events',
      'POST /slack/events',
      'GET /trigger',
      'POST /event/fulfillment',
      'POST /slack/channels/invite-by-user-id',
      'POST /tools/api-keys',
      'GET /tools/api-keys',
      'POST /tools/import/jobs',
      'POST /tools/scrape/jobs',
      'POST /consent-banner',
      'POST /llmo/onboard',
      'GET /homepage',
    );

    expect(staticRoutes['GET /configurations']).to.equal(mockConfigurationController.getAll);
    expect(staticRoutes['GET /configurations/latest']).to.equal(mockConfigurationController.getLatest);
    expect(staticRoutes['PUT /configurations/latest']).to.equal(mockConfigurationController.updateConfiguration);
    expect(staticRoutes['POST /configurations/audits']).to.equal(mockConfigurationController.registerAudit);
    expect(staticRoutes['PATCH /configurations/sites/audits']).to.equal(mockSitesAuditsToggleController.execute);
    expect(staticRoutes['GET /organizations']).to.equal(mockOrganizationsController.getAll);
    expect(staticRoutes['POST /organizations']).to.equal(mockOrganizationsController.createOrganization);
    expect(staticRoutes['GET /sites']).to.equal(mockSitesController.getAll);
    expect(staticRoutes['POST /sites']).to.equal(mockSitesController.createSite);
    expect(staticRoutes['GET /sites.csv']).to.equal(mockSitesController.getAllAsCsv);
    expect(staticRoutes['GET /sites.xlsx']).to.equal(mockSitesController.getAllAsExcel);
    expect(staticRoutes['GET /trigger']).to.equal(mockTrigger);
    expect(staticRoutes['POST /tools/api-keys']).to.equal(mockApiKeyController.createApiKey);
    expect(staticRoutes['GET /tools/api-keys']).to.equal(mockApiKeyController.getApiKeys);
    expect(staticRoutes['POST /consent-banner']).to.equal(mockConsentBannerController.takeScreenshots);
    expect(staticRoutes['POST /tools/scrape/jobs']).to.equal(mockScrapeJobController.createScrapeJob);
    expect(staticRoutes['POST /llmo/onboard']).to.equal(mockLlmoController.onboardCustomer);
    expect(staticRoutes['GET /homepage']).to.equal(mockHomepageController.getHomepageData);

    expect(dynamicRoutes).to.have.all.keys(
      'GET /audits/latest/:auditType',
      'GET /configurations/:version',
      'DELETE /configurations/audits/:auditType',
      'POST /hooks/site-detection/cdn/:hookSecret',
      'POST /hooks/site-detection/rum/:hookSecret',
      'GET /organizations/:organizationId',
      'GET /organizations/:organizationId/brands',
      'GET /organizations/:organizationId/projects',
      'GET /organizations/:organizationId/projects/:projectId/sites',
      'GET /organizations/:organizationId/by-project-name/:projectName/sites',
      'GET /organizations/:organizationId/sites',
      'GET /organizations/:organizationId/entitlements',
      'POST /organizations/:organizationId/entitlements',
      'GET /organizations/:organizationId/trial-users',
      'POST /organizations/:organizationId/trial-user-invite',
      'GET /organizations/by-ims-org-id/:imsOrgId',
      'GET /organizations/by-ims-org-id/:imsOrgId/slack-config',
      'PATCH /organizations/:organizationId',
      'DELETE /organizations/:organizationId',
      'GET /preflight/jobs/:jobId',
      'GET /projects/:projectId',
      'PATCH /projects/:projectId',
      'DELETE /projects/:projectId',
      'GET /projects/:projectId/sites/primary-locale',
      'GET /projects/:projectId/sites',
      'GET /projects/by-project-name/:projectName/sites',
      'GET /sites/:siteId',
      'PATCH /sites/:siteId',
      'DELETE /sites/:siteId',
      'GET /sites/by-delivery-type/:deliveryType',
      'GET /sites/by-base-url/:baseURL',
      'GET /sites/with-latest-audit/:auditType',
      'GET /sites/:siteId/audits',
      'GET /sites/:siteId/audits/:auditType',
      'GET /sites/:siteId/audits/:auditType/:auditedAt',
      'PATCH /sites/:siteId/:auditType',
      'GET /sites/:siteId/audits/latest',
      'GET /sites/:siteId/latest-audit/:auditType',
      'GET /sites/:siteId/latest-metrics',
      'GET /sites/:siteId/experiments',
      'GET /sites/:siteId/key-events',
      'POST /sites/:siteId/key-events',
      'DELETE /sites/:siteId/key-events/:keyEventId',
      'GET /sites/:siteId/metrics/:metric/:source',
      'GET /sites/:siteId/metrics/:metric/:source/by-url/:base64PageUrl',
      'GET /sites/:siteId/site-enrollments',
      'GET /sites/:siteId/user-activities',
      'POST /sites/:siteId/user-activities',
      'DELETE /tools/api-keys/:id',
      'GET /tools/import/jobs/:jobId',
      'PATCH /tools/import/jobs/:jobId',
      'POST /tools/import/jobs/:jobId/result',
      'GET /tools/import/jobs/:jobId/progress',
      'GET /tools/import/jobs/by-date-range/:startDate/:endDate/all-jobs',
      'DELETE /tools/import/jobs/:jobId',
      'GET /sites/:siteId/brand-guidelines',
      'GET /sites/:siteId/opportunities',
      'GET /sites/:siteId/opportunities/by-status/:status',
      'GET /sites/:siteId/opportunities/:opportunityId',
      'POST /sites/:siteId/opportunities',
      'PATCH /sites/:siteId/opportunities/:opportunityId',
      'DELETE /sites/:siteId/opportunities/:opportunityId',
      'GET /sites/:siteId/opportunities/:opportunityId/suggestions',
      'GET /sites/:siteId/opportunities/:opportunityId/suggestions/paged/:limit/:cursor',
      'GET /sites/:siteId/opportunities/:opportunityId/suggestions/paged/:limit',
      'PATCH /sites/:siteId/opportunities/:opportunityId/suggestions/auto-fix',
      'POST /sites/:siteId/opportunities/:opportunityId/suggestions/edge-deploy',
      'GET /sites/:siteId/opportunities/:opportunityId/suggestions/by-status/:status',
      'GET /sites/:siteId/opportunities/:opportunityId/suggestions/by-status/:status/paged/:limit/:cursor',
      'GET /sites/:siteId/opportunities/:opportunityId/suggestions/by-status/:status/paged/:limit',
      'GET /sites/:siteId/opportunities/:opportunityId/suggestions/:suggestionId',
      'POST /sites/:siteId/opportunities/:opportunityId/suggestions',
      'PATCH /sites/:siteId/opportunities/:opportunityId/suggestions/status',
      'PATCH /sites/:siteId/opportunities/:opportunityId/suggestions/:suggestionId',
      'DELETE /sites/:siteId/opportunities/:opportunityId/suggestions/:suggestionId',
      'GET /sites/:siteId/opportunities/:opportunityId/suggestions/:suggestionId/fixes',
      'GET /sites/:siteId/scraped-content/:type',
      'GET /sites/:siteId/top-pages',
      'GET /sites/:siteId/top-pages/:source',
      'GET /sites/:siteId/top-pages/:source/:geo',
      'GET /sites/:siteId/files',
      'POST /event/fulfillment/:eventType',
      'GET /sites/:siteId/opportunities/:opportunityId/fixes',
      'GET /sites/:siteId/opportunities/:opportunityId/fixes/by-status/:status',
      'GET /sites/:siteId/opportunities/:opportunityId/fixes/:fixId',
      'GET /sites/:siteId/opportunities/:opportunityId/fixes/:fixId/suggestions',
      'POST /sites/:siteId/opportunities/:opportunityId/fixes',
      'PATCH /sites/:siteId/opportunities/:opportunityId/status',
      'PATCH /sites/:siteId/opportunities/:opportunityId/fixes/:fixId',
      'DELETE /sites/:siteId/opportunities/:opportunityId/fixes/:fixId',
      'GET /sites/:siteId/traffic/paid',
      'GET /sites/:siteId/traffic/paid/campaign',
      'GET /sites/:siteId/traffic/paid/campaign-url-device',
      'GET /sites/:siteId/traffic/paid/campaign-device',
      'GET /sites/:siteId/traffic/paid/campaign-url',
      'GET /sites/:siteId/traffic/paid/type',
      'GET /sites/:siteId/traffic/paid/type-channel-campaign',
      'GET /sites/:siteId/traffic/paid/type-channel',
      'GET /sites/:siteId/traffic/paid/type-campaign',
      'GET /sites/:siteId/traffic/paid/page-type',
      'GET /sites/:siteId/traffic/paid/page-type-platform-campaign',
      'GET /sites/:siteId/traffic/paid/page-type-campaign-device',
      'GET /sites/:siteId/traffic/paid/page-type-device',
      'GET /sites/:siteId/traffic/paid/page-type-campaign',
      'GET /sites/:siteId/traffic/paid/page-type-platform',
      'GET /sites/:siteId/traffic/paid/page-type-platform-device',
      'GET /sites/:siteId/traffic/paid/url-page-type',
      'GET /sites/:siteId/traffic/paid/url-page-type-platform-campaign-device',
      'GET /sites/:siteId/traffic/paid/page-type-platform-campaign-device',
      'GET /sites/:siteId/traffic/paid/url-page-type-campaign-device',
      'GET /sites/:siteId/traffic/paid/url-page-type-device',
      'GET /sites/:siteId/traffic/paid/url-page-type-campaign',
      'GET /sites/:siteId/traffic/paid/url-page-type-platform',
      'GET /sites/:siteId/traffic/paid/url-page-type-campaign-platform',
      'GET /sites/:siteId/traffic/paid/url-page-type-platform-device',
      'GET /sites/:siteId/traffic/paid/pta2/weekly-summary',
      'GET /sites/:siteId/traffic/paid/type-device',
      'GET /sites/:siteId/traffic/paid/type-device-channel',
      'GET /sites/:siteId/traffic/paid/channel',
      'GET /sites/:siteId/traffic/paid/channel-device',
      'GET /sites/:siteId/traffic/paid/social-platform',
      'GET /sites/:siteId/traffic/paid/search-platform',
      'GET /sites/:siteId/traffic/paid/display-platform',
      'GET /sites/:siteId/traffic/paid/video-platform',
      'GET /tools/scrape/jobs/:jobId',
      'GET /tools/scrape/jobs/:jobId/results',
      'GET /tools/scrape/jobs/by-date-range/:startDate/:endDate/all-jobs',
      'POST /sites/:siteId/reports',
      'GET /sites/:siteId/reports',
      'GET /sites/:siteId/reports/:reportId',
      'PATCH /sites/:siteId/reports/:reportId',
      'DELETE /sites/:siteId/reports/:reportId',
      'GET /tools/scrape/jobs/by-base-url/:baseURL',
      'GET /tools/scrape/jobs/by-base-url/:baseURL/by-processingtype/:processingType',
      'GET /tools/scrape/jobs/by-url/:url/:processingType',
      'GET /tools/scrape/jobs/by-url/:url',
      'PATCH /sites/:siteId/config/cdn-logs',
      'GET /sites/:siteId/llmo/sheet-data/:dataSource',
      'GET /sites/:siteId/llmo/sheet-data/:sheetType/:dataSource',
      'GET /sites/:siteId/llmo/sheet-data/:sheetType/:week/:dataSource',
      'POST /sites/:siteId/llmo/sheet-data/:dataSource',
      'POST /sites/:siteId/llmo/sheet-data/:sheetType/:dataSource',
      'POST /sites/:siteId/llmo/sheet-data/:sheetType/:week/:dataSource',
      'GET /sites/:siteId/llmo/config',
      'PATCH /sites/:siteId/llmo/config',
      'POST /sites/:siteId/llmo/config',
      'GET /sites/:siteId/llmo/questions',
      'POST /sites/:siteId/llmo/questions',
      'DELETE /sites/:siteId/llmo/questions/:questionKey',
      'PATCH /sites/:siteId/llmo/questions/:questionKey',
      'GET /sites/:siteId/llmo/customer-intent',
      'POST /sites/:siteId/llmo/customer-intent',
      'DELETE /sites/:siteId/llmo/customer-intent/:intentKey',
      'PATCH /sites/:siteId/llmo/customer-intent/:intentKey',
      'POST /sites/:siteId/llmo/offboard',
      'GET /consent-banner/:jobId',
      'PATCH /sites/:siteId/llmo/cdn-logs-filter',
      'POST /sites/:siteId/sandbox/audit',
      'PATCH /sites/:siteId/llmo/cdn-logs-bucket-config',
      'GET /sites/:siteId/llmo/global-sheet-data/:configName',
    );

    expect(dynamicRoutes['GET /audits/latest/:auditType'].handler).to.equal(mockAuditsController.getAllLatest);
    expect(dynamicRoutes['GET /audits/latest/:auditType'].paramNames).to.deep.equal(['auditType']);
    expect(dynamicRoutes['GET /configurations/:version'].handler).to.equal(mockConfigurationController.getByVersion);
    expect(dynamicRoutes['GET /configurations/:version'].paramNames).to.deep.equal(['version']);
    expect(dynamicRoutes['DELETE /configurations/audits/:auditType'].handler).to.equal(mockConfigurationController.unregisterAudit);
    expect(dynamicRoutes['DELETE /configurations/audits/:auditType'].paramNames).to.deep.equal(['auditType']);
    expect(dynamicRoutes['GET /organizations/:organizationId'].handler).to.equal(mockOrganizationsController.getByID);
    expect(dynamicRoutes['GET /organizations/:organizationId'].paramNames).to.deep.equal(['organizationId']);
    expect(dynamicRoutes['GET /organizations/:organizationId/sites'].handler).to.equal(mockOrganizationsController.getSitesForOrganization);
    expect(dynamicRoutes['GET /organizations/:organizationId/sites'].paramNames).to.deep.equal(['organizationId']);
    expect(dynamicRoutes['GET /organizations/by-ims-org-id/:imsOrgId'].handler).to.equal(mockOrganizationsController.getByImsOrgID);
    expect(dynamicRoutes['GET /organizations/by-ims-org-id/:imsOrgId'].paramNames).to.deep.equal(['imsOrgId']);
    expect(dynamicRoutes['GET /organizations/by-ims-org-id/:imsOrgId/slack-config'].handler).to.equal(mockOrganizationsController.getSlackConfigByImsOrgID);
    expect(dynamicRoutes['GET /organizations/by-ims-org-id/:imsOrgId/slack-config'].paramNames).to.deep.equal(['imsOrgId']);
    expect(dynamicRoutes['GET /sites/:siteId'].handler).to.equal(mockSitesController.getByID);
    expect(dynamicRoutes['GET /sites/:siteId'].paramNames).to.deep.equal(['siteId']);
    expect(dynamicRoutes['GET /sites/by-delivery-type/:deliveryType'].handler).to.equal(mockSitesController.getAllByDeliveryType);
    expect(dynamicRoutes['GET /sites/by-delivery-type/:deliveryType'].paramNames).to.deep.equal(['deliveryType']);
    expect(dynamicRoutes['GET /sites/by-base-url/:baseURL'].handler).to.equal(mockSitesController.getByBaseURL);
    expect(dynamicRoutes['GET /sites/by-base-url/:baseURL'].paramNames).to.deep.equal(['baseURL']);
    expect(dynamicRoutes['GET /sites/with-latest-audit/:auditType'].handler).to.equal(mockSitesController.getAllWithLatestAudit);
    expect(dynamicRoutes['GET /sites/with-latest-audit/:auditType'].paramNames).to.deep.equal(['auditType']);
    expect(dynamicRoutes['GET /sites/:siteId/audits'].handler).to.equal(mockAuditsController.getAllForSite);
    expect(dynamicRoutes['GET /sites/:siteId/audits'].paramNames).to.deep.equal(['siteId']);
    expect(dynamicRoutes['GET /sites/:siteId/audits/:auditType'].handler).to.equal(mockAuditsController.getAllForSite);
    expect(dynamicRoutes['GET /sites/:siteId/audits/:auditType'].paramNames).to.deep.equal(['siteId', 'auditType']);
    expect(dynamicRoutes['GET /sites/:siteId/audits/:auditType/:auditedAt'].paramNames).to.deep.equal(['siteId', 'auditType', 'auditedAt']);
    expect(dynamicRoutes['GET /sites/:siteId/audits/latest'].handler).to.equal(mockAuditsController.getAllLatestForSite);
    expect(dynamicRoutes['GET /sites/:siteId/audits/latest'].paramNames).to.deep.equal(['siteId']);
    expect(dynamicRoutes['GET /sites/:siteId/latest-audit/:auditType'].handler).to.equal(mockAuditsController.getLatestForSite);
    expect(dynamicRoutes['GET /sites/:siteId/latest-audit/:auditType'].paramNames).to.deep.equal(['siteId', 'auditType']);
    expect(dynamicRoutes['GET /sites/:siteId/experiments'].handler).to.equal(mockExperimentsController.getExperiments);
    expect(dynamicRoutes['DELETE /tools/api-keys/:id'].handler).to.equal(mockApiKeyController.deleteApiKey);
    expect(dynamicRoutes['GET /sites/:siteId/opportunities'].handler).to.equal(mockOpportunitiesController.getAllForSite);
    expect(dynamicRoutes['GET /sites/:siteId/opportunities'].paramNames).to.deep.equal(['siteId']);
    expect(dynamicRoutes['GET /sites/:siteId/opportunities/by-status/:status'].handler).to.equal(mockOpportunitiesController.getByStatus);
    expect(dynamicRoutes['GET /sites/:siteId/opportunities/by-status/:status'].paramNames).to.deep.equal(['siteId', 'status']);
    expect(dynamicRoutes['GET /sites/:siteId/opportunities/:opportunityId'].handler).to.equal(mockOpportunitiesController.getByID);
    expect(dynamicRoutes['GET /sites/:siteId/opportunities/:opportunityId'].paramNames).to.deep.equal(['siteId', 'opportunityId']);
    expect(dynamicRoutes['POST /sites/:siteId/opportunities'].handler).to.equal(mockOpportunitiesController.createOpportunity);
    expect(dynamicRoutes['POST /sites/:siteId/opportunities'].paramNames).to.deep.equal(['siteId']);
    expect(dynamicRoutes['PATCH /sites/:siteId/opportunities/:opportunityId'].handler).to.equal(mockOpportunitiesController.patchOpportunity);
    expect(dynamicRoutes['PATCH /sites/:siteId/opportunities/:opportunityId'].paramNames).to.deep.equal(['siteId', 'opportunityId']);
    expect(dynamicRoutes['DELETE /sites/:siteId/opportunities/:opportunityId'].handler).to.equal(mockOpportunitiesController.removeOpportunity);
    expect(dynamicRoutes['DELETE /sites/:siteId/opportunities/:opportunityId'].paramNames).to.deep.equal(['siteId', 'opportunityId']);
    expect(dynamicRoutes['GET /sites/:siteId/opportunities/:opportunityId/suggestions'].handler).to.equal(mockSuggestionsController.getAllForOpportunity);
    expect(dynamicRoutes['GET /sites/:siteId/opportunities/:opportunityId/suggestions/paged/:limit/:cursor'].handler).to.equal(mockSuggestionsController.getAllForOpportunityPaged);
    expect(dynamicRoutes['GET /sites/:siteId/opportunities/:opportunityId/suggestions/paged/:limit/:cursor'].paramNames).to.deep.equal(['siteId', 'opportunityId', 'limit', 'cursor']);
    expect(dynamicRoutes['GET /sites/:siteId/opportunities/:opportunityId/suggestions/paged/:limit'].handler).to.equal(mockSuggestionsController.getAllForOpportunityPaged);
    expect(dynamicRoutes['GET /sites/:siteId/opportunities/:opportunityId/suggestions/paged/:limit'].paramNames).to.deep.equal(['siteId', 'opportunityId', 'limit']);
    expect(dynamicRoutes['GET /sites/:siteId/opportunities/:opportunityId/suggestions'].paramNames).to.deep.equal(['siteId', 'opportunityId']);
    expect(dynamicRoutes['GET /sites/:siteId/opportunities/:opportunityId/suggestions/by-status/:status'].handler).to.equal(mockSuggestionsController.getByStatus);
    expect(dynamicRoutes['GET /sites/:siteId/opportunities/:opportunityId/suggestions/by-status/:status'].paramNames).to.deep.equal(['siteId', 'opportunityId', 'status']);
    expect(dynamicRoutes['GET /sites/:siteId/opportunities/:opportunityId/suggestions/by-status/:status/paged/:limit/:cursor'].handler).to.equal(mockSuggestionsController.getByStatusPaged);
    expect(dynamicRoutes['GET /sites/:siteId/opportunities/:opportunityId/suggestions/by-status/:status/paged/:limit/:cursor'].paramNames).to.deep.equal(['siteId', 'opportunityId', 'status', 'limit', 'cursor']);
    expect(dynamicRoutes['GET /sites/:siteId/opportunities/:opportunityId/suggestions/by-status/:status/paged/:limit'].handler).to.equal(mockSuggestionsController.getByStatusPaged);
    expect(dynamicRoutes['GET /sites/:siteId/opportunities/:opportunityId/suggestions/by-status/:status/paged/:limit'].paramNames).to.deep.equal(['siteId', 'opportunityId', 'status', 'limit']);
    expect(dynamicRoutes['GET /sites/:siteId/opportunities/:opportunityId/suggestions/:suggestionId'].handler).to.equal(mockSuggestionsController.getByID);
    expect(dynamicRoutes['GET /sites/:siteId/opportunities/:opportunityId/suggestions/:suggestionId'].paramNames).to.deep.equal(['siteId', 'opportunityId', 'suggestionId']);
    expect(dynamicRoutes['POST /sites/:siteId/opportunities/:opportunityId/suggestions'].handler).to.equal(mockSuggestionsController.createSuggestions);
    expect(dynamicRoutes['PATCH /sites/:siteId/opportunities/:opportunityId/suggestions/:suggestionId'].handler).to.equal(mockSuggestionsController.patchSuggestion);
    expect(dynamicRoutes['PATCH /sites/:siteId/opportunities/:opportunityId/suggestions/:suggestionId'].paramNames).to.deep.equal(['siteId', 'opportunityId', 'suggestionId']);
    expect(dynamicRoutes['DELETE /sites/:siteId/opportunities/:opportunityId/suggestions/:suggestionId'].handler).to.equal(mockSuggestionsController.removeSuggestion);
    expect(dynamicRoutes['DELETE /sites/:siteId/opportunities/:opportunityId/suggestions/:suggestionId'].paramNames).to.deep.equal(['siteId', 'opportunityId', 'suggestionId']);
    expect(dynamicRoutes['PATCH /sites/:siteId/opportunities/:opportunityId/suggestions/status'].handler).to.equal(mockSuggestionsController.patchSuggestionsStatus);
    expect(dynamicRoutes['PATCH /sites/:siteId/opportunities/:opportunityId/suggestions/status'].paramNames).to.deep.equal(['siteId', 'opportunityId']);
    expect(dynamicRoutes['GET /sites/:siteId/scraped-content/:type'].handler).to.equal(mockScrapeController.listScrapedContentFiles);
    expect(dynamicRoutes['GET /sites/:siteId/scraped-content/:type'].paramNames).to.deep.equal(['siteId', 'type']);
    expect(dynamicRoutes['GET /sites/:siteId/traffic/paid'].handler).to.equal(mockPaidController.getTopPaidPages);
    expect(dynamicRoutes['GET /sites/:siteId/traffic/paid'].paramNames).to.deep.equal(['siteId']);
    expect(dynamicRoutes['GET /sites/:siteId/traffic/paid/page-type-platform-campaign'].handler).to.equal(mockTrafficController.getPaidTrafficByPageTypePlatformCampaign);
    expect(dynamicRoutes['GET /sites/:siteId/traffic/paid/url-page-type-campaign-device'].handler).to.equal(mockTrafficController.getPaidTrafficByUrlPageTypeCampaignDevice);
    expect(dynamicRoutes['GET /sites/:siteId/traffic/paid/url-page-type-device'].handler).to.equal(mockTrafficController.getPaidTrafficByUrlPageTypeDevice);
    expect(dynamicRoutes['GET /sites/:siteId/traffic/paid/url-page-type-campaign'].handler).to.equal(mockTrafficController.getPaidTrafficByUrlPageTypeCampaign);
    expect(dynamicRoutes['GET /sites/:siteId/traffic/paid/url-page-type-platform'].handler).to.equal(mockTrafficController.getPaidTrafficByUrlPageTypePlatform);
    expect(dynamicRoutes['GET /sites/:siteId/traffic/paid/url-page-type-campaign-platform'].handler).to.equal(mockTrafficController.getPaidTrafficByUrlPageTypeCampaignPlatform);
    expect(dynamicRoutes['GET /sites/:siteId/traffic/paid/url-page-type-platform-device'].handler).to.equal(mockTrafficController.getPaidTrafficByUrlPageTypePlatformDevice);
    expect(dynamicRoutes['GET /sites/:siteId/traffic/paid/page-type-campaign-device'].handler).to.equal(mockTrafficController.getPaidTrafficByPageTypeCampaignDevice);
    expect(dynamicRoutes['GET /sites/:siteId/traffic/paid/page-type-device'].handler).to.equal(mockTrafficController.getPaidTrafficByPageTypeDevice);
    expect(dynamicRoutes['GET /sites/:siteId/traffic/paid/page-type-campaign'].handler).to.equal(mockTrafficController.getPaidTrafficByPageTypeCampaign);
    expect(dynamicRoutes['GET /sites/:siteId/traffic/paid/page-type-platform'].handler).to.equal(mockTrafficController.getPaidTrafficByPageTypePlatform);
    expect(dynamicRoutes['GET /sites/:siteId/traffic/paid/page-type-platform-device'].handler).to.equal(mockTrafficController.getPaidTrafficByPageTypePlatformDevice);
    expect(dynamicRoutes['GET /sites/:siteId/traffic/paid/type'].handler).to.equal(mockTrafficController.getPaidTrafficByType);
    expect(dynamicRoutes['GET /sites/:siteId/traffic/paid/type-campaign'].handler).to.equal(mockTrafficController.getPaidTrafficByTypeCampaign);
    expect(dynamicRoutes['GET /sites/:siteId/traffic/paid/type-channel'].handler).to.equal(mockTrafficController.getPaidTrafficByTypeChannel);
    expect(dynamicRoutes['GET /sites/:siteId/traffic/paid/type-channel-campaign'].handler).to.equal(mockTrafficController.getPaidTrafficByTypeChannelCampaign);
    expect(dynamicRoutes['GET /sites/:siteId/traffic/paid/pta2/weekly-summary'].handler).to.equal(mockPTA2Controller.getPTAWeeklySummary);
    expect(dynamicRoutes['GET /sites/:siteId/traffic/paid/type-device'].handler).to.equal(mockTrafficController.getPaidTrafficByTypeDevice);
    expect(dynamicRoutes['GET /sites/:siteId/traffic/paid/type-device-channel'].handler).to.equal(mockTrafficController.getPaidTrafficByTypeDeviceChannel);
    expect(dynamicRoutes['GET /sites/:siteId/traffic/paid/channel'].handler).to.equal(mockTrafficController.getPaidTrafficByChannel);
    expect(dynamicRoutes['GET /sites/:siteId/traffic/paid/channel-device'].handler).to.equal(mockTrafficController.getPaidTrafficByChannelDevice);
    expect(dynamicRoutes['GET /sites/:siteId/traffic/paid/social-platform'].handler).to.equal(mockTrafficController.getPaidTrafficBySocialPlatform);
    expect(dynamicRoutes['GET /sites/:siteId/traffic/paid/search-platform'].handler).to.equal(mockTrafficController.getPaidTrafficBySearchPlatform);
    expect(dynamicRoutes['GET /sites/:siteId/traffic/paid/display-platform'].handler).to.equal(mockTrafficController.getPaidTrafficByDisplayPlatform);
    expect(dynamicRoutes['GET /sites/:siteId/traffic/paid/video-platform'].handler).to.equal(mockTrafficController.getPaidTrafficByVideoPlatform);
    expect(dynamicRoutes['GET /sites/:siteId/files'].handler).to.equal(mockScrapeController.getFileByKey);
    expect(dynamicRoutes['GET /sites/:siteId/files'].paramNames).to.deep.equal(['siteId']);
    expect(dynamicRoutes['GET /tools/scrape/jobs/:jobId'].handler).to.equal(mockScrapeJobController.getScrapeJobStatus);
    expect(dynamicRoutes['GET /tools/scrape/jobs/:jobId'].paramNames).to.deep.equal(['jobId']);
    expect(dynamicRoutes['GET /tools/scrape/jobs/:jobId/results'].handler).to.equal(mockScrapeJobController.getScrapeJobUrlResults);
    expect(dynamicRoutes['GET /tools/scrape/jobs/:jobId/results'].paramNames).to.deep.equal(['jobId']);
    expect(dynamicRoutes['GET /tools/scrape/jobs/by-base-url/:baseURL'].handler).to.equal(mockScrapeJobController.getScrapeJobsByBaseURL);
    expect(dynamicRoutes['GET /tools/scrape/jobs/by-base-url/:baseURL'].paramNames).to.deep.equal(['baseURL']);
    expect(dynamicRoutes['GET /tools/scrape/jobs/by-base-url/:baseURL/by-processingtype/:processingType'].handler).to.equal(mockScrapeJobController.getScrapeJobsByBaseURL);
    expect(dynamicRoutes['GET /tools/scrape/jobs/by-base-url/:baseURL/by-processingtype/:processingType'].paramNames).to.deep.equal(['baseURL', 'processingType']);
    expect(dynamicRoutes['PATCH /sites/:siteId/config/cdn-logs'].handler).to.equal(mockSitesController.updateCdnLogsConfig);
    expect(dynamicRoutes['PATCH /sites/:siteId/config/cdn-logs'].paramNames).to.deep.equal(['siteId']);
    expect(dynamicRoutes['POST /sites/:siteId/reports'].handler).to.equal(mockReportsController.createReport);
    expect(dynamicRoutes['POST /sites/:siteId/reports'].paramNames).to.deep.equal(['siteId']);
    expect(dynamicRoutes['GET /sites/:siteId/reports'].handler).to.equal(mockReportsController.getAllReportsBySiteId);
    expect(dynamicRoutes['GET /sites/:siteId/reports'].paramNames).to.deep.equal(['siteId']);
    expect(dynamicRoutes['GET /sites/:siteId/reports/:reportId'].handler).to.equal(mockReportsController.getReport);
    expect(dynamicRoutes['GET /sites/:siteId/reports/:reportId'].paramNames).to.deep.equal(['siteId', 'reportId']);
    expect(dynamicRoutes['PATCH /sites/:siteId/reports/:reportId'].handler).to.equal(mockReportsController.patchReport);
    expect(dynamicRoutes['PATCH /sites/:siteId/reports/:reportId'].paramNames).to.deep.equal(['siteId', 'reportId']);
    expect(dynamicRoutes['DELETE /sites/:siteId/reports/:reportId'].handler).to.equal(mockReportsController.deleteReport);
    expect(dynamicRoutes['DELETE /sites/:siteId/reports/:reportId'].paramNames).to.deep.equal(['siteId', 'reportId']);
    expect(dynamicRoutes['GET /sites/:siteId/llmo/sheet-data/:dataSource'].handler).to.equal(mockLlmoController.getLlmoSheetData);
    expect(dynamicRoutes['GET /sites/:siteId/llmo/sheet-data/:dataSource'].paramNames).to.deep.equal(['siteId', 'dataSource']);
    expect(dynamicRoutes['GET /sites/:siteId/llmo/sheet-data/:sheetType/:dataSource'].handler).to.equal(mockLlmoController.getLlmoSheetData);
    expect(dynamicRoutes['GET /sites/:siteId/llmo/sheet-data/:sheetType/:dataSource'].paramNames).to.deep.equal(['siteId', 'sheetType', 'dataSource']);
    expect(dynamicRoutes['GET /sites/:siteId/llmo/sheet-data/:sheetType/:week/:dataSource'].handler).to.equal(mockLlmoController.getLlmoSheetData);
    expect(dynamicRoutes['GET /sites/:siteId/llmo/sheet-data/:sheetType/:week/:dataSource'].paramNames).to.deep.equal(['siteId', 'sheetType', 'week', 'dataSource']);
    expect(dynamicRoutes['GET /sites/:siteId/llmo/config'].handler).to.equal(mockLlmoController.getLlmoConfig);
    expect(dynamicRoutes['GET /sites/:siteId/llmo/config'].paramNames).to.deep.equal(['siteId']);
    expect(dynamicRoutes['GET /sites/:siteId/llmo/questions'].handler).to.equal(mockLlmoController.getLlmoQuestions);
    expect(dynamicRoutes['GET /sites/:siteId/llmo/questions'].paramNames).to.deep.equal(['siteId']);
    expect(dynamicRoutes['POST /sites/:siteId/llmo/questions'].handler).to.equal(mockLlmoController.addLlmoQuestion);
    expect(dynamicRoutes['POST /sites/:siteId/llmo/questions'].paramNames).to.deep.equal(['siteId']);
    expect(dynamicRoutes['DELETE /sites/:siteId/llmo/questions/:questionKey'].handler).to.equal(mockLlmoController.removeLlmoQuestion);
    expect(dynamicRoutes['DELETE /sites/:siteId/llmo/questions/:questionKey'].paramNames).to.deep.equal(['siteId', 'questionKey']);
    expect(dynamicRoutes['PATCH /sites/:siteId/llmo/questions/:questionKey'].handler).to.equal(mockLlmoController.patchLlmoQuestion);
    expect(dynamicRoutes['PATCH /sites/:siteId/llmo/questions/:questionKey'].paramNames).to.deep.equal(['siteId', 'questionKey']);
    expect(dynamicRoutes['GET /sites/:siteId/llmo/customer-intent'].handler).to.equal(mockLlmoController.getLlmoCustomerIntent);
    expect(dynamicRoutes['GET /sites/:siteId/llmo/customer-intent'].paramNames).to.deep.equal(['siteId']);
    expect(dynamicRoutes['POST /sites/:siteId/llmo/customer-intent'].handler).to.equal(mockLlmoController.addLlmoCustomerIntent);
    expect(dynamicRoutes['POST /sites/:siteId/llmo/customer-intent'].paramNames).to.deep.equal(['siteId']);
    expect(dynamicRoutes['DELETE /sites/:siteId/llmo/customer-intent/:intentKey'].handler).to.equal(mockLlmoController.removeLlmoCustomerIntent);
    expect(dynamicRoutes['DELETE /sites/:siteId/llmo/customer-intent/:intentKey'].paramNames).to.deep.equal(['siteId', 'intentKey']);
    expect(dynamicRoutes['PATCH /sites/:siteId/llmo/customer-intent/:intentKey'].handler).to.equal(mockLlmoController.patchLlmoCustomerIntent);
    expect(dynamicRoutes['PATCH /sites/:siteId/llmo/customer-intent/:intentKey'].paramNames).to.deep.equal(['siteId', 'intentKey']);
    expect(dynamicRoutes['POST /sites/:siteId/llmo/offboard'].handler).to.equal(mockLlmoController.offboardCustomer);
    expect(dynamicRoutes['POST /sites/:siteId/llmo/offboard'].paramNames).to.deep.equal(['siteId']);
    expect(dynamicRoutes['GET /consent-banner/:jobId'].handler).to.equal(mockConsentBannerController.getScreenshots);
    expect(dynamicRoutes['GET /consent-banner/:jobId'].paramNames).to.deep.equal(['jobId']);
    expect(dynamicRoutes['PATCH /sites/:siteId/llmo/cdn-logs-filter'].handler).to.equal(mockLlmoController.patchLlmoCdnLogsFilter);
    expect(dynamicRoutes['PATCH /sites/:siteId/llmo/cdn-logs-filter'].paramNames).to.deep.equal(['siteId']);
    expect(dynamicRoutes['POST /sites/:siteId/sandbox/audit'].handler).to.equal(mockSandboxAuditController.triggerAudit);
    expect(dynamicRoutes['POST /sites/:siteId/sandbox/audit'].paramNames).to.deep.equal(['siteId']);
    expect(dynamicRoutes['GET /sites/:siteId/traffic/paid/url-page-type'].handler).to.equal(mockTrafficController.getPaidTrafficByUrlPageType);
    expect(dynamicRoutes['GET /sites/:siteId/traffic/paid/url-page-type'].paramNames).to.deep.equal(['siteId']);
    expect(dynamicRoutes['PATCH /sites/:siteId/llmo/cdn-logs-bucket-config'].handler).to.equal(mockLlmoController.patchLlmoCdnBucketConfig);
    expect(dynamicRoutes['PATCH /sites/:siteId/llmo/cdn-logs-bucket-config'].paramNames).to.deep.equal(['siteId']);
    expect(dynamicRoutes['GET /sites/:siteId/llmo/global-sheet-data/:configName'].handler).to.equal(mockLlmoController.getLlmoGlobalSheetData);
    expect(dynamicRoutes['GET /sites/:siteId/llmo/global-sheet-data/:configName'].paramNames).to.deep.equal(['siteId', 'configName']);
    expect(dynamicRoutes['POST /sites/:siteId/llmo/sheet-data/:dataSource'].handler).to.equal(mockLlmoController.queryLlmoSheetData);
    expect(dynamicRoutes['POST /sites/:siteId/llmo/sheet-data/:dataSource'].paramNames).to.deep.equal(['siteId', 'dataSource']);
    expect(dynamicRoutes['POST /sites/:siteId/llmo/sheet-data/:sheetType/:dataSource'].handler).to.equal(mockLlmoController.queryLlmoSheetData);
    expect(dynamicRoutes['POST /sites/:siteId/llmo/sheet-data/:sheetType/:dataSource'].paramNames).to.deep.equal(['siteId', 'sheetType', 'dataSource']);
    expect(dynamicRoutes['POST /sites/:siteId/llmo/sheet-data/:sheetType/:week/:dataSource'].handler).to.equal(mockLlmoController.queryLlmoSheetData);
    expect(dynamicRoutes['POST /sites/:siteId/llmo/sheet-data/:sheetType/:week/:dataSource'].paramNames).to.deep.equal(['siteId', 'sheetType', 'week', 'dataSource']);
  });
});<|MERGE_RESOLUTION|>--- conflicted
+++ resolved
@@ -277,12 +277,9 @@
       mockEntitlementController,
       mockSandboxAuditController,
       mockReportsController,
-<<<<<<< HEAD
       mockHomepageController,
-=======
       mockPTA2Controller,
       mockPTA2Controller,
->>>>>>> 2d2a5133
     );
 
     expect(staticRoutes).to.have.all.keys(
