--- conflicted
+++ resolved
@@ -78,15 +78,14 @@
     processImportAssistant: sinon.stub(),
   };
 
-<<<<<<< HEAD
-  const mockSitesAuditsController = {
-    update: sinon.stub(),
-=======
   const mockApiKeyController = {
     createApiKey: sinon.stub(),
     deleteApiKey: sinon.stub(),
     getApiKeys: sinon.stub(),
->>>>>>> 9cbd306b
+  };
+
+  const mockSitesAuditsController = {
+    update: sinon.stub(),
   };
 
   it('segregates static and dynamic routes', () => {
@@ -102,11 +101,8 @@
       mockFulfillmentController,
       mockImportController,
       mockAssistantController,
-<<<<<<< HEAD
+      mockApiKeyController,
       mockSitesAuditsController,
-=======
-      mockApiKeyController,
->>>>>>> 9cbd306b
     );
 
     expect(staticRoutes).to.have.all.keys(
