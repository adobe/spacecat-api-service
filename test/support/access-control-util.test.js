--- conflicted
+++ resolved
@@ -1168,13 +1168,8 @@
       // Mock site enrollment to return empty array (no site entitlement)
       mockSiteEnrollment.allBySiteId.resolves([]);
 
-<<<<<<< HEAD
       const result = await util.hasAccess(site, '', 'llmo');
       expect(result).to.be.false;
-=======
-      await expect(util.hasAccess(site, '', 'llmo'))
-        .to.be.rejectedWith('Missing enrollment for site');
->>>>>>> c7099a6f
 
       expect(mockTierClient.checkValidEntitlement).to.have.been.called;
     });
@@ -1249,13 +1244,8 @@
 
       mockSiteEnrollment.allBySiteId.resolves(mockSiteEnrollments);
 
-<<<<<<< HEAD
       const result = await util.hasAccess(site, '', 'llmo');
       expect(result).to.be.false;
-=======
-      await expect(util.hasAccess(site, '', 'llmo'))
-        .to.be.rejectedWith('Missing enrollment for site');
->>>>>>> c7099a6f
 
       expect(mockTierClient.checkValidEntitlement).to.have.been.called;
     });
