{
<<<<<<< HEAD
=======
	"default":  {
		"audits": {
			"scrape-top-pages": {},
			"broken-internal-links-auto-suggest": {},
			"broken-backlinks": {},
			"cwv": {},
			"broken-internal-links": {},
			"meta-tags-auto-suggest": {},
			"meta-tags": {},
			"product-metatags": {},
			"sitemap": {},
			"redirect-chains": {},
			"structured-data": {},
			"forms-opportunities": {}
		},
		"imports": {
			"organic-traffic" : {
				"start-date": "2025-02-24",
				"end-date": "2025-03-02"
			},
			"top-pages" : {},
			"all-traffic" : {}
		},
		"config": {
			"scheduledRun": false
		},
		"integrations": {}
	},
	"summit":  {
		"audits": {
			"scrape-top-pages": {},
			"alt-text": {},
			"broken-backlinks": {},
			"broken-internal-links-auto-suggest": {},
			"cwv": {},
			"broken-internal-links": {},
			"meta-tags-auto-suggest": {},
			"meta-tags": {},
			"product-metatags": {},
			"sitemap": {},
			"forms-opportunities": {}
		},
		"imports": {
			"organic-traffic" : {
				"startDate": "2025-02-24",
				"endDate": "2025-03-02"
			},
			"top-pages" : {},
			"all-traffic" : {}
		},
		"config": {
			"scheduledRun": false
		},
		"integrations": {}
	},
	"summit-lower-quality":  {
		"audits": {
			"scrape-top-pages": {},
			"alt-text": {},
			"broken-backlinks": {},
			"broken-internal-links-auto-suggest": {},
			"cwv": {},
			"broken-internal-links": {},
			"meta-tags-auto-suggest": {},
			"meta-tags": {},
			"product-metatags": {},
			"sitemap": {},
			"forms-opportunities": {}
		},
		"imports": {
			"top-pages" : {},
			"all-traffic" : {}
		},
		"config": {
			"scheduledRun": false
		},
		"integrations": {}
	},
>>>>>>> 7df42042
	"demo":  {
		"audits": {
			"scrape-top-pages": {},
			"broken-backlinks": {},
			"broken-internal-links": {},
			"experimentation-opportunities": {},
			"meta-tags": {},
			"product-metatags": {},
			"sitemap": {},
			"redirect-chains": {},
			"cwv": {},
			"alt-text": {},
			"broken-backlinks-auto-suggest": {},
			"meta-tags-auto-suggest": {},
			"broken-internal-links-auto-suggest": {},
			"broken-backlinks-auto-fix": {},
			"meta-tags-auto-fix": {},
			"broken-internal-links-auto-fix": {},
			"forms-opportunities": {},
			"accessibility": {},
			"hreflang": {},
			"canonical": {}
		},
		"imports": {
			"organic-traffic" : {},
			"top-pages" : {},
			"organic-keywords" :{},
			"all-traffic": {}
		},
		"config": {
			"scheduledRun": false
		},
		"integrations": {}
	},
	"paid":  {
		"audits": {
			"scrape-top-pages": {},
			"broken-backlinks": {},
			"broken-internal-links": {},
			"experimentation-opportunities": {},
			"meta-tags": {},
			"product-metatags": {},
			"sitemap": {},
			"redirect-chains": {},
			"cwv": {},
			"alt-text": {},
			"broken-backlinks-auto-suggest": {},
			"meta-tags-auto-suggest": {},
			"broken-internal-links-auto-suggest": {},
			"broken-backlinks-auto-fix": {},
			"meta-tags-auto-fix": {},
			"broken-internal-links-auto-fix": {},
			"forms-opportunities": {},
			"accessibility": {},
			"hreflang": {},
			"canonical": {}
		},
		"imports": {
			"organic-traffic" : {},
			"top-pages" : {},
			"organic-keywords" :{},
			"all-traffic": {}
		},
		"config": {
			"scheduledRun": true
		},
		"integrations": {}
	}
}<|MERGE_RESOLUTION|>--- conflicted
+++ resolved
@@ -1,85 +1,4 @@
 {
-<<<<<<< HEAD
-=======
-	"default":  {
-		"audits": {
-			"scrape-top-pages": {},
-			"broken-internal-links-auto-suggest": {},
-			"broken-backlinks": {},
-			"cwv": {},
-			"broken-internal-links": {},
-			"meta-tags-auto-suggest": {},
-			"meta-tags": {},
-			"product-metatags": {},
-			"sitemap": {},
-			"redirect-chains": {},
-			"structured-data": {},
-			"forms-opportunities": {}
-		},
-		"imports": {
-			"organic-traffic" : {
-				"start-date": "2025-02-24",
-				"end-date": "2025-03-02"
-			},
-			"top-pages" : {},
-			"all-traffic" : {}
-		},
-		"config": {
-			"scheduledRun": false
-		},
-		"integrations": {}
-	},
-	"summit":  {
-		"audits": {
-			"scrape-top-pages": {},
-			"alt-text": {},
-			"broken-backlinks": {},
-			"broken-internal-links-auto-suggest": {},
-			"cwv": {},
-			"broken-internal-links": {},
-			"meta-tags-auto-suggest": {},
-			"meta-tags": {},
-			"product-metatags": {},
-			"sitemap": {},
-			"forms-opportunities": {}
-		},
-		"imports": {
-			"organic-traffic" : {
-				"startDate": "2025-02-24",
-				"endDate": "2025-03-02"
-			},
-			"top-pages" : {},
-			"all-traffic" : {}
-		},
-		"config": {
-			"scheduledRun": false
-		},
-		"integrations": {}
-	},
-	"summit-lower-quality":  {
-		"audits": {
-			"scrape-top-pages": {},
-			"alt-text": {},
-			"broken-backlinks": {},
-			"broken-internal-links-auto-suggest": {},
-			"cwv": {},
-			"broken-internal-links": {},
-			"meta-tags-auto-suggest": {},
-			"meta-tags": {},
-			"product-metatags": {},
-			"sitemap": {},
-			"forms-opportunities": {}
-		},
-		"imports": {
-			"top-pages" : {},
-			"all-traffic" : {}
-		},
-		"config": {
-			"scheduledRun": false
-		},
-		"integrations": {}
-	},
->>>>>>> 7df42042
 	"demo":  {
 		"audits": {
 			"scrape-top-pages": {},
