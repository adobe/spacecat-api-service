/*
 * Copyright 2023 Adobe. All rights reserved.
 * This file is licensed to you under the Apache License, Version 2.0 (the "License");
 * you may not use this file except in compliance with the License. You may obtain a copy
 * of the License at http://www.apache.org/licenses/LICENSE-2.0
 *
 * Unless required by applicable law or agreed to in writing, software distributed under
 * the License is distributed on an "AS IS" BASIS, WITHOUT WARRANTIES OR REPRESENTATIONS
 * OF ANY KIND, either express or implied. See the License for the specific language
 * governing permissions and limitations under the License.
 */

import { createUrl } from '@adobe/fetch';
import { hasText, isString } from '@adobe/spacecat-shared-utils';
import fs from 'fs';

import { URL } from 'url';
<<<<<<< HEAD
import Papa from 'papaparse';
import axios from 'axios';
=======
import path from 'path';
>>>>>>> 1fa20d2f

import { Blocks, Elements, Message } from 'slack-block-builder';
import { fetch, isAuditForAllUrls } from '../../support/utils.js';

export const BACKTICKS = '```';
export const BOT_MENTION_REGEX = /^<@[^>]+>\s+/;
export const CHARACTER_LIMIT = 2500;
export const SLACK_API = 'https://slack.com/api/chat.postMessage';
export const FALLBACK_SLACK_CHANNEL = 'C060T2PPF8V';
export const PROFILE_CONFIG_PATH = path.resolve(process.cwd(), 'static/onboard/profiles.json');

const SLACK_URL_FORMAT_REGEX = /(?:https?:\/\/)?(?:www\.)?([a-zA-Z0-9.-]+)\.([a-zA-Z]{2,})([/\w.-]*\/?)/;
const MAX_TEXT_CHUNK_SIZE = 3000;
const MAX_CHUNK_SIZE = 25;

/**
 * Extracts a URL from a given input string. The input can be in a Slack message
 * format or a regular URL string.
 *
 * If the input string contains a URL, the function
 * extracts and processes it based on the provided flags. The function first
 * checks for the presence of a URL scheme and adds 'http://' if it is absent.
 *
 * Then, it removes the 'www.' prefix from the hostname, if present. If only the
 * domain is required (domainOnly=true), the function returns the domain name.
 *
 * Otherwise, it checks if the URL has a path. If the URL is a domain only (path
 * is just '/'), it removes trailing slashes. For URLs with a path, the path is
 * retained as is.
 *
 * Finally, the URL is reconstructed, optionally including the
 * scheme based on the includeScheme flag.
 *
 * @param {string} input - The input string to process. This can be a URL or
 * a string containing a URL in a Slack message format.
 * @param {boolean} [domainOnly=false] - Flag to indicate if only the domain
 * should be returned. If true, only the domain part of the URL is returned.
 * @param {boolean} [includeScheme=true] - Flag to determine if the URL scheme
 * (e.g., 'http://' or 'https://') should be included in the output.
 * @returns {string|null} The processed URL based on the input and flags,
 * or null if no valid URL is found. The URL is adjusted to include or exclude
 * the scheme and to remove or retain the trailing slash based on the input flags
 * and the URL structure (domain only or with a path).
 */
function extractURLFromSlackInput(input, domainOnly = false, includeScheme = true) {
  if (!isString(input)) {
    return null;
  }

  const match = SLACK_URL_FORMAT_REGEX.exec(input);

  if (match) {
    const urlToken = match[0].includes('://') ? match[0] : `http://${match[0]}`;
    const url = new URL(urlToken);
    const finalHostname = url.hostname.replace(/^www\./, '');

    if (domainOnly) {
      return finalHostname;
    }

    const hasPath = url.pathname && url.pathname !== '/';
    const finalPathname = hasPath ? url.pathname : url.pathname.replace(/\/+$/, '');
    const baseURL = hasPath ? `${finalHostname}${finalPathname}` : finalHostname;

    return includeScheme ? `https://${baseURL}` : baseURL;
  }

  return null;
}

/**
 * Sends an error message to the user and logs the error.
 *
 * @param {Function} say - The function to send a message to the user.
 * @param {Error} error - The error to log and send a message about.
 */
const postErrorMessage = async (say, error) => {
  await say(`:nuclear-warning: Oops! Something went wrong: ${error.message}`);
};

/**
 * Sends a message to the user indicating that the site was not found.
 * @param {Function} say - The function to send a message to the user.
 * @param {string} baseURL - The base URL of the site.
 * @return {Promise<void>} A promise that resolves when the operation is complete.
 */
const postSiteNotFoundMessage = async (say, baseURL) => {
  await say(`:x: No site found with base URL '${baseURL}'.`);
};

const splitBlocksIntoChunks = (blocks, chunkSize = MAX_CHUNK_SIZE) => {
  const chunks = [];
  for (let i = 0; i < blocks.length; i += chunkSize) {
    chunks.push(blocks.slice(i, i + chunkSize));
  }
  return chunks;
};

/**
 * Sends a message with blocks to the user.
 *
 * @param {Function} say - The function to send a message to the user.
 * @param {Object[]} textSections - The sections of the message.
 * @param {SectionBuilder[]} [additionalBlocks=[]] - Additional blocks to send in the message.
 * @param options - Additional options which can include properties like 'unfurl_links'.
 */
const sendMessageBlocks = async (
  say,
  textSections,
  additionalBlocks = [],
  options = {},
) => {
  const finalSections = textSections.map((section) => {
    const splitSections = splitBlocksIntoChunks(section.text, MAX_TEXT_CHUNK_SIZE);
    const formatSections = splitSections.map((text) => ({ text }));
    formatSections[formatSections.length - 1].accessory = section.accessory;
    return formatSections;
  }).flat();

  const blocks = finalSections.map(
    (section) => {
      const block = Blocks.Section().text(section.text);
      if (section.accessory) {
        block.accessory(Elements.Button()
          .text(section.accessory.text)
          .actionId(section.accessory.actionId));
      }
      return block;
    },
  );

  blocks.push(...additionalBlocks);
  const chunks = splitBlocksIntoChunks(blocks);
  for (const chunk of chunks) {
    const message = Message().blocks(chunk);
    // eslint-disable-next-line no-await-in-loop
    await say({ ...options, ...JSON.parse(message.buildToJSON()) });
  }
};

const sendFile = async (slackContext, file, filename) => {
  const {
    client,
    channelId,
    threadTs,
  } = slackContext;

  await client.files.uploadV2({
    channel_id: channelId,
    thread_ts: threadTs,
    file,
    filename,
    unfurl_links: false,
  });
};

/**
 * Gets the query parameters for the Slack API. THe query parameters include the channel ID and
 * the message blocks.
 * @param {string} channelId - The channel ID to post the message to.
 * @param {string} message - The message to post.
 * @return {{blocks: string, channel}} The query parameters.
 */
const getQueryParams = (channelId, message) => ({
  channel: channelId,
  blocks: JSON.stringify([
    {
      type: 'section',
      text: {
        type: 'mrkdwn',
        text: message,
      },
    },
  ]),
});

/**
 * Posts a message to a Slack channel.
 * @param {string} channelId - The channel ID to post the message to.
 * @param {string} message - The message to post.
 * @param {string} token - The Slack bot token.
 * @return {Promise<{channel, ts}>} A promise that resolves to the channel and timestamp
 * of the message.
 */
const postSlackMessage = async (channelId, message, token) => {
  if (!hasText(token)) {
    throw new Error('Missing slack bot token');
  }

  const params = getQueryParams(channelId, message);
  const resp = await fetch(createUrl(SLACK_API, params), {
    headers: {
      Authorization: `Bearer ${token}`,
    },
  });

  if (resp.status !== 200) {
    throw new Error(`Failed to send initial slack message. Status: ${resp.status}`);
  }

  const respJson = await resp.json();

  if (!respJson.ok) {
    throw new Error(`Slack message was not acknowledged. Error: ${respJson.error}`);
  }

  return {
    channel: respJson.channel,
    ts: respJson.ts,
  };
};

export async function getSlackContext({
  slackChannelId, url, message, token, log,
}) {
  let channelId = slackChannelId;
  if (!hasText(slackChannelId)) {
    log.info('Provided channelId is invalid. Using fallback channel instead');
    channelId = FALLBACK_SLACK_CHANNEL;
  }

  if (!isAuditForAllUrls(url)) {
    return { channel: channelId };
  }

  return postSlackMessage(channelId, message, token);
}

/**
 * Determines if the event is part of a thread.
 * @param {object} event - The Slack event.
 * @return {string} The thread timestamp (thread_ts).
 */
const getThreadTimestamp = (event) => event.thread_ts || event.ts;

/**
 * Gets the message from the event. Removes the bot mention from the message.
 * @param {object} event - The Slack event.
 * @return {string | undefined} - The message without the bot mention.
 */
const getMessageFromEvent = (event) => event.text?.replace(BOT_MENTION_REGEX, '').trim();

/**
 * Wraps the Slack say function to respond in a thread. This is necessary because
 * the Slack say function does not support threads. The wrapped function will
 * send messages in a thread if the threadTs is set. Otherwise, it will send
 * messages in the channel. The wrapped function will also set the threadTs
 * for the next message. The threadTs is set as a property of the function
 * for convenience.
 *
 * @param {Function} say - The original Slack say function.
 * @param {string} threadTs - The timestamp of the thread to respond in.
 * @returns {Function} A wrapped say function that sends messages in a thread.
 */
const wrapSayForThread = (say, threadTs) => {
  const wrappedFunction = async (message) => {
    const messageOptions = typeof message === 'string' ? { text: message } : message;
    await say({
      ...messageOptions,
      thread_ts: threadTs,
    });
  };

  // Attach thread_ts as a property of the function
  wrappedFunction.threadTs = threadTs;

  return wrappedFunction;
};

/**
 * Parses a CSV file from a Slack file URL and returns its records as JSON objects.
 *
 * @async
 * @function parseCSV
 * @param {Object} file - The Slack file object containing metadata.
 * @param {string} file.url_private - The private URL to download the file from Slack.
 * @param {string} token - The Slack Bot OAuth token used for authorization.
 * @returns {Promise<Object[]>} - A promise that resolves to an array of JSON objects.
 *
 * @throws {Error} - Throws an error if the file cannot be downloaded or parsed.
 */
export const parseCSV = async (file, token) => {
  try {
    const fileUrl = file.url_private;

    const response = await axios.get(fileUrl, {
      headers: { Authorization: `Bearer ${token}` },
      responseType: 'arraybuffer',
    });

    const csvContent = response.data.toString('utf-8');
    if (!csvContent.trim()) {
      throw new Error('CSV data is empty!');
    }

    const parsedData = Papa.parse(csvContent, {
      delimiter: ',',
      skipEmptyLines: true,
      header: false,
      error: (err) => {
        throw new Error(`CSV Parsing Error: ${err.message}`);
      },
    });

    const hasValidStructure = parsedData.data.some((row) => row.length > 1);

    if (!hasValidStructure) {
      throw new Error('CSV data is invalid: No proper CSV structure detected.');
    }

    return parsedData.data;
  } catch (error) {
    throw new Error('Failed to parse CSV file.');
  }
};

const getHlxConfigMessagePart = (hlxConfig) => {
  const { rso, hlxVersion } = hlxConfig;
  return `, _HLX Version_: *${hlxVersion}*, _Dev URL_: \`https://${rso.ref}--${rso.site}--${rso.owner}.aem.live\``;
};

/**
 * Loads profile configuration from JSON file.
 *
 * @async
 * @param {string} profileKey - The profile key to retrieve.
 * @returns {Object} - The profile configuration object.
 */
const loadProfileConfig = (profileKey) => {
  try {
    const data = fs.readFileSync(PROFILE_CONFIG_PATH, 'utf-8');
    const profiles = JSON.parse(data);

    if (!profiles[profileKey]) {
      throw new Error(`Profile "${profileKey}" not found in ${PROFILE_CONFIG_PATH}`);
    }

    return profiles[profileKey];
  } catch (error) {
    throw new Error(`Failed to load profile configuration for "${profileKey}": ${error.message}`);
  }
};

export {
  extractURLFromSlackInput,
  getQueryParams,
  postErrorMessage,
  postSiteNotFoundMessage,
  postSlackMessage,
  sendMessageBlocks,
  sendFile,
  getThreadTimestamp,
  getHlxConfigMessagePart,
  getMessageFromEvent,
  wrapSayForThread,
  loadProfileConfig,
};<|MERGE_RESOLUTION|>--- conflicted
+++ resolved
@@ -15,12 +15,9 @@
 import fs from 'fs';
 
 import { URL } from 'url';
-<<<<<<< HEAD
 import Papa from 'papaparse';
 import axios from 'axios';
-=======
 import path from 'path';
->>>>>>> 1fa20d2f
 
 import { Blocks, Elements, Message } from 'slack-block-builder';
 import { fetch, isAuditForAllUrls } from '../../support/utils.js';
