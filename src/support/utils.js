/*
 * Copyright 2023 Adobe. All rights reserved.
 * This file is licensed to you under the Apache License, Version 2.0 (the "License");
 * you may not use this file except in compliance with the License. You may obtain a copy
 * of the License at http://www.apache.org/licenses/LICENSE-2.0
 *
 * Unless required by applicable law or agreed to in writing, software distributed under
 * the License is distributed on an "AS IS" BASIS, WITHOUT WARRANTIES OR REPRESENTATIONS
 * OF ANY KIND, either express or implied. See the License for the specific language
 * governing permissions and limitations under the License.
 */
import { Site as SiteModel } from '@adobe/spacecat-shared-data-access';
import { Entitlement as EntitlementModel } from '@adobe/spacecat-shared-data-access/src/models/entitlement/index.js';
import { Config } from '@adobe/spacecat-shared-data-access/src/models/site/config.js';
import { ImsPromiseClient } from '@adobe/spacecat-shared-ims-client';
import URI from 'urijs';
import {
  hasText,
  tracingFetch as fetch,
  isValidUrl,
  isObject,
  resolveCanonicalUrl, isValidIMSOrgId,
  detectAEMVersion,
} from '@adobe/spacecat-shared-utils';
import TierClient from '@adobe/spacecat-shared-tier-client';

import { SFNClient, StartExecutionCommand } from '@aws-sdk/client-sfn';
import {
  STATUS_BAD_REQUEST,
} from '../utils/constants.js';

/**
 * Checks if the url parameter "url" equals "ALL".
 * @param {string} url - URL parameter.
 * @returns {boolean} True if url equals "ALL", false otherwise.
 */
export const isAuditForAllUrls = (url) => url.toUpperCase() === 'ALL';

/**
 * Checks if the deliveryType parameter "deliveryType" equals "ALL".
 * @param {string} deliveryType - deliveryType parameter.
 * @returns {boolean} True if deliveryType equals "ALL", false otherwise.
 */
export const isAuditForAllDeliveryTypes = (deliveryType) => deliveryType.toUpperCase() === 'ALL';

/**
 * Sends an audit message for a single URL.
 *
 * @param {Object} sqs - The SQS service object.
 * @param {string} queueUrl - The SQS queue URL.
 * @param {string} type - The type of audit.
 * @param {Object} auditContext - The audit context object.
 * @param {string} siteId - The site ID to audit.
 * @param {string} [auditData] - Optional audit data.
 * @returns {Promise} A promise representing the message sending operation.
 */
export const sendAuditMessage = async (
  sqs,
  queueUrl,
  type,
  auditContext,
  siteId,
  auditData,
) => sqs.sendMessage(queueUrl, {
  type,
  siteId,
  auditContext,
  data: auditData,
});

// todo: prototype - untested
/* c8 ignore start */
export const sendExperimentationCandidatesMessage = async (
  sqs,
  queueUrl,
  url,
  slackContext,
) => sqs.sendMessage(queueUrl, {
  processingType: 'experimentation-candidates-desktop',
  urls: [{ url }],
  slackContext,
});
/* c8 ignore end */

export const sentRunScraperMessage = async (
  sqs,
  queueUrl,
  jobId,
  urls,
  slackContext,
  allowCache = false,
) => sqs.sendMessage(queueUrl, {
  processingType: 'default',
  allowCache,
  jobId,
  urls: [...urls],
  slackContext,
});

// todo: prototype - untested
/* c8 ignore start */
/**
 * Sends a message to run an import job to the provided SQS queue.
 *
 * @param {Object} sqs
 * @param {string} queueUrl
 * @param {string} importType
 * @param {string} siteId
 * @param {string} startDate
 * @param {string} endDate
 * @param {Object} slackContext
 * @param {string} [pageUrl] - Optional page URL for the import
 * @param {Object} [data] - Optional data object for import-specific data
 */
export const sendRunImportMessage = async (
  sqs,
  queueUrl,
  importType,
  siteId,
  startDate,
  endDate,
  slackContext,
  pageUrl = undefined,
  data = undefined,
) => sqs.sendMessage(queueUrl, {
  type: importType,
  siteId,
  startDate,
  endDate,
  slackContext,
  pageUrl,
  ...(data && { data }),
});

export const sendAutofixMessage = async (
  sqs,
  queueUrl,
  siteId,
  opportunityId,
  suggestionIds,
  promiseToken,
  variation,
  { url } = {},
) => sqs.sendMessage(queueUrl, {
  opportunityId,
  siteId,
  suggestionIds,
  promiseToken,
  variation,
  url,
});
/* c8 ignore end */

export const sendInternalReportRunMessage = async (
  sqs,
  queueUrl,
  ReportType,
  slackContext,
) => sqs.sendMessage(queueUrl, {
  type: ReportType,
  slackContext,
});

export const sendReportTriggerMessage = async (
  sqs,
  queueUrl,
  data,
  ReportType,
) => sqs.sendMessage(queueUrl, {
  type: ReportType,
  data,
});

/**
 * Sends audit messages for each URL.
 *
 * @param {Object} sqs - The SQS service object.
 * @param {string} queueUrl - The SQS queue URL.
 * @param {string} type - The type of audit.
 * @param {Object} auditContext - The audit context object.
 * @param {Array<string>} siteIDsToAudit - An array of site IDs to audit.
 * @returns {Promise<string>} A promise that resolves to a status message.
 */
export const sendAuditMessages = async (
  sqs,
  queueUrl,
  type,
  auditContext,
  siteIDsToAudit,
) => {
  for (const siteId of siteIDsToAudit) {
    // eslint-disable-next-line no-await-in-loop
    await sendAuditMessage(sqs, queueUrl, type, auditContext, siteId);
  }
  return `Triggered ${type} audit for ${siteIDsToAudit.length > 1 ? `all ${siteIDsToAudit.length} sites` : siteIDsToAudit[0]}`;
};

/**
 * Triggers an audit for a site.
 * @param {Site} site - The site to audit.
 * @param {string} auditType - The type of audit.
 * @param {undefined|string} auditData - Optional audit data.
 * @param {Object} slackContext - The Slack context object.
 * @param {Object} lambdaContext - The Lambda context object.
 * @return {Promise} - A promise representing the audit trigger operation.
 */
export const triggerAuditForSite = async (
  site,
  auditType,
  auditData,
  slackContext,
  lambdaContext,
) => sendAuditMessage(
  lambdaContext.sqs,
  lambdaContext.env.AUDIT_JOBS_QUEUE_URL,
  auditType,
  {
    slackContext: {
      channelId: slackContext.channelId,
      threadTs: slackContext.threadTs,
    },
  },
  site.getId(),
  auditData,
);

// todo: prototype - untested
/* c8 ignore start */
export const triggerExperimentationCandidates = async (
  url,
  slackContext,
  lambdaContext,
) => sendExperimentationCandidatesMessage(
  lambdaContext.sqs,
  lambdaContext.env.SCRAPING_JOBS_QUEUE_URL,
  url,
  {
    channelId: slackContext.channelId,
    threadTs: slackContext.threadTs,
  },
);
/* c8 ignore end */

export const triggerScraperRun = async (
  jobId,
  urls,
  slackContext,
  lambdaContext,
  allowCache = false,
) => sentRunScraperMessage(
  lambdaContext.sqs,
  lambdaContext.env.SCRAPING_JOBS_QUEUE_URL,
  jobId,
  urls,
  {
    channelId: slackContext.channelId,
    threadTs: slackContext.threadTs,
  },
  allowCache,
);
// todo: prototype - untested
/* c8 ignore start */
/**
 * Triggers an import run by sending a message to the SQS queue.
 *
 * @param {Object} config
 * @param {string} importType
 * @param {string} siteId
 * @param {string} startDate
 * @param {string} endDate
 * @param {Object} slackContext
 * @param {Object} lambdaContext
 * @param {string} [pageUrl] - Optional page URL for the import
 * @param {Object} [data] - Optional data object for import-specific data
 */
export const triggerImportRun = async (
  config,
  importType,
  siteId,
  startDate,
  endDate,
  slackContext,
  lambdaContext,
  pageUrl,
  data,
) => sendRunImportMessage(
  lambdaContext.sqs,
  config.getQueues().imports,
  importType,
  siteId,
  startDate,
  endDate,
  {
    channelId: slackContext.channelId,
    threadTs: slackContext.threadTs,
  },
  pageUrl,
  data,
);
/* c8 ignore end */

export const triggerInternalReportRun = async (
  config,
  reportType,
  slackContext,
  lambdaContext,
) => sendInternalReportRunMessage(
  lambdaContext.sqs,
  config.getQueues().reports,
  reportType,
  {
    channelId: slackContext.channelId,
    threadTs: slackContext.threadTs,
  },
);

/**
 * Checks if a given URL corresponds to a Helix site.
 * @param {string} url - The URL to check.
 * @param {Object} [edgeConfig] - The optional edge configuration object.
 * @param {string} edgeConfig.hlxVersion - The Helix version of the site
 * @param {string} edgeConfig.cdnProdHostname - The CDN production hostname of the site
 * @param {string} edgeConfig.rso - The Helix Ref/Site/Owner information
 * @param {string} edgeConfig.rso.owner - The owner of the site
 * @param {string} edgeConfig.rso.ref - The ref of the site
 * @param {string} edgeConfig.rso.site - The name of the site
 * @returns {Promise<{ isHelix: boolean, reason?: string }>} A Promise that resolves to an object
 * containing the result of the Helix site check and an optional reason if it's not a Helix site.
 */
// todo: leverage the edgeConfig for alternate verification (e.g. due to bot protection)
// eslint-disable-next-line no-unused-vars
export async function isHelixSite(url, edgeConfig = {}) {
  let resp;
  try {
    resp = await fetch(url);
  } catch (e) {
    return {
      isHelix: false,
      reason: `Cannot fetch the site due to ${e.message}`,
    };
  }

  const dom = await resp.text();
  const { status } = resp;
  const headers = resp.headers.plain();

  const containsHelixDom = /<header><\/header>\s*<main>\s*<div>/.test(dom);

  if (!containsHelixDom) {
    return {
      isHelix: false,
      // if the DOM is not in helix format, log the response status, headers and first 100 chars
      // of <body> for debugging purposes
      reason: `DOM is not in helix format. Status: ${status}. Response headers: ${JSON.stringify(headers)}. Body: ${dom.includes('<body>') ? dom.substring(dom.indexOf('<body>'), dom.indexOf('<body>') + 100) : ''}`,
    };
  }

  return {
    isHelix: true,
  };
}

/**
 * Checks if a given URL corresponds to an AEM site.
 * @param {string} url - The URL to check.
 * @returns {Promise<{ isAEM: boolean, reason: string }>} A Promise that resolves to an object
 * containing the result of the AEM site check and a reason if it's not an AEM site.
 */
export async function isAEMSite(url) {
  let pageContent;
  try {
    const response = await fetch(url);
    pageContent = await response.text();
  } catch (e) {
    return {
      isAEM: false,
      reason: `Cannot fetch the site due to ${e.message}`,
    };
  }

  const aemTokens = ['/content/dam/', '/etc.clientlibs', 'cq:template', 'sling.resourceType'];
  const isAEM = aemTokens.some((token) => pageContent.includes(token));

  return {
    isAEM,
    reason: 'Does not contain AEM paths or meta properties',
  };
}

/**
 * Finds the delivery type of the site, url of which is provided.
 * @param {string} url - url of the site to find the delivery type for.
 * @returns {Promise<"aem_edge" | "aem_cs" | "aem_ams" | "aem_headless" | "other">}
 * A Promise that resolves to the delivery type of the site
 */
export async function findDeliveryType(url) {
  let resp;
  try {
    resp = await fetch(url);
  } catch (e) {
    return SiteModel.DELIVERY_TYPES.OTHER;
  }
  return detectAEMVersion(await resp.text());
}

/**
 * Error class with a status code property.
 * @extends Error
 */
export class ErrorWithStatusCode extends Error {
  constructor(message, status) {
    super(message);
    this.status = status;
  }
}

export const wwwUrlResolver = (site) => {
  const baseURL = site.getBaseURL();
  const uri = new URI(baseURL);
  return hasText(uri.subdomain()) ? baseURL.replace(/https?:\/\//, '') : baseURL.replace(/https?:\/\//, 'www.');
};

/**
 * Get the IMS user token from the context.
 * @param {object} context - The context of the request.
 * @returns {string} imsUserToken - The IMS User access token.
 * @throws {ErrorWithStatusCode} - If the Authorization header is missing.
 */
export function getImsUserToken(context) {
  const authorizationHeader = context.pathInfo?.headers?.authorization;
  const BEARER_PREFIX = 'Bearer ';
  if (!hasText(authorizationHeader) || !authorizationHeader.startsWith(BEARER_PREFIX)) {
    throw new ErrorWithStatusCode('Missing Authorization header', STATUS_BAD_REQUEST);
  }
  return authorizationHeader.substring(BEARER_PREFIX.length);
}

/**
 * Get an IMS promise token from the authorization header in context.
 * @param {object} context - The context of the request.
 * @returns {Promise<{
 *   promise_token: string,
 *   expires_in: number,
 *   token_type: string,
 * }>} - The promise token response.
 * @throws {ErrorWithStatusCode} - If the Authorization header is missing.
 */
export async function getCSPromiseToken(context) {
  // get IMS promise token and attach to queue message
  let userToken;
  try {
    userToken = await getImsUserToken(context);
  } catch (e) {
    throw new ErrorWithStatusCode('Missing Authorization header', STATUS_BAD_REQUEST);
  }
  const imsPromiseClient = ImsPromiseClient.createFrom(
    context,
    ImsPromiseClient.CLIENT_TYPE.EMITTER,
  );

  return imsPromiseClient.getPromiseToken(
    userToken,
    context.env?.AUTOFIX_CRYPT_SECRET && context.env?.AUTOFIX_CRYPT_SALT,
  );
}

/**
 * Build an S3 prefix for site content files.
 * @param {string} type - The type of content (e.g., 'scrapes', 'imports', 'accessibility').
 * @param {string} siteId - The site ID.
 * @param {string} [path] - Optional sub-path.
 * @returns {string} The S3 prefix string.
 */
export function buildS3Prefix(type, siteId, path = '') {
  const normalized = path ? `${path.replace(/^\/+/g, '').replace(/\/+$/g, '')}/` : '';
  return `${type}/${siteId}/${normalized}`;
}

/**
 * Checks if an import type is already enabled for a site.
 *
 * @param {string} importType - The import type to check.
 * @param {Array} imports - Array of import configurations.
 * @returns {boolean} - True if import is enabled, false otherwise.
 */
const isImportEnabled = (importType, imports) => {
  const foundImport = imports?.find((importConfig) => importConfig.type === importType);
  // If import is found, check if it's enabled, otherwise assume it's not enabled (false)
  return foundImport ? foundImport.enabled : false;
};

/**
 * Creates or retrieves a site and its associated organization.
 *
 * @param {string} baseURL - The site base URL.
 * @param {string} imsOrgID - The IMS Organization ID.
 * @param {string} authoringType - The authoring type of the site.
 * @param {string} customDeliveryType - The delivery type of the site.
 * @param {Object} slackContext - The Slack context object.
 * @param {Object} reportLine - The report line object to update.
 * @param {Object} context - The Lambda context containing dataAccess, log, etc.
 * @param {Object} deliveryConfig - Optional delivery config to set on the site.
 * @returns {Promise<Object>} - Object containing the site and organizationId.
 */
const createSiteAndOrganization = async (
  baseURL,
  imsOrgID,
  authoringType,
  customDeliveryType,
  slackContext,
  reportLine,
  context,
  deliveryConfig,
) => {
  const { imsClient, dataAccess, log } = context;
  const { Site, Organization } = dataAccess;
  const { say } = slackContext;
  // Create a local copy to avoid modifying the parameter directly
  const localReportLine = { ...reportLine };

  let site = await Site.findByBaseURL(baseURL);
  let organizationId;

  if (site) {
    const siteOrgId = site.getOrganizationId();
    organizationId = siteOrgId; // Set organizationId for existing sites
    const message = `:information_source: Site ${baseURL} already exists. Organization ID: ${siteOrgId}`;
    await say(message);
  } else {
    // Check if the organization with IMS Org ID already exists; create if it doesn't
    let organization = await Organization.findByImsOrgId(imsOrgID);
    if (!organization) {
      const imsOrgDetails = await imsClient.getImsOrganizationDetails(imsOrgID);
      if (!imsOrgDetails) {
        localReportLine.errors = `Could not find details of IMS org with the ID *${imsOrgID}*.`;
        localReportLine.status = 'Failed';
        throw new Error(localReportLine.errors);
      }
      organization = await Organization.create({
        name: imsOrgDetails.orgName,
        imsOrgId: imsOrgID,
      });

      const message = `:white_check_mark: A new organization has been created. Organization ID: ${organization.getId()} Organization name: ${organization.getName()} IMS Org ID: ${imsOrgID}.`;
      await say(message);
    }

    organizationId = organization.getId();
    localReportLine.spacecatOrgId = organizationId;

    const deliveryType = customDeliveryType || await findDeliveryType(baseURL);

    localReportLine.deliveryType = deliveryType;
    const isLive = deliveryType === SiteModel.DELIVERY_TYPES.AEM_EDGE;

    try {
      site = await Site.create({
        baseURL, deliveryType, isLive, organizationId, authoringType,
      });

      if (deliveryConfig && Object.keys(deliveryConfig).length > 0) {
        site.setDeliveryConfig(deliveryConfig);
        // Also set authoring type if provided (needed when setting delivery config)
        if (authoringType) {
          site.setAuthoringType(authoringType);
        }
        await site.save();
      }
    } catch (error) {
      log.error(`Error creating site: ${error.message}`);
      localReportLine.errors = error.message;
      localReportLine.status = 'Failed';
      await say(`:x: *Errors:* ${error.message}`);

      throw error;
    }
  }

  Object.assign(reportLine, localReportLine);
  return { site, organizationId };
};

/**
 * Creates an entitlement and enrollment for a site.
 *
 * @param {Site} site - The site to create an entitlement and enrollment for.
 * @param {Object} lambdaCtx - The Lambda context.
 * @param {Object} slackCtx - The Slack context.
 * @param {Object} reportLine - The report line object to update.
 * @param {string} productCode - The product code to create an entitlement for.
 * @param {string} tier - The tier to create an entitlement for.
 * @returns {Promise<Object>} - The entitlement and site enrollment.
 */
export const createEntitlementAndEnrollment = async (
  site,
  lambdaCtx,
  slackCtx,
  reportLine,
  productCode,
  tier,
) => {
  const { log } = lambdaCtx;
  const { say } = slackCtx;

  // Create a local copy to avoid modifying the parameter directly
  const localReportLine = { ...reportLine };

  try {
    const tierClient = await TierClient.createForSite(lambdaCtx, site, productCode);
    const { entitlement, siteEnrollment } = await tierClient.createEntitlement(tier);
    log.info(`Successfully created ${productCode} entitlement ${entitlement.getId()} (${tier}) and enrollment ${siteEnrollment.getId()} for site ${site.getId()}`);

    const message = `:white_check_mark: A new ${productCode} entitlement ${entitlement.getId()} (${tier}) and enrollment ${siteEnrollment.getId()} has been created for site ${site.getId()}`;
    await say(message);

    return {
      entitlement,
      siteEnrollment,
    };
  } catch (error) {
    log.error(`Creating ${productCode} entitlement and enrollment failed: ${error.message}`);
    await say(`❌ Creating ${productCode} entitlement and site enrollment failed`);
    localReportLine.errors = `Creating ${productCode} entitlement and site enrollment failed`;
    localReportLine.status = 'Failed';
    throw error;
  }
};

/**
 * Shared onboarding function used by both modal and command implementations.
 *
 * @param {string} baseURLInput - The site URL input
 * @param {string} imsOrganizationID - The IMS Organization ID
 * @param {Object} configuration - The configuration object
 * @param {Object} profile - The loaded profile configuration object
 * @param {number} workflowWaitTime - Workflow wait time in seconds
 * @param {Object} slackContext - Slack context object with say function
 * @param {Object} context - Lambda context containing dataAccess, log, etc.
 * @param {Object} additionalParams - Additional parameters
 * @param {string} additionalParams.tier - Entitlement tier
 * @param {Object} options - Additional options
 * @param {Function} options.urlProcessor - Function to process the URL
 *                                          (e.g., extractURLFromSlackInput)
 * @param {string} options.profileName - The profile name for logging and reporting
 * @returns {Promise<Object>} Report line object
 */
export const onboardSingleSite = async (
  baseURLInput,
  imsOrganizationID,
  configuration,
  profile,
  workflowWaitTime,
  slackContext,
  context,
  additionalParams = {},
  options = {},
) => {
  const { say } = slackContext;
  const {
    dataAccess, log, env,
  } = context;
  const { Configuration } = dataAccess;
  const sfnClient = new SFNClient();

  const baseURL = options.urlProcessor ? options.urlProcessor(baseURLInput) : baseURLInput.trim();
  const imsOrgID = imsOrganizationID || env.DEMO_IMS_ORG;

  const profileName = options.profileName || 'unknown';

  const tier = additionalParams.tier || EntitlementModel.TIERS.FREE_TRIAL;

  await say(`:gear: Starting ${profileName} environment setup for site ${baseURL}`);
  await say(':key: Please make sure you have access to the AEM Shared Production Demo environment. Request access here: https://demo.adobe.com/demos/internal/AemSharedProdEnv.html');

  const reportLine = {
    site: baseURL,
    imsOrgId: imsOrgID,
    spacecatOrgId: '',
    siteId: '',
    profile: profileName,
    deliveryType: additionalParams.deliveryType || '',
    authoringType: additionalParams.authoringType || '',
    imports: '',
    audits: '',
    errors: '',
    status: 'Success',
    existingSite: 'No',
    tier,
  };

  try {
    if (!isValidUrl(baseURL)) {
      reportLine.errors = 'Invalid site base URL';
      reportLine.status = 'Failed';
      return reportLine;
    }

    if (!isValidIMSOrgId(imsOrgID)) {
      reportLine.errors = 'Invalid IMS Org ID';
      reportLine.status = 'Failed';
      return reportLine;
    }

    // Create or retrieve site and organization
    const { site, organizationId } = await createSiteAndOrganization(
      baseURL,
      imsOrgID,
      additionalParams.authoringType,
      additionalParams.deliveryType,
      slackContext,
      reportLine,
      context,
      additionalParams.deliveryConfig,
    );

    // Validate tier
    if (!Object.values(EntitlementModel.TIERS).includes(tier)) {
      reportLine.errors = `Invalid tier: ${tier}`;
      reportLine.status = 'Failed';
      return reportLine;
    }

    // Create entitlement and enrollment
    await createEntitlementAndEnrollment(
      site,
      context,
      slackContext,
      reportLine,
      EntitlementModel.PRODUCT_CODES.ASO,
      tier,
    );

    const siteID = site.getId();
    reportLine.siteId = siteID;

    if (!isObject(profile)) {
      const error = `Profile "${profileName}" not found or invalid.`;
      log.error(error);
      reportLine.errors = error;
      reportLine.status = 'Failed';
      return reportLine;
    }

    if (!isObject(profile?.audits)) {
      const error = `Profile "${profileName}" does not have a valid audits section.`;
      log.error(error);
      reportLine.errors = error;
      reportLine.status = 'Failed';
      return reportLine;
    }

    if (!isObject(profile?.imports)) {
      const error = `Profile "${profileName}" does not have a valid imports section.`;
      log.error(error);
      reportLine.errors = error;
      reportLine.status = 'Failed';
      return reportLine;
    }

    const importTypes = Object.keys(profile.imports);
    reportLine.imports = importTypes.join(', ');
    const siteConfig = site.getConfig();

    // Enabled imports only if there are not already enabled
    const imports = siteConfig.getImports();
    const importsEnabled = [];
    for (const importType of importTypes) {
      const isEnabled = isImportEnabled(importType, imports);
      if (!isEnabled) {
        siteConfig.enableImport(importType);
        importsEnabled.push(importType);
      }
    }

    // Resolve canonical URL for the site from the base URL
    let resolvedUrl = await resolveCanonicalUrl(baseURL);
    if (resolvedUrl === null) {
      log.warn(`Unable to resolve canonical URL for site ${siteID}, using base URL: ${baseURL}`);
      resolvedUrl = baseURL;
    }
    const { pathname: baseUrlPathName, origin: baseUrlOrigin } = new URL(baseURL);
    log.info(`Base url: ${baseURL} -> Resolved url: ${resolvedUrl} for site ${siteID}`);
    const { pathname: resolvedUrlPathName, origin: resolvedUrlOrigin } = new URL(resolvedUrl);

    // Update the fetch configuration only if the pathname/origin is different from the resolved URL
    if (baseUrlPathName !== resolvedUrlPathName || baseUrlOrigin !== resolvedUrlOrigin) {
      siteConfig.updateFetchConfig({
        overrideBaseURL: resolvedUrlOrigin,
      });
    }

    site.setConfig(Config.toDynamoItem(siteConfig));
    try {
      await site.save();
    } catch (error) {
      log.error(error);
      reportLine.errors = error.message;
      reportLine.status = 'Failed';
      return reportLine;
    }

    for (const importType of importTypes) {
      /* eslint-disable no-await-in-loop */
      await triggerImportRun(
        configuration,
        importType,
        siteID,
        profile.imports[importType].startDate,
        profile.imports[importType].endDate,
        slackContext,
        context,
      );
    }

    const auditTypes = Object.keys(profile.audits);

    const latestConfiguration = await Configuration.findLatest();

    // Check which audits are not already enabled
    const auditsEnabled = [];
    for (const auditType of auditTypes) {
      /* eslint-disable no-await-in-loop */
      const isEnabled = latestConfiguration.isHandlerEnabledForSite(auditType, site);
      if (!isEnabled) {
        latestConfiguration.enableHandlerForSite(auditType, site);
        auditsEnabled.push(auditType);
      }
    }

    if (auditsEnabled.length > 0) {
      try {
        await latestConfiguration.save();
        log.debug(`Enabled the following audits for site ${siteID}: ${auditsEnabled.join(', ')}`);
      } catch (error) {
        log.error(`Failed to save configuration for site ${siteID}:`, error);
        throw error;
      }
    } else {
      log.debug(`All audits are already enabled for site ${siteID}`);
    }

    reportLine.audits = auditTypes.join(', ');
    await say(`:white_check_mark: *For site ${baseURL}*: Enabled imports: ${reportLine.imports} and audits: ${reportLine.audits}`);

    // trigger audit runs
    await say(`:gear: Starting audits: ${auditTypes}`);
    for (const auditType of auditTypes) {
      /* eslint-disable no-await-in-loop */
      if (!latestConfiguration.isHandlerEnabledForSite(auditType, site)) {
        await say(`:x: Will not audit site '${baseURL}' because audits of type '${auditType}' are disabled for this site.`);
      } else {
        await triggerAuditForSite(
          site,
          auditType,
          undefined,
          slackContext,
          context,
        );
      }
    }

    // Opportunity status job
    const opportunityStatusJob = {
      type: 'opportunity-status-processor',
      siteId: siteID,
      siteUrl: baseURL,
      imsOrgId: imsOrgID,
      organizationId,
      taskContext: {
        auditTypes,
        slackContext: {
          channelId: slackContext.channelId,
          threadTs: slackContext.threadTs,
        },
      },
    };

    // Disable imports and audits job - only disable what was enabled during onboarding
    const disableImportAndAuditJob = {
      type: 'disable-import-audit-processor',
      siteId: siteID,
      siteUrl: baseURL,
      imsOrgId: imsOrgID,
      organizationId,
      taskContext: {
        importTypes: importsEnabled || [],
        auditTypes: auditsEnabled || [],
        slackContext: {
          channelId: slackContext.channelId,
          threadTs: slackContext.threadTs,
        },
      },
    };

    // Demo URL job
    const demoURLJob = {
      type: 'demo-url-processor',
      siteId: siteID,
      siteUrl: baseURL,
      imsOrgId: imsOrgID,
      organizationId,
      taskContext: {
        experienceUrl: env.EXPERIENCE_URL || 'https://experience.adobe.com',
        slackContext: {
          channelId: slackContext.channelId,
          threadTs: slackContext.threadTs,
        },
      },
    };

<<<<<<< HEAD
    // CWV Demo Suggestions job - add generic CWV suggestions to opportunities
    const cwvDemoSuggestionsJob = {
      type: 'cwv-demo-suggestions-processor',
      siteId: siteID,
      siteUrl: baseURL,
      imsOrgId: imsOrgID,
      organizationId,
      taskContext: {
        profile: profileName,
        slackContext: {
          channelId: slackContext.channelId,
          threadTs: slackContext.threadTs,
        },
      },
    };

    log.info(`Opportunity status job: ${JSON.stringify(opportunityStatusJob)}`);
    log.info(`Disable import and audit job: ${JSON.stringify(disableImportAndAuditJob)}`);
    log.info(`Demo URL job: ${JSON.stringify(demoURLJob)}`);
    log.info(`CWV Demo Suggestions job: ${JSON.stringify(cwvDemoSuggestionsJob)}`);

=======
>>>>>>> 0d99d4b8
    // Prepare and start step function workflow with the necessary parameters
    const workflowInput = {
      opportunityStatusJob,
      disableImportAndAuditJob,
      demoURLJob,
      cwvDemoSuggestionsJob,
      workflowWaitTime: workflowWaitTime || env.WORKFLOW_WAIT_TIME_IN_SECONDS,
    };

    const workflowName = `onboard-${baseURL.replace(/[^a-zA-Z0-9]/g, '-')}-${Date.now()}`;

    const startCommand = new StartExecutionCommand({
      stateMachineArn: env.ONBOARD_WORKFLOW_STATE_MACHINE_ARN,
      input: JSON.stringify(workflowInput),
      name: workflowName,
    });
    await sfnClient.send(startCommand);
  } catch (error) {
    log.error(error);
    reportLine.errors = error.message;
    reportLine.status = 'Failed';
    throw error;
  }

  return reportLine;
};<|MERGE_RESOLUTION|>--- conflicted
+++ resolved
@@ -908,7 +908,6 @@
       },
     };
 
-<<<<<<< HEAD
     // CWV Demo Suggestions job - add generic CWV suggestions to opportunities
     const cwvDemoSuggestionsJob = {
       type: 'cwv-demo-suggestions-processor',
@@ -930,8 +929,6 @@
     log.info(`Demo URL job: ${JSON.stringify(demoURLJob)}`);
     log.info(`CWV Demo Suggestions job: ${JSON.stringify(cwvDemoSuggestionsJob)}`);
 
-=======
->>>>>>> 0d99d4b8
     // Prepare and start step function workflow with the necessary parameters
     const workflowInput = {
       opportunityStatusJob,
