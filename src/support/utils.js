/*
 * Copyright 2023 Adobe. All rights reserved.
 * This file is licensed to you under the Apache License, Version 2.0 (the "License");
 * you may not use this file except in compliance with the License. You may obtain a copy
 * of the License at http://www.apache.org/licenses/LICENSE-2.0
 *
 * Unless required by applicable law or agreed to in writing, software distributed under
 * the License is distributed on an "AS IS" BASIS, WITHOUT WARRANTIES OR REPRESENTATIONS
 * OF ANY KIND, either express or implied. See the License for the specific language
 * governing permissions and limitations under the License.
 */
import { Site as SiteModel } from '@adobe/spacecat-shared-data-access';
import { Entitlement as EntitlementModel } from '@adobe/spacecat-shared-data-access/src/models/entitlement/index.js';
import { Config } from '@adobe/spacecat-shared-data-access/src/models/site/config.js';
import { ImsPromiseClient } from '@adobe/spacecat-shared-ims-client';
import URI from 'urijs';
import {
  hasText,
  tracingFetch as fetch,
  isValidUrl,
  isObject,
  isNonEmptyObject,
  resolveCanonicalUrl, isValidIMSOrgId,
  detectAEMVersion,
  detectLocale,
} from '@adobe/spacecat-shared-utils';
import TierClient from '@adobe/spacecat-shared-tier-client';
import { iso6393 } from 'iso-639-3';
import worldCountries from 'world-countries';

import { SFNClient, StartExecutionCommand } from '@aws-sdk/client-sfn';
import {
  STATUS_BAD_REQUEST,
} from '../utils/constants.js';

/**
 * Checks if the url parameter "url" equals "ALL".
 * @param {string} url - URL parameter.
 * @returns {boolean} True if url equals "ALL", false otherwise.
 */
export const isAuditForAllUrls = (url) => url.toUpperCase() === 'ALL';

/**
 * Checks if the deliveryType parameter "deliveryType" equals "ALL".
 * @param {string} deliveryType - deliveryType parameter.
 * @returns {boolean} True if deliveryType equals "ALL", false otherwise.
 */
export const isAuditForAllDeliveryTypes = (deliveryType) => deliveryType.toUpperCase() === 'ALL';

/**
 * Sends an audit message for a single URL.
 *
 * @param {Object} sqs - The SQS service object.
 * @param {string} queueUrl - The SQS queue URL.
 * @param {string} type - The type of audit.
 * @param {Object} auditContext - The audit context object.
 * @param {string} siteId - The site ID to audit.
 * @param {string} [auditData] - Optional audit data.
 * @returns {Promise} A promise representing the message sending operation.
 */
export const sendAuditMessage = async (
  sqs,
  queueUrl,
  type,
  auditContext,
  siteId,
  auditData,
) => sqs.sendMessage(queueUrl, {
  type,
  siteId,
  auditContext,
  data: auditData,
});

// todo: prototype - untested
/* c8 ignore start */
export const sendExperimentationCandidatesMessage = async (
  sqs,
  queueUrl,
  url,
  slackContext,
) => sqs.sendMessage(queueUrl, {
  processingType: 'experimentation-candidates-desktop',
  urls: [{ url }],
  slackContext,
});
/* c8 ignore end */

export const sentRunScraperMessage = async (
  sqs,
  queueUrl,
  jobId,
  urls,
  slackContext,
  allowCache = false,
) => sqs.sendMessage(queueUrl, {
  processingType: 'default',
  allowCache,
  jobId,
  urls: [...urls],
  slackContext,
});

// todo: prototype - untested
/* c8 ignore start */
/**
 * Sends a message to run an import job to the provided SQS queue.
 *
 * @param {Object} sqs
 * @param {string} queueUrl
 * @param {string} importType
 * @param {string} siteId
 * @param {string} startDate
 * @param {string} endDate
 * @param {Object} slackContext
 * @param {string} [pageUrl] - Optional page URL for the import
 * @param {Object} [data] - Optional data object for import-specific data
 */
export const sendRunImportMessage = async (
  sqs,
  queueUrl,
  importType,
  siteId,
  startDate,
  endDate,
  slackContext,
  pageUrl = undefined,
  data = undefined,
) => sqs.sendMessage(queueUrl, {
  type: importType,
  siteId,
  startDate,
  endDate,
  slackContext,
  pageUrl,
  ...(data && { data }),
});

export const sendAutofixMessage = async (
  sqs,
  queueUrl,
  siteId,
  opportunityId,
  suggestionIds,
  promiseToken,
  variations,
  action,
  customData,
  { url } = {},
) => sqs.sendMessage(queueUrl, {
  opportunityId,
  siteId,
  suggestionIds,
  promiseToken,
  variations,
  action,
  url,
  ...(customData && { customData }),
});
/* c8 ignore end */

export const sendInternalReportRunMessage = async (
  sqs,
  queueUrl,
  ReportType,
  slackContext,
) => sqs.sendMessage(queueUrl, {
  type: ReportType,
  slackContext,
});

export const sendReportTriggerMessage = async (
  sqs,
  queueUrl,
  data,
  ReportType,
) => sqs.sendMessage(queueUrl, {
  type: ReportType,
  data,
});

/**
 * Sends audit messages for each URL.
 *
 * @param {Object} sqs - The SQS service object.
 * @param {string} queueUrl - The SQS queue URL.
 * @param {string} type - The type of audit.
 * @param {Object} auditContext - The audit context object.
 * @param {Array<string>} siteIDsToAudit - An array of site IDs to audit.
 * @returns {Promise<string>} A promise that resolves to a status message.
 */
export const sendAuditMessages = async (
  sqs,
  queueUrl,
  type,
  auditContext,
  siteIDsToAudit,
) => {
  for (const siteId of siteIDsToAudit) {
    // eslint-disable-next-line no-await-in-loop
    await sendAuditMessage(sqs, queueUrl, type, auditContext, siteId);
  }
  return `Triggered ${type} audit for ${siteIDsToAudit.length > 1 ? `all ${siteIDsToAudit.length} sites` : siteIDsToAudit[0]}`;
};

/**
 * Triggers an audit for a site.
 * @param {Site} site - The site to audit.
 * @param {string} auditType - The type of audit.
 * @param {undefined|string} auditData - Optional audit data.
 * @param {Object} slackContext - The Slack context object.
 * @param {Object} lambdaContext - The Lambda context object.
 * @return {Promise} - A promise representing the audit trigger operation.
 */
export const triggerAuditForSite = async (
  site,
  auditType,
  auditData,
  slackContext,
  lambdaContext,
) => sendAuditMessage(
  lambdaContext.sqs,
  lambdaContext.env.AUDIT_JOBS_QUEUE_URL,
  auditType,
  {
    slackContext: {
      channelId: slackContext.channelId,
      threadTs: slackContext.threadTs,
    },
  },
  site.getId(),
  auditData,
);

// todo: prototype - untested
/* c8 ignore start */
export const triggerExperimentationCandidates = async (
  url,
  slackContext,
  lambdaContext,
) => sendExperimentationCandidatesMessage(
  lambdaContext.sqs,
  lambdaContext.env.SCRAPING_JOBS_QUEUE_URL,
  url,
  {
    channelId: slackContext.channelId,
    threadTs: slackContext.threadTs,
  },
);
/* c8 ignore end */

export const triggerScraperRun = async (
  jobId,
  urls,
  slackContext,
  lambdaContext,
  allowCache = false,
) => sentRunScraperMessage(
  lambdaContext.sqs,
  lambdaContext.env.SCRAPING_JOBS_QUEUE_URL,
  jobId,
  urls,
  {
    channelId: slackContext.channelId,
    threadTs: slackContext.threadTs,
  },
  allowCache,
);
// todo: prototype - untested
/* c8 ignore start */
/**
 * Triggers an import run by sending a message to the SQS queue.
 *
 * @param {Object} config
 * @param {string} importType
 * @param {string} siteId
 * @param {string} startDate
 * @param {string} endDate
 * @param {Object} slackContext
 * @param {Object} lambdaContext
 * @param {string} [pageUrl] - Optional page URL for the import
 * @param {Object} [data] - Optional data object for import-specific data
 */
export const triggerImportRun = async (
  config,
  importType,
  siteId,
  startDate,
  endDate,
  slackContext,
  lambdaContext,
  pageUrl,
  data,
) => sendRunImportMessage(
  lambdaContext.sqs,
  config.getQueues().imports,
  importType,
  siteId,
  startDate,
  endDate,
  {
    channelId: slackContext.channelId,
    threadTs: slackContext.threadTs,
  },
  pageUrl,
  data,
);
/* c8 ignore end */

export const triggerInternalReportRun = async (
  config,
  reportType,
  slackContext,
  lambdaContext,
) => sendInternalReportRunMessage(
  lambdaContext.sqs,
  config.getQueues().reports,
  reportType,
  {
    channelId: slackContext.channelId,
    threadTs: slackContext.threadTs,
  },
);

/**
 * Checks if a given URL corresponds to a Helix site.
 * @param {string} url - The URL to check.
 * @param {Object} [edgeConfig] - The optional edge configuration object.
 * @param {string} edgeConfig.hlxVersion - The Helix version of the site
 * @param {string} edgeConfig.cdnProdHostname - The CDN production hostname of the site
 * @param {string} edgeConfig.rso - The Helix Ref/Site/Owner information
 * @param {string} edgeConfig.rso.owner - The owner of the site
 * @param {string} edgeConfig.rso.ref - The ref of the site
 * @param {string} edgeConfig.rso.site - The name of the site
 * @returns {Promise<{ isHelix: boolean, reason?: string }>} A Promise that resolves to an object
 * containing the result of the Helix site check and an optional reason if it's not a Helix site.
 */
// todo: leverage the edgeConfig for alternate verification (e.g. due to bot protection)
// eslint-disable-next-line no-unused-vars
export async function isHelixSite(url, edgeConfig = {}) {
  let resp;
  try {
    resp = await fetch(url);
  } catch (e) {
    return {
      isHelix: false,
      reason: `Cannot fetch the site due to ${e.message}`,
    };
  }

  const dom = await resp.text();
  const { status } = resp;
  const headers = resp.headers.plain();

  const containsHelixDom = /<header><\/header>\s*<main>\s*<div>/.test(dom);

  if (!containsHelixDom) {
    return {
      isHelix: false,
      // if the DOM is not in helix format, log the response status, headers and first 100 chars
      // of <body> for debugging purposes
      reason: `DOM is not in helix format. Status: ${status}. Response headers: ${JSON.stringify(headers)}. Body: ${dom.includes('<body>') ? dom.substring(dom.indexOf('<body>'), dom.indexOf('<body>') + 100) : ''}`,
    };
  }

  return {
    isHelix: true,
  };
}

/**
 * Checks if a given URL corresponds to an AEM site.
 * @param {string} url - The URL to check.
 * @returns {Promise<{ isAEM: boolean, reason: string }>} A Promise that resolves to an object
 * containing the result of the AEM site check and a reason if it's not an AEM site.
 */
export async function isAEMSite(url) {
  let pageContent;
  try {
    const response = await fetch(url);
    pageContent = await response.text();
  } catch (e) {
    return {
      isAEM: false,
      reason: `Cannot fetch the site due to ${e.message}`,
    };
  }

  const aemTokens = ['/content/dam/', '/etc.clientlibs', 'cq:template', 'sling.resourceType'];
  const isAEM = aemTokens.some((token) => pageContent.includes(token));

  return {
    isAEM,
    reason: 'Does not contain AEM paths or meta properties',
  };
}

/**
 * Finds the delivery type of the site, url of which is provided.
 * @param {string} url - url of the site to find the delivery type for.
 * @returns {Promise<"aem_edge" | "aem_cs" | "aem_ams" | "aem_headless" | "other">}
 * A Promise that resolves to the delivery type of the site
 */
export async function findDeliveryType(url) {
  let resp;
  try {
    resp = await fetch(url);
  } catch (e) {
    return SiteModel.DELIVERY_TYPES.OTHER;
  }
  return detectAEMVersion(await resp.text());
}

/**
 * Error class with a status code property.
 * @extends Error
 */
export class ErrorWithStatusCode extends Error {
  constructor(message, status) {
    super(message);
    this.status = status;
  }
}

export const wwwUrlResolver = (site) => {
  const baseURL = site.getBaseURL();
  const uri = new URI(baseURL);
  return hasText(uri.subdomain()) ? baseURL.replace(/https?:\/\//, '') : baseURL.replace(/https?:\/\//, 'www.');
};

/**
 * Get the IMS user token from the context.
 * @param {object} context - The context of the request.
 * @returns {string} imsUserToken - The IMS User access token.
 * @throws {ErrorWithStatusCode} - If the Authorization header is missing.
 */
export function getImsUserToken(context) {
  const authorizationHeader = context.pathInfo?.headers?.authorization;
  const BEARER_PREFIX = 'Bearer ';
  if (!hasText(authorizationHeader) || !authorizationHeader.startsWith(BEARER_PREFIX)) {
    throw new ErrorWithStatusCode('Missing Authorization header', STATUS_BAD_REQUEST);
  }
  return authorizationHeader.substring(BEARER_PREFIX.length);
}

/**
 * Get an IMS promise token from the authorization header in context.
 * @param {object} context - The context of the request.
 * @returns {Promise<{
 *   promise_token: string,
 *   expires_in: number,
 *   token_type: string,
 * }>} - The promise token response.
 * @throws {ErrorWithStatusCode} - If the Authorization header is missing.
 */
export async function getIMSPromiseToken(context) {
  // get IMS promise token and attach to queue message
  let userToken;
  try {
    userToken = await getImsUserToken(context);
  } catch (e) {
    throw new ErrorWithStatusCode('Missing Authorization header', STATUS_BAD_REQUEST);
  }
  const imsPromiseClient = ImsPromiseClient.createFrom(
    context,
    ImsPromiseClient.CLIENT_TYPE.EMITTER,
  );

  return imsPromiseClient.getPromiseToken(
    userToken,
    context.env?.AUTOFIX_CRYPT_SECRET && context.env?.AUTOFIX_CRYPT_SALT,
  );
}

/**
 * Build an S3 prefix for site content files.
 * @param {string} type - The type of content (e.g., 'scrapes', 'imports', 'accessibility').
 * @param {string} siteId - The site ID.
 * @param {string} [path] - Optional sub-path.
 * @returns {string} The S3 prefix string.
 */
export function buildS3Prefix(type, siteId, path = '') {
  const normalized = path ? `${path.replace(/^\/+/g, '').replace(/\/+$/g, '')}/` : '';
  return `${type}/${siteId}/${normalized}`;
}

/**
 * Checks if an import type is already enabled for a site.
 *
 * @param {string} importType - The import type to check.
 * @param {Array} imports - Array of import configurations.
 * @returns {boolean} - True if import is enabled, false otherwise.
 */
const isImportEnabled = (importType, imports) => {
  const foundImport = imports?.find((importConfig) => importConfig.type === importType);
  // If import is found, check if it's enabled, otherwise assume it's not enabled (false)
  return foundImport ? foundImport.enabled : false;
};

/**
 * Derives a project name from a base URL.
 *
 * @param {string} baseURL - The base URL
 * @returns {string} The derived project name.
 */
export const deriveProjectName = (baseURL) => {
  const parsedBaseURL = new URL(baseURL);
  const { hostname } = parsedBaseURL;

  // Split hostname by dots, if it has 3 or more parts, we assume it has a subdomain.
  const parts = hostname.split('.');
  if (parts.length <= 2) {
    return hostname;
  }

  // Remove parts of the subdomain which are 2 or 3 letters long, max first two elements
  for (let i = 0; i < Math.min(parts.length, 2); i += 1) {
    const part = parts[i];
    if (part.length === 2 || part.length === 3) {
      parts[i] = null;
    }
  }

  return parts.filter(Boolean).join('.');
};

/**
 * Creates a new project if it does not exist yet.
 *
 * @param {Object} context - The Lambda context object.
 * @param {Object} slackContext - The Slack context object.
 * @param {string} baseURL - The base URL of the site.
 * @param {string} projectId - The project ID.
 * @returns {Promise<Object>} - The project object.
 */
export const createProject = async (
  context,
  slackContext,
  baseURL,
  organizationId,
  projectId,
) => {
  const { dataAccess, log } = context;
  const { say } = slackContext;
  const { Project } = dataAccess;

  try {
    const projectName = deriveProjectName(baseURL);

    // Find existing project if project id is provided
    let existingProject;
    if (projectId) {
      const project = await Project.findById(projectId);
      if (project) {
        existingProject = project;
      }
    }

    // Find existing project in the same org with the same name
    if (!existingProject) {
      const foundProject = (await Project.allByOrganizationId(organizationId))
        .find((p) => p.getProjectName() === projectName);
      if (foundProject) {
        existingProject = foundProject;
      }
    }

    if (existingProject) {
      const message = `:information_source: Added site ${baseURL} to existing project ${existingProject.getProjectName()}. Project ID: ${existingProject.getId()}`;
      await say(message);
      return existingProject;
    }

    // Otherwise create new project
    const newProject = await Project.create({ projectName, organizationId });
    const message = `:information_source: Added site ${baseURL} to new project ${newProject.getProjectName()}. Project ID: ${newProject.getId()}`;
    await say(message);

    return newProject;
  } catch (error) {
    log.error(`Error creating project: ${error.message}`);
    await say(`:x: Error creating project: ${error.message}`);
    throw error;
  }
};

/**
 * Creates or retrieves a site and its associated organization.
 *
 * @param {string} baseURL - The site base URL.
 * @param {string} imsOrgID - The IMS Organization ID.
 * @param {string} authoringType - The authoring type of the site.
 * @param {string} customDeliveryType - The delivery type of the site.
 * @param {Object} slackContext - The Slack context object.
 * @param {Object} reportLine - The report line object to update.
 * @param {Object} context - The Lambda context containing dataAccess, log, etc.
 * @param {Object} deliveryConfig - Optional delivery config to set on the site.
 * @returns {Promise<Object>} - Object containing the site and organizationId.
 */
const createSiteAndOrganization = async (
  baseURL,
  imsOrgID,
  authoringType,
  customDeliveryType,
  slackContext,
  reportLine,
  context,
  deliveryConfig,
) => {
  const { imsClient, dataAccess, log } = context;
  const { Site, Organization } = dataAccess;
  const { say } = slackContext;
  // Create a local copy to avoid modifying the parameter directly
  const localReportLine = { ...reportLine };

  let site = await Site.findByBaseURL(baseURL);
  let organizationId;

  if (site) {
    const siteOrgId = site.getOrganizationId();
    organizationId = siteOrgId; // Set organizationId for existing sites
    const message = `:information_source: Site ${baseURL} already exists. Organization ID: ${siteOrgId}`;
    await say(message);
  } else {
    // Check if the organization with IMS Org ID already exists; create if it doesn't
    let organization = await Organization.findByImsOrgId(imsOrgID);
    if (!organization) {
      const imsOrgDetails = await imsClient.getImsOrganizationDetails(imsOrgID);
      if (!imsOrgDetails) {
        localReportLine.errors = `Could not find details of IMS org with the ID *${imsOrgID}*.`;
        localReportLine.status = 'Failed';
        throw new Error(localReportLine.errors);
      }
      organization = await Organization.create({
        name: imsOrgDetails.orgName,
        imsOrgId: imsOrgID,
      });

      const message = `:white_check_mark: A new organization has been created. Organization ID: ${organization.getId()} Organization name: ${organization.getName()} IMS Org ID: ${imsOrgID}.`;
      await say(message);
    }

    organizationId = organization.getId();
    localReportLine.spacecatOrgId = organizationId;

    const deliveryType = customDeliveryType || await findDeliveryType(baseURL);

    localReportLine.deliveryType = deliveryType;
    const isLive = deliveryType === SiteModel.DELIVERY_TYPES.AEM_EDGE;

    try {
      site = await Site.create({
        baseURL, deliveryType, isLive, organizationId, authoringType,
      });
    } catch (error) {
      log.error(`Error creating site: ${error.message}`);
      localReportLine.errors = error.message;
      localReportLine.status = 'Failed';
      await say(`:x: *Errors:* ${error.message}`);

      throw error;
    }
  }

  // Set deliveryConfig and authoringType if provided (will be saved later with other site data)
  if (deliveryConfig && Object.keys(deliveryConfig).length > 0) {
    site.setDeliveryConfig(deliveryConfig);
    if (authoringType) {
      site.setAuthoringType(authoringType);
    }
    await say(':white_check_mark: DeliveryConfig is added/updated to site configuration');
  }

  Object.assign(reportLine, localReportLine);
  return { site, organizationId };
};

/**
 * Creates an entitlement and enrollment for a site.
 *
 * @param {Site} site - The site to create an entitlement and enrollment for.
 * @param {Object} lambdaCtx - The Lambda context.
 * @param {Object} slackCtx - The Slack context.
 * @param {Object} reportLine - The report line object to update.
 * @param {string} productCode - The product code to create an entitlement for.
 * @param {string} tier - The tier to create an entitlement for.
 * @returns {Promise<Object>} - The entitlement and site enrollment.
 */
export const createEntitlementAndEnrollment = async (
  site,
  lambdaCtx,
  slackCtx,
  reportLine,
  productCode,
  tier,
) => {
  const { log } = lambdaCtx;
  const { say } = slackCtx;

  // Create a local copy to avoid modifying the parameter directly
  const localReportLine = { ...reportLine };

  try {
    const tierClient = await TierClient.createForSite(lambdaCtx, site, productCode);
    const { entitlement, siteEnrollment } = await tierClient.createEntitlement(tier);
    log.info(`Successfully created ${productCode} entitlement ${entitlement.getId()} (${tier}) and enrollment ${siteEnrollment.getId()} for site ${site.getId()}`);

    const message = `:white_check_mark: A new ${productCode} entitlement ${entitlement.getId()} (${tier}) and enrollment ${siteEnrollment.getId()} has been created for site ${site.getId()}`;
    await say(message);

    return {
      entitlement,
      siteEnrollment,
    };
  } catch (error) {
    log.error(`Creating ${productCode} entitlement and enrollment failed: ${error.message}`);
    await say(`❌ Creating ${productCode} entitlement and site enrollment failed`);
    localReportLine.errors = `Creating ${productCode} entitlement and site enrollment failed`;
    localReportLine.status = 'Failed';
    throw error;
  }
};

/**
 * Shared onboarding function used by both modal and command implementations.
 *
 * @param {string} baseURLInput - The site URL input
 * @param {string} imsOrganizationID - The IMS Organization ID
 * @param {Object} configuration - The configuration object
 * @param {Object} profile - The loaded profile configuration object
 * @param {number} workflowWaitTime - Workflow wait time in seconds
 * @param {Object} slackContext - Slack context object with say function
 * @param {Object} context - Lambda context containing dataAccess, log, etc.
 * @param {Object} additionalParams - Additional parameters
 * @param {string} additionalParams.tier - Entitlement tier
 * @param {Object} options - Additional options
 * @param {Function} options.urlProcessor - Function to process the URL
 *                                          (e.g., extractURLFromSlackInput)
 * @param {string} options.profileName - The profile name for logging and reporting
 * @returns {Promise<Object>} Report line object
 */
export const onboardSingleSite = async (
  baseURLInput,
  imsOrganizationID,
  configuration,
  profile,
  workflowWaitTime,
  slackContext,
  context,
  additionalParams = {},
  options = {},
) => {
  const { say } = slackContext;
  const {
    dataAccess, log, env,
  } = context;
  const { Configuration } = dataAccess;
  const sfnClient = new SFNClient();

  const baseURL = options.urlProcessor ? options.urlProcessor(baseURLInput) : baseURLInput.trim();
  const imsOrgID = imsOrganizationID || env.DEMO_IMS_ORG;
  const profileName = options.profileName || 'unknown';

  const tier = additionalParams.tier || EntitlementModel.TIERS.FREE_TRIAL;

  await say(`:gear: Starting environment setup for site ${baseURL} with imsOrgID: ${imsOrgID} and tier: ${tier} using the ${profileName} profile`);
  await say(':key: Please make sure you have access to the AEM Shared Production Demo environment. Request access here: https://demo.adobe.com/demos/internal/AemSharedProdEnv.html');

  const reportLine = {
    site: baseURL,
    imsOrgId: imsOrgID,
    spacecatOrgId: '',
    siteId: '',
    profile: profileName,
    deliveryType: additionalParams.deliveryType || '',
    authoringType: additionalParams.authoringType || '',
    imports: '',
    audits: '',
    errors: '',
    status: 'Success',
    existingSite: 'No',
    tier,
  };

  try {
    if (!isValidUrl(baseURL)) {
      reportLine.errors = 'Invalid site base URL';
      reportLine.status = 'Failed';
      log.error(`Invalid site base URL: ${baseURL}`);
      await say(`:x: Invalid site base URL: ${baseURL}`);
      return reportLine;
    }

    if (!isValidIMSOrgId(imsOrgID)) {
      reportLine.errors = 'Invalid IMS Org ID';
      reportLine.status = 'Failed';
      log.error(`Invalid IMS Org ID: ${imsOrgID}`);
      await say(`:x: Invalid IMS Org ID: ${imsOrgID}`);
      return reportLine;
    }

    let language = additionalParams.language?.toLowerCase();
    let region = additionalParams.region?.toUpperCase();

    const languageValid = language && !!iso6393.find((lang) => lang.iso6301 === language);
    const regionValid = region && !!worldCountries.find(
      (c) => c.cca2.toLowerCase() === region.toLowerCase(),
    );

    // Auto-detect locale if language and/or region is not provided
    if (!languageValid || !regionValid) {
      try {
        const locale = await detectLocale({ baseUrl: baseURL });
        if (!language && locale.language) {
          language = locale.language;
        }
        if (!region && locale.region) {
          region = locale.region;
        }
      } catch (error) {
        log.error(`Error detecting locale for site ${baseURL}: ${error.message}`);
        await say(`:x: Error detecting locale for site ${baseURL}: ${error.message}`);

        // Fallback to default language and region
        language = 'en';
        region = 'US';
      }
    }

    // Create or retrieve site and organization
    const { site, organizationId } = await createSiteAndOrganization(
      baseURL,
      imsOrgID,
      additionalParams.authoringType,
      additionalParams.deliveryType,
      slackContext,
      reportLine,
      context,
      additionalParams.deliveryConfig,
    );

    // Validate tier
    if (!Object.values(EntitlementModel.TIERS).includes(tier)) {
      reportLine.errors = `Invalid tier: ${tier}`;
      reportLine.status = 'Failed';
      log.error(`Invalid tier: ${tier}`);
      await say(`:x: Invalid tier: ${tier}`);
      return reportLine;
    }

    // Create entitlement and enrollment
    await createEntitlementAndEnrollment(
      site,
      context,
      slackContext,
      reportLine,
      EntitlementModel.PRODUCT_CODES.ASO,
      tier,
    );

    // Create new project or assign existing project
    const project = await createProject(
      context,
      slackContext,
      baseURL,
      organizationId,
      site.getProjectId() || additionalParams.projectId,
    );
    site.setProjectId(project.getId());
    reportLine.projectId = project.getId();

    // Assign language and region
    const hasLanguage = hasText(site.getLanguage());
    if (!hasLanguage) {
      site.setLanguage(language);
      reportLine.language = language;
    } else {
      reportLine.language = site.getLanguage();
    }
    const hasRegion = hasText(site.getRegion());
    if (!hasRegion) {
      site.setRegion(region);
      reportLine.region = region;
    } else {
      reportLine.region = site.getRegion();
    }

    const siteID = site.getId();
    reportLine.siteId = siteID;

    if (!isObject(profile)) {
      const error = `Profile "${profileName}" not found or invalid.`;
      log.error(error);
      reportLine.errors = error;
      reportLine.status = 'Failed';
      await say(`:x: Profile "${profileName}" not found or invalid.`);
      return reportLine;
    }

    if (!isObject(profile?.audits)) {
      const error = `Profile "${profileName}" does not have a valid audits section.`;
      log.error(error);
      reportLine.errors = error;
      reportLine.status = 'Failed';
      return reportLine;
    }

    if (!isObject(profile?.imports)) {
      const error = `Profile "${profileName}" does not have a valid imports section.`;
      log.error(error);
      reportLine.errors = error;
      reportLine.status = 'Failed';
      return reportLine;
    }

    const importTypes = Object.keys(profile.imports);
    reportLine.imports = importTypes.join(', ');
    const siteConfig = site.getConfig();

    // Enabled imports only if there are not already enabled
    const imports = siteConfig.getImports();
    const importsEnabled = [];
    for (const importType of importTypes) {
      const isEnabled = isImportEnabled(importType, imports);
      if (!isEnabled) {
        siteConfig.enableImport(importType);
        importsEnabled.push(importType);
      }
    }

    // Resolve canonical URL for the site from the base URL
    let resolvedUrl = await resolveCanonicalUrl(baseURL);
    if (resolvedUrl === null) {
      log.warn(`Unable to resolve canonical URL for site ${siteID}, using base URL: ${baseURL}`);
      resolvedUrl = baseURL;
    }
    const { pathname: baseUrlPathName, origin: baseUrlOrigin } = new URL(baseURL);
    log.info(`Base url: ${baseURL} -> Resolved url: ${resolvedUrl} for site ${siteID}`);
    const { pathname: resolvedUrlPathName, origin: resolvedUrlOrigin } = new URL(resolvedUrl);

    // Update the fetch configuration only if the pathname/origin is different from the resolved URL
    if (baseUrlPathName !== resolvedUrlPathName || baseUrlOrigin !== resolvedUrlOrigin) {
      // If the base URL has a subpath, preserve it in the override
      const overrideBaseURL = baseUrlPathName !== '/' ? `${resolvedUrlOrigin}${baseUrlPathName}` : resolvedUrlOrigin;
      log.info(`Updating fetch configuration for site ${siteID} with override base URL: ${overrideBaseURL}`);
      siteConfig.updateFetchConfig({
        overrideBaseURL,
      });
    }

    site.setConfig(Config.toDynamoItem(siteConfig));
    try {
      await site.save();
    } catch (error) {
      log.error(`Failed to save site ${siteID} with updated config:`, error);
      reportLine.errors = error.message;
      reportLine.status = 'Failed';
      await say(`:x: *Error saving site configuration:* ${error.message}`);
      return reportLine;
    }

    for (const importType of importTypes) {
      /* eslint-disable no-await-in-loop */
      await triggerImportRun(
        configuration,
        importType,
        siteID,
        profile.imports[importType].startDate,
        profile.imports[importType].endDate,
        slackContext,
        context,
      );
    }

    const auditTypes = Object.keys(profile.audits);

    const latestConfiguration = await Configuration.findLatest();

    // Check which audits are not already enabled
    const auditsEnabled = [];
    for (const auditType of auditTypes) {
      /* eslint-disable no-await-in-loop */
      const isEnabled = latestConfiguration.isHandlerEnabledForSite(auditType, site);
      if (!isEnabled) {
        latestConfiguration.enableHandlerForSite(auditType, site);
        auditsEnabled.push(auditType);
      }
    }

    if (auditsEnabled.length > 0) {
      try {
        await latestConfiguration.save();
        log.debug(`Enabled the following audits for site ${siteID}: ${auditsEnabled.join(', ')}`);
      } catch (error) {
        log.error(`Failed to save configuration for site ${siteID}:`, error);
        throw error;
      }
    } else {
      log.debug(`All audits are already enabled for site ${siteID}`);
    }

    reportLine.audits = auditTypes.join(', ');
    const auditsMessage = reportLine.audits || 'None';
    const importsMessage = reportLine.imports || 'None';
    await say(`:white_check_mark: *For site ${baseURL}*: Enabled imports: ${importsMessage} and audits: ${auditsMessage}`);

    // trigger audit runs
    if (auditTypes.length > 0) {
      await say(`:gear: Starting audits: ${auditTypes.join(', ')}`);
    }
    for (const auditType of auditTypes) {
      /* eslint-disable no-await-in-loop */
      if (!latestConfiguration.isHandlerEnabledForSite(auditType, site)) {
        await say(`:x: Will not audit site '${baseURL}' because audits of type '${auditType}' are disabled for this site.`);
      } else {
        await triggerAuditForSite(
          site,
          auditType,
          undefined,
          slackContext,
          context,
        );
      }
    }

    // Opportunity status job
    const opportunityStatusJob = {
      type: 'opportunity-status-processor',
      siteId: siteID,
      siteUrl: baseURL,
      imsOrgId: imsOrgID,
      organizationId,
      taskContext: {
        auditTypes,
        slackContext: {
          channelId: slackContext.channelId,
          threadTs: slackContext.threadTs,
        },
      },
    };

    const scheduledRun = additionalParams.scheduledRun !== undefined
      ? additionalParams.scheduledRun
      : (profile.config?.scheduledRun || false);

    await say(`:information_source: Scheduled run: ${scheduledRun}`);

    // Disable imports and audits job - only disable what was enabled during onboarding
    const disableImportAndAuditJob = {
      type: 'disable-import-audit-processor',
      siteId: siteID,
      siteUrl: baseURL,
      imsOrgId: imsOrgID,
      organizationId,
      taskContext: {
        importTypes: importsEnabled || [],
        auditTypes: auditsEnabled || [],
        scheduledRun,
        slackContext: {
          channelId: slackContext.channelId,
          threadTs: slackContext.threadTs,
        },
      },
    };

    // Demo URL job
    const demoURLJob = {
      type: 'demo-url-processor',
      siteId: siteID,
      siteUrl: baseURL,
      imsOrgId: imsOrgID,
      organizationId,
      taskContext: {
        experienceUrl: env.EXPERIENCE_URL || 'https://experience.adobe.com',
        slackContext: {
          channelId: slackContext.channelId,
          threadTs: slackContext.threadTs,
        },
      },
    };

    // CWV Demo Suggestions job - add generic CWV suggestions to opportunities
    const cwvDemoSuggestionsJob = {
      type: 'cwv-demo-suggestions-processor',
      siteId: siteID,
      siteUrl: baseURL,
      imsOrgId: imsOrgID,
      organizationId,
      taskContext: {
        profile: profileName,
        slackContext: {
          channelId: slackContext.channelId,
          threadTs: slackContext.threadTs,
        },
      },
    };

    // Prepare and start step function workflow with the necessary parameters
    const workflowInput = {
      opportunityStatusJob,
      disableImportAndAuditJob,
      demoURLJob,
      cwvDemoSuggestionsJob,
      workflowWaitTime: workflowWaitTime || env.WORKFLOW_WAIT_TIME_IN_SECONDS,
    };

    const workflowName = `onboard-${baseURL.replace(/[^a-zA-Z0-9]/g, '-')}-${Date.now()}`;

    const startCommand = new StartExecutionCommand({
      stateMachineArn: env.ONBOARD_WORKFLOW_STATE_MACHINE_ARN,
      input: JSON.stringify(workflowInput),
      name: workflowName,
    });
    await sfnClient.send(startCommand);
  } catch (error) {
    await say(`:x: Failed to start onboarding for site ${baseURL}: ${error.message}`);
    log.error(error);
    reportLine.errors = error.message;
    reportLine.status = 'Failed';
    throw error;
  }

  return reportLine;
};

/**
 * TODO: This function should be moved to Tier Client
 * @param {Object} context - The context object.
 * @param {Object} organization - The organization object.
 * @param {Array} sites - The sites array.
 * @param {String} productCode - The product code.
 * @returns {Array} - The filtered sites array.
 */
export const filterSitesForProductCode = async (context, organization, sites, productCode) => {
  // for every site we will create tier client and will check valid entitlement and enrollment
  const { SiteEnrollment } = context.dataAccess;
  const tierClient = TierClient.createForOrg(context, organization, productCode);
  const { entitlement } = await tierClient.checkValidEntitlement();

  if (!isNonEmptyObject(entitlement)) {
    return [];
  }
<<<<<<< HEAD
  return filteredSites;
};

/**
 * Fetches the entitlement for an organization, finds the first valid enrollment
 * by entitlementId, and returns the site associated with that enrollment.
 *
 * @param {Object} context - The context object containing dataAccess and log.
 * @param {Object} organization - The organization object.
 * @param {string} productCode - The product code (e.g., 'ASO').
 * @returns {Promise<{site: Object|null, entitlement: Object|null, enrollment: Object|null}>}
 *          An object containing the site, entitlement, and enrollment, or null values if not found.
 */
export const fetchSiteByOrganizationEntitlement = async (context, organization, productCode) => {
  const { dataAccess, log } = context;
  const { Site, SiteEnrollment } = dataAccess;

  try {
    const organizationId = organization.getId();

    // Step 1: Fetch entitlement for the organization
    const tierClient = TierClient.createForOrg(context, organization, productCode);
    const { entitlement } = await tierClient.checkValidEntitlement();

    if (!entitlement) {
      log.info(`No valid entitlement found for organization ${organizationId} with product code ${productCode}`);
      return { site: null, entitlement: null, enrollment: null };
    }

    log.info(`Found entitlement: ${entitlement.getId()} for organization ${organizationId}`);

    // Step 2: Fetch enrollments by entitlementId
    const entitlementId = entitlement.getId();
    const enrollments = await SiteEnrollment.allByEntitlementId(entitlementId);

    if (!enrollments || enrollments.length === 0) {
      log.info(`No enrollments found for entitlement ${entitlementId}`);
      return { site: null, entitlement, enrollment: null };
    }

    // Step 3: Fetch site for the first valid enrollment
    const firstEnrollment = enrollments[0];
    const enrollmentSiteId = firstEnrollment.getSiteId();
    const enrollmentSite = await Site.findById(enrollmentSiteId);

    if (!enrollmentSite) {
      log.warn(`Site not found for enrollment ${firstEnrollment.getId()} with site ID ${enrollmentSiteId}`);
      return { site: null, entitlement, enrollment: firstEnrollment };
    }

    log.info(`Found site: ${enrollmentSite.getId()} for first valid enrollment ${firstEnrollment.getId()}`);

    return {
      site: enrollmentSite,
      entitlement,
      enrollment: firstEnrollment,
    };
  } catch (error) {
    log.error(`Error fetching site by organization entitlement: ${error.message}`);
    throw error;
  }
};

/**
 * Fetches a site by siteId and validates it has an enrollment matching the organization's entitlement.
 *
 * @param {Object} context - The context object containing dataAccess and log.
 * @param {Object} organization - The organization object.
 * @param {string} siteId - The site ID to fetch and validate.
 * @param {string} productCode - The product code (e.g., 'ASO').
 * @returns {Promise<{site: Object|null, entitlement: Object|null, enrollment: Object|null}>}
 *          An object containing the site, entitlement, and enrollment, or null values if not found/invalid.
 */
export const fetchSiteByOrganizationEntitlementBySiteId = async (
  context,
  organization,
  siteId,
  productCode,
) => {
  const { dataAccess, log } = context;
  const { Site, SiteEnrollment } = dataAccess;

  try {
    const organizationId = organization.getId();

    // Step 1: Fetch site by siteId
    const site = await Site.findById(siteId);

    if (!site) {
      log.info(`Site not found with ID: ${siteId}`);
      return { site: null, entitlement: null, enrollment: null };
    }

    log.info(`Found site: ${site.getId()} for siteId ${siteId}`);

    // Step 2: Fetch entitlement for the organization
    const tierClient = TierClient.createForOrg(context, organization, productCode);
    const { entitlement } = await tierClient.checkValidEntitlement();

    if (!entitlement) {
      log.info(`No valid entitlement found for organization ${organizationId} with product code ${productCode}`);
      return { site, entitlement: null, enrollment: null };
    }

    log.info(`Found entitlement: ${entitlement.getId()} for organization ${organizationId}`);

    // Step 3: Fetch all enrollments for the site
    const enrollments = await SiteEnrollment.allBySiteId(siteId);

    if (!enrollments || enrollments.length === 0) {
      log.info(`No enrollments found for site ${siteId}`);
      return { site, entitlement, enrollment: null };
    }

    // Step 4: Check if any enrollment's entitlementId matches the organization's entitlement
    const entitlementId = entitlement.getId();
    const matchingEnrollment = enrollments.find(
      (enrollment) => enrollment.getEntitlementId() === entitlementId,
    );

    if (!matchingEnrollment) {
      log.info(`No matching enrollment found for site ${siteId} with entitlement ${entitlementId}`);
      return { site, entitlement, enrollment: null };
    }

    log.info(`Found matching enrollment: ${matchingEnrollment.getId()} for site ${siteId} with entitlement ${entitlementId}`);

    return {
      site,
      entitlement,
      enrollment: matchingEnrollment,
    };
  } catch (error) {
    log.error(`Error fetching site by organization entitlement by siteId: ${error.message}`);
    throw error;
  }
=======

  // Get all enrollments for this entitlement in one query
  const siteEnrollments = await SiteEnrollment.allByEntitlementId(entitlement.getId());

  // Create a Set of enrolled site IDs for efficient lookup
  const enrolledSiteIds = new Set(siteEnrollments.map((se) => se.getSiteId()));

  // Filter sites based on enrollment
  return sites.filter((site) => enrolledSiteIds.has(site.getId()));
>>>>>>> 2d2a5133
};<|MERGE_RESOLUTION|>--- conflicted
+++ resolved
@@ -1140,8 +1140,15 @@
   if (!isNonEmptyObject(entitlement)) {
     return [];
   }
-<<<<<<< HEAD
-  return filteredSites;
+
+  // Get all enrollments for this entitlement in one query
+  const siteEnrollments = await SiteEnrollment.allByEntitlementId(entitlement.getId());
+
+  // Create a Set of enrolled site IDs for efficient lookup
+  const enrolledSiteIds = new Set(siteEnrollments.map((se) => se.getSiteId()));
+
+  // Filter sites based on enrollment
+  return sites.filter((site) => enrolledSiteIds.has(site.getId()));
 };
 
 /**
@@ -1205,14 +1212,16 @@
 };
 
 /**
- * Fetches a site by siteId and validates it has an enrollment matching the organization's entitlement.
+ * Fetches a site by siteId and validates it has an enrollment matching
+ * the organization's entitlement.
  *
  * @param {Object} context - The context object containing dataAccess and log.
  * @param {Object} organization - The organization object.
  * @param {string} siteId - The site ID to fetch and validate.
  * @param {string} productCode - The product code (e.g., 'ASO').
  * @returns {Promise<{site: Object|null, entitlement: Object|null, enrollment: Object|null}>}
- *          An object containing the site, entitlement, and enrollment, or null values if not found/invalid.
+ *          An object containing the site, entitlement, and enrollment,
+ *  or null values if not found/invalid.
  */
 export const fetchSiteByOrganizationEntitlementBySiteId = async (
   context,
@@ -1277,15 +1286,4 @@
     log.error(`Error fetching site by organization entitlement by siteId: ${error.message}`);
     throw error;
   }
-=======
-
-  // Get all enrollments for this entitlement in one query
-  const siteEnrollments = await SiteEnrollment.allByEntitlementId(entitlement.getId());
-
-  // Create a Set of enrolled site IDs for efficient lookup
-  const enrolledSiteIds = new Set(siteEnrollments.map((se) => se.getSiteId()));
-
-  // Filter sites based on enrollment
-  return sites.filter((site) => enrolledSiteIds.has(site.getId()));
->>>>>>> 2d2a5133
 };