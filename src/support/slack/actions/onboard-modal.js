--- conflicted
+++ resolved
@@ -397,7 +397,6 @@
             },
             {
               type: 'input',
-<<<<<<< HEAD
               block_id: 'scheduled_run_input',
               element: {
                 type: 'static_select',
@@ -426,7 +425,11 @@
               label: {
                 type: 'plain_text',
                 text: 'Scheduled Run',
-=======
+              },
+              optional: true,
+            },
+            {
+              type: 'input',
               block_id: 'language_input',
               element: {
                 type: 'plain_text_input',
@@ -462,7 +465,6 @@
               label: {
                 type: 'plain_text',
                 text: 'Country Code (ISO 3166-1 alpha-2)',
->>>>>>> 4f109713
               },
               optional: true,
             },
@@ -540,13 +542,10 @@
       const previewUrl = values.preview_url_input.preview_url.value;
       const tier = values.tier_input.tier.selected_option?.value
         || EntitlementModel.TIERS.FREE_TRIAL;
-<<<<<<< HEAD
       const scheduledRun = values.scheduled_run_input?.scheduled_run?.selected_option?.value;
-=======
       const projectId = values.project_id_input.project_id.value;
       const language = values.language_input.language.value;
       const region = values.region_input.region.value;
->>>>>>> 4f109713
 
       // Validation
       if (!siteUrl) {
@@ -621,10 +620,9 @@
         additionalParams.tier = tier;
       }
 
-<<<<<<< HEAD
       if (scheduledRun !== undefined) {
         additionalParams.scheduledRun = scheduledRun === 'true';
-=======
+      }
       if (projectId) {
         additionalParams.projectId = projectId;
       }
@@ -633,7 +631,6 @@
       }
       if (region) {
         additionalParams.region = region;
->>>>>>> 4f109713
       }
 
       const parsedWaitTime = waitTime ? parseInt(waitTime, 10) : undefined;
