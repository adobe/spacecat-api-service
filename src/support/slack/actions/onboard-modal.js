/*
 * Copyright 2025 Adobe. All rights reserved.
 * This file is licensed to you under the Apache License, Version 2.0 (the "License");
 * you may not use this file except in compliance with the License. You may obtain a copy
 * of the License at http://www.apache.org/licenses/LICENSE-2.0
 *
 * Unless required by applicable law or agreed to in writing, software distributed under
 * the License is distributed on an "AS IS" BASIS, WITHOUT WARRANTIES OR REPRESENTATIONS
 * OF ANY KIND, either express or implied. See the License for the specific language
 * governing permissions and limitations under the License.
 */

import { isValidUrl } from '@adobe/spacecat-shared-utils';
import { Entitlement as EntitlementModel } from '@adobe/spacecat-shared-data-access/src/models/entitlement/index.js';
import { onboardSingleSite as sharedOnboardSingleSite } from '../../utils.js';
import { loadProfileConfig } from '../../../utils/slack/base.js';

export const AEM_CS_HOST = /^author-p(\d+)-e(\d+)/i;

/**
 * Extracts program and environment ID from AEM Cloud Service preview URLs.
 * @param {string} previewUrl - The preview URL to parse
 * @param {string} imsOrgId - The IMS Organization ID to include in the delivery config
 * @returns {Object|null} Object with programId, environmentId, authorURL, preferContentApi,
 *                        and imsOrgId, or null if not extractable
 */
export function extractDeliveryConfigFromPreviewUrl(previewUrl, imsOrgId) {
  try {
    if (!isValidUrl(previewUrl)) {
      return null;
    }
    const url = new URL(previewUrl);
    const { hostname } = url;

    const [, programId, envId] = AEM_CS_HOST.exec(hostname);

    return {
      programId: `${programId}`,
      environmentId: `${envId}`,
      authorURL: previewUrl,
      preferContentApi: true,
      imsOrgId: imsOrgId || null,
    };
  } catch (error) {
    return null;
  }
}

/**
 * Onboards a single site from modal input
 */
const onboardSingleSiteFromModal = async (
  baseURLInput,
  imsOrganizationID,
  configuration,
  profileName,
  workflowWaitTime,
  slackContext,
  context,
  additionalParams = {},
) => {
  // Load the profile configuration
  const profile = await loadProfileConfig(profileName);

  // Use the shared onboarding function from utils
  return sharedOnboardSingleSite(
    baseURLInput,
    imsOrganizationID,
    configuration,
    profile,
    workflowWaitTime,
    slackContext,
    context,
    additionalParams,
    { profileName },
  );
};

/**
 * Handles "Start Onboarding" button click to open modal.
 */
export function startOnboarding(lambdaContext) {
  const { log } = lambdaContext;

  return async ({
    ack, body, client, respond,
  }) => {
    try {
      await ack();

      const { user } = body;

      // Parse initial values from button value for backwards compatibility
      let initialValues = {};
      try {
        if (body.actions?.[0]?.value && body.actions[0].value !== 'start_onboarding') {
          initialValues = JSON.parse(body.actions[0].value);
        }
      } catch (error) {
        log.warn('Failed to parse initial values from button:', error);
        initialValues = {};
      }

      // Update the original message to show user's choice
      await respond({
        text: `:gear: ${user.name} started the onboarding process...`,
        replace_original: true,
      });

      // Capture original channel and thread context
      const originalChannel = body.channel?.id;
      const originalThreadTs = body.message?.thread_ts || body.message?.ts;

      // Open the onboarding modal
      await client.views.open({
        trigger_id: body.trigger_id,
        view: {
          type: 'modal',
          callback_id: 'onboard_site_modal',
          private_metadata: JSON.stringify({
            originalChannel,
            originalThreadTs,
          }),
          title: {
            type: 'plain_text',
            text: 'Onboard Site',
          },
          submit: {
            type: 'plain_text',
            text: 'Start Onboarding',
          },
          close: {
            type: 'plain_text',
            text: 'Cancel',
          },
          blocks: [
            {
              type: 'section',
              text: {
                type: 'mrkdwn',
                text: ':rocket: *Site Onboarding*\n\nProvide the details to onboard a new site to AEM Sites Optimizer.',
              },
            },
            {
              type: 'input',
              block_id: 'site_url_input',
              element: {
                type: 'url_text_input',
                action_id: 'site_url',
                placeholder: {
                  type: 'plain_text',
                  text: 'https://site.url',
                },
                ...(initialValues.site && { initial_value: initialValues.site }),
              },
              label: {
                type: 'plain_text',
                text: 'Site URL',
              },
            },
            {
              type: 'input',
              block_id: 'project_id_input',
              element: {
                type: 'plain_text_input',
                action_id: 'project_id',
                placeholder: {
                  type: 'plain_text',
                  text: 'Project ID (leave empty to create a new project)',
                },
                ...(initialValues.projectId && { initial_value: initialValues.projectId }),
              },
              label: {
                type: 'plain_text',
                text: 'Project ID',
              },
              optional: true,
            },
            {
              type: 'input',
              block_id: 'ims_org_input',
              element: {
                type: 'plain_text_input',
                action_id: 'ims_org_id',
                placeholder: {
                  type: 'plain_text',
                  text: 'ABC123@AdobeOrg (leave empty for default)',
                },
                ...(initialValues.imsOrgId && { initial_value: initialValues.imsOrgId }),
              },
              label: {
                type: 'plain_text',
                text: 'IMS Organization ID',
              },
              optional: true,
            },
            {
              type: 'input',
              block_id: 'profile_input',
              element: {
                type: 'static_select',
                action_id: 'profile',
                placeholder: {
                  type: 'plain_text',
                  text: 'Select onboarding profile',
                },
                initial_option: (() => {
                  const profileOptions = [
                    { text: 'Demo', value: 'demo' },
                    { text: 'Paid', value: 'paid' },
                  ];

                  if (initialValues.profile) {
                    const option = profileOptions.find(
                      (opt) => opt.value === initialValues.profile,
                    );
                    if (option) {
                      return {
                        text: {
                          type: 'plain_text',
                          text: option.text,
                        },
                        value: option.value,
                      };
                    }
                  }

                  // Return undefined to have no default selection
                  return undefined;
                })(),
                options: [
                  {
                    text: {
                      type: 'plain_text',
                      text: 'Demo',
                    },
                    value: 'demo',
                  },
                  {
                    text: {
                      type: 'plain_text',
                      text: 'Paid',
                    },
                    value: 'paid',
                  },
                ],
              },
              label: {
                type: 'plain_text',
                text: 'Configuration Profile',
              },
            },
            {
              type: 'input',
              block_id: 'delivery_type_input',
              element: {
                type: 'static_select',
                action_id: 'delivery_type',
                placeholder: {
                  type: 'plain_text',
                  text: 'Auto-detect (recommended)',
                },
                options: [
                  {
                    text: {
                      type: 'plain_text',
                      text: 'Auto-detect (recommended)',
                    },
                    value: 'auto',
                  },
                  {
                    text: {
                      type: 'plain_text',
                      text: 'AEM Edge Delivery',
                    },
                    value: 'aem_edge',
                  },
                  {
                    text: {
                      type: 'plain_text',
                      text: 'AEM Cloud Service',
                    },
                    value: 'aem_cs',
                  },
                  {
                    text: {
                      type: 'plain_text',
                      text: 'Adobe Managed Services',
                    },
                    value: 'aem_ams',
                  },
                  {
                    text: {
                      type: 'plain_text',
                      text: 'Other',
                    },
                    value: 'other',
                  },
                ],
              },
              label: {
                type: 'plain_text',
                text: 'Delivery Type',
              },
              optional: true,
            },
            {
              type: 'input',
              block_id: 'wait_time_input',
              element: {
                type: 'number_input',
                action_id: 'wait_time',
                is_decimal_allowed: false,
                min_value: '0',
                max_value: '3600',
                placeholder: {
                  type: 'plain_text',
                  text: '300 (default)',
                },
                ...(initialValues.workflowWaitTime
                  && { initial_value: initialValues.workflowWaitTime.toString() }),
              },
              label: {
                type: 'plain_text',
                text: 'Workflow Wait Time (seconds)',
              },
              optional: true,
            },
            {
              type: 'input',
              block_id: 'tier_input',
              element: {
                type: 'static_select',
                action_id: 'tier',
                placeholder: {
                  type: 'plain_text',
                  text: 'Select entitlement tier',
                },
                initial_option: {
                  text: {
                    type: 'plain_text',
                    text: 'Free Trial',
                  },
                  value: EntitlementModel.TIERS.FREE_TRIAL,
                },
                options: [
                  {
                    text: {
                      type: 'plain_text',
                      text: 'Free Trial',
                    },
                    value: EntitlementModel.TIERS.FREE_TRIAL,
                  },
                  {
                    text: {
                      type: 'plain_text',
                      text: 'Paid',
                    },
                    value: EntitlementModel.TIERS.PAID,
                  },
                ],
              },
              label: {
                type: 'plain_text',
                text: 'Entitlement Tier',
              },
              optional: true,
            },
            {
              type: 'input',
              block_id: 'scheduled_run_input',
              element: {
                type: 'static_select',
                action_id: 'scheduled_run',
                placeholder: {
                  type: 'plain_text',
                  text: 'Select scheduled run preference',
                },
                options: [
                  {
                    text: {
                      type: 'plain_text',
                      text: 'False (Disable imports and audits after onboarding)',
                    },
                    value: 'false',
                  },
                  {
                    text: {
                      type: 'plain_text',
                      text: 'True (Keep imports and audits enabled for scheduled runs)',
                    },
                    value: 'true',
                  },
                ],
              },
              label: {
                type: 'plain_text',
                text: 'Scheduled Run',
              },
              optional: true,
            },
            {
              type: 'input',
              block_id: 'language_input',
              element: {
                type: 'plain_text_input',
                action_id: 'language',
                max_length: 2,
                min_length: 2,
                placeholder: {
                  type: 'plain_text',
                  text: 'Language Code (leave empty for auto detection)',
                },
                ...(initialValues.language && { initial_value: initialValues.language }),
              },
              label: {
                type: 'plain_text',
                text: 'Language Code (ISO 639-1)',
              },
              optional: true,
            },
            {
              type: 'input',
              block_id: 'region_input',
              element: {
                type: 'plain_text_input',
                action_id: 'region',
                max_length: 2,
                min_length: 2,
                placeholder: {
                  type: 'plain_text',
                  text: 'Country Code (leave empty for auto detection)',
                },
                ...(initialValues.region && { initial_value: initialValues.region }),
              },
              label: {
                type: 'plain_text',
                text: 'Country Code (ISO 3166-1 alpha-2)',
              },
              optional: true,
            },
            {
              type: 'divider',
            },
            {
              type: 'section',
              text: {
                type: 'mrkdwn',
                text: '*Preview Environment Configuration (Optional)*\nConfigure preview environment for preflight and auto-optimize. Only needed for AEM Cloud Service URLs.',
              },
            },
            {
              type: 'input',
              block_id: 'preview_url_input',
              element: {
                type: 'url_text_input',
                action_id: 'preview_url',
                placeholder: {
                  type: 'plain_text',
                  text: 'https://author-p12345-e67890.adobeaemcloud.com',
                },
              },
              label: {
                type: 'plain_text',
                text: 'Preview URL (AEM Cloud Service)',
              },
              optional: true,
            },
            {
              type: 'input',
              block_id: 'authoring_type_input',
              element: {
                type: 'static_select',
                action_id: 'authoring_type',
                placeholder: {
                  type: 'plain_text',
                  text: 'Select authoring type (required if preview URL is provided)',
                },
                options: [
                  {
                    text: {
                      type: 'plain_text',
                      text: 'Document Authoring (EDS or DA)',
                    },
                    value: 'documentauthoring',
                  },
                  {
                    text: {
                      type: 'plain_text',
                      text: 'AEM Cloud Service',
                    },
                    value: 'cs',
                  },
                  {
                    text: {
                      type: 'plain_text',
                      text: 'Crosswalk (Universal Editor & EDS)',
                    },
                    value: 'cs/crosswalk',
                  },
                ],
              },
              label: {
                type: 'plain_text',
<<<<<<< HEAD
                text: 'Authoring Type (Required with Preview URL)',
=======
                text: 'Authoring Type',
>>>>>>> 7b9ffdef
              },
              optional: true,
            },
          ],
        },
      });

      log.debug(`User ${user.id} started onboarding process`);
    } catch (error) {
      log.error('Error handling start onboarding:', error);
      await respond({
        text: ':x: There was an error starting the onboarding process.',
        replace_original: false,
      });
    }
  };
}

/**
 * Handles onboard site modal submission.
 */
export function onboardSiteModal(lambdaContext) {
  const { log, dataAccess, env } = lambdaContext;
  const { Site, Configuration } = dataAccess;

  return async ({ ack, body, client }) => {
    try {
      const { view, user } = body;
      const { values } = view.state;

      // Extract original channel and thread context from private metadata
      let originalChannel;
      let originalThreadTs;
      try {
        const metadata = JSON.parse(view.private_metadata || '{}');
        originalChannel = metadata.originalChannel;
        originalThreadTs = metadata.originalThreadTs;
      } catch (error) {
        log.warn('Failed to parse private metadata:', error);
      }

      const siteUrl = values.site_url_input.site_url.value;
      const imsOrgId = values.ims_org_input.ims_org_id.value || env.DEMO_IMS_ORG;
      const profile = values.profile_input.profile.selected_option?.value || 'demo';
      const deliveryType = values.delivery_type_input.delivery_type.selected_option?.value;
      const authoringType = values.authoring_type_input.authoring_type.selected_option?.value;
      const waitTime = values.wait_time_input.wait_time.value;
      const previewUrl = values.preview_url_input.preview_url.value;
      const tier = values.tier_input.tier.selected_option?.value
        || EntitlementModel.TIERS.FREE_TRIAL;
      const scheduledRun = values.scheduled_run_input?.scheduled_run?.selected_option?.value;
      const projectId = values.project_id_input.project_id.value;
      const language = values.language_input.language.value;
      const region = values.region_input.region.value;

      // Validation
      if (!siteUrl) {
        await ack({
          response_action: 'errors',
          errors: {
            site_url_input: 'Please provide a site URL',
          },
        });
        return;
      }

      // Create a slack context for the onboarding process
      // Use original channel/thread if available, otherwise fall back to DM
      const responseChannel = originalChannel || body.user.id;
      const responseThreadTs = originalChannel ? originalThreadTs : undefined;

      const slackContext = {
        say: async (message) => {
          await client.chat.postMessage({
            channel: responseChannel,
            text: message,
            thread_ts: responseThreadTs,
          });
        },
        client,
        channelId: responseChannel,
        threadTs: responseThreadTs,
      };

      // Validate preview URL if provided
      let deliveryConfigFromPreview = null;
      if (previewUrl) {
        deliveryConfigFromPreview = extractDeliveryConfigFromPreviewUrl(previewUrl, imsOrgId);
        if (!deliveryConfigFromPreview) {
          await ack({
            response_action: 'errors',
            errors: {
              preview_url_input: 'Could not extract program/environment ID from this URL. Please provide a valid AEM CS preview URL.',
            },
          });
          return;
        }

        // Require authoring type when preview URL is provided
        if (!authoringType) {
          await ack({
            response_action: 'errors',
            errors: {
              authoring_type_input: 'Authoring type is required when a preview URL is provided.',
            },
          });
          return;
        }
      }

      await ack();

      const configuration = await Configuration.findLatest();
      const additionalParams = {};
      if (deliveryType && deliveryType !== 'auto') {
        additionalParams.deliveryType = deliveryType;
      }
      if (authoringType && authoringType !== 'default') {
        additionalParams.authoringType = authoringType;
      }
      if (deliveryConfigFromPreview) {
        additionalParams.deliveryConfig = deliveryConfigFromPreview;
      }

      if (tier) {
        additionalParams.tier = tier;
      }

      if (scheduledRun !== undefined) {
        additionalParams.scheduledRun = scheduledRun === 'true';
      }
      if (projectId) {
        additionalParams.projectId = projectId;
      }
      if (language) {
        additionalParams.language = language;
      }
      if (region) {
        additionalParams.region = region;
      }

      const parsedWaitTime = waitTime ? parseInt(waitTime, 10) : undefined;

      await client.chat.postMessage({
        channel: responseChannel,
        text: `:gear: Starting onboarding for site ${siteUrl}...`,
        thread_ts: responseThreadTs,
      });

      const reportLine = await onboardSingleSiteFromModal(
        siteUrl,
        imsOrgId,
        configuration,
        profile,
        parsedWaitTime,
        slackContext,
        lambdaContext,
        additionalParams,
      );

      // Note: Configuration is already saved by sharedOnboardSingleSite in utils.js
      // No need to call configuration.save() here as it would overwrite the changes

      if (reportLine.errors.length > 0) {
        await client.chat.postMessage({
          channel: responseChannel,
          text: `:warning: ${reportLine.errors}`,
          thread_ts: responseThreadTs,
        });
      } else {
        const site = reportLine.siteId ? await Site.findById(reportLine.siteId) : null;
        const deliveryConfig = site?.getDeliveryConfig();
        const deliveryConfigInfo = deliveryConfig
        && (deliveryConfig.programId || deliveryConfig.environmentId)
          ? `:gear: *Delivery Config:* Program ${deliveryConfig.programId}, Environment ${deliveryConfig.environmentId}`
          : '';

        const previewConfigInfo = deliveryConfigFromPreview
          ? `\n:globe_with_meridians: *Preview Environment:* Configured with Program ${deliveryConfigFromPreview.programId}, Environment ${deliveryConfigFromPreview.environmentId}`
          : '';

        const message = `:white_check_mark: *Onboarding completed successfully by ${user.name}!*

:ims: *IMS Org ID:* ${reportLine.imsOrgId || 'n/a'}
:groups: *Project ID:* ${reportLine.projectId || 'n/a'}
:space-cat: *Spacecat Org ID:* ${reportLine.spacecatOrgId || 'n/a'}
:identification_card: *Site ID:* ${reportLine.siteId || 'n/a'}
:cat-egory-white: *Delivery Type:* ${reportLine.deliveryType || 'n/a'}
${reportLine.authoringType ? `:writing_hand: *Authoring Type:* ${reportLine.authoringType}` : ''}
${deliveryConfigInfo}${previewConfigInfo}
:paid: *Entitlement Tier:* ${reportLine.tier || 'n/a'}
:speaking_head_in_silhouette: *Language Code:* ${reportLine.language || 'n/a'}
:globe_with_meridians: *Country Code:* ${reportLine.region || 'n/a'}
:question: *Already existing:* ${reportLine.existingSite}
:gear: *Profile:* ${reportLine.profile}
:hourglass_flowing_sand: *Wait Time:* ${parsedWaitTime || env.WORKFLOW_WAIT_TIME_IN_SECONDS} seconds
:clipboard: *Audits:* ${reportLine.audits || 'None'}
:inbox_tray: *Imports:* ${reportLine.imports || 'None'}
        `;

        await client.chat.postMessage({
          channel: responseChannel,
          text: message,
          thread_ts: responseThreadTs,
        });
      }

      log.debug(`Onboard site modal processed for user ${user.id}, site ${siteUrl}`);
    } catch (error) {
      log.error('Error handling onboard site modal:', error);
      await ack({
        response_action: 'errors',
        errors: {
          site_url_input: 'There was an error processing the onboarding request.',
        },
      });
    }
  };
}<|MERGE_RESOLUTION|>--- conflicted
+++ resolved
@@ -502,11 +502,7 @@
               },
               label: {
                 type: 'plain_text',
-<<<<<<< HEAD
                 text: 'Authoring Type (Required with Preview URL)',
-=======
-                text: 'Authoring Type',
->>>>>>> 7b9ffdef
               },
               optional: true,
             },
