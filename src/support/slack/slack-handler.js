--- conflicted
+++ resolved
@@ -47,11 +47,7 @@
       client,
       user: event?.user,
       botToken: context.botToken || process.env.SLACK_BOT_TOKEN,
-<<<<<<< HEAD
-      files: event?.files,
-=======
       files: event?.files || [],
->>>>>>> 3439ec2e
     };
 
     log.info(`App_mention event received: ${JSON.stringify(event)} in thread ${threadTs} with context ${JSON.stringify(context)}`);
