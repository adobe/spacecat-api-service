/*
 * Copyright 2025 Adobe. All rights reserved.
 * This file is licensed to you under the Apache License, Version 2.0 (the "License");
 * you may not use this file except in compliance with the License. You may obtain a copy
 * of the License at http://www.apache.org/licenses/LICENSE-2.0
 *
 * Unless required by applicable law or agreed to in writing, software distributed under
 * the License is distributed on an "AS IS" BASIS, WITHOUT WARRANTIES OR REPRESENTATIONS
 * OF ANY KIND, either express or implied. See the License for the specific language
 * governing permissions and limitations under the License.
 */

import {
  ok, badRequest, forbidden, createResponse, notFound,
} from '@adobe/spacecat-shared-http-utils';
import {
  SPACECAT_USER_AGENT,
  tracingFetch as fetch,
  hasText,
  isObject,
  llmoConfig as llmo,
  schemas,
  composeBaseURL,
} from '@adobe/spacecat-shared-utils';
import { Config } from '@adobe/spacecat-shared-data-access/src/models/site/config.js';
import crypto from 'crypto';
import { Entitlement as EntitlementModel } from '@adobe/spacecat-shared-data-access';
import AccessControlUtil from '../../support/access-control-util.js';
import { triggerBrandProfileAgent } from '../../support/brand-profile-trigger.js';
import {
  applyFilters,
  applyInclusions,
  applyExclusions,
  applyGroups,
  applyMappings,
  LLMO_SHEETDATA_SOURCE_URL,
} from './llmo-utils.js';
import { LLMO_SHEET_MAPPINGS } from './llmo-mappings.js';
import {
  validateSiteNotOnboarded,
  generateDataFolder,
  performLlmoOnboarding,
  performLlmoOffboarding,
} from './llmo-onboarding.js';
import { queryLlmoFiles } from './llmo-query-handler.js';

const { readConfig, writeConfig } = llmo;
const { llmoConfig: llmoConfigSchema } = schemas;

function LlmoController(ctx) {
  const accessControlUtil = AccessControlUtil.fromContext(ctx);

  // Helper function to get site and validate LLMO config
  const getSiteAndValidateLlmo = async (context) => {
    const { siteId } = context.params;
    const { dataAccess } = context;
    const { Site } = dataAccess;

    const site = await Site.findById(siteId);
    const config = site.getConfig();
    const llmoConfig = config.getLlmoConfig();

    if (!llmoConfig?.dataFolder) {
      throw new Error('LLM Optimizer is not enabled for this site, add llmo config to the site');
    }
    const hasAccessToElmo = await accessControlUtil.hasAccess(
      site,
      '',
      EntitlementModel.PRODUCT_CODES.LLMO,
    );
    if (!hasAccessToElmo) {
      throw new Error('Only users belonging to the organization can view its sites');
    }
    return { site, config, llmoConfig };
  };

  // Helper function to save site config with error handling
  const saveSiteConfig = async (site, config, log, operation) => {
    site.setConfig(Config.toDynamoItem(config));
    try {
      await site.save();
    } catch (error) {
      log.error(`Error ${operation} for site's llmo config ${site.getId()}: ${error.message}`);
    }
  };

  // Helper function to validate question key
  const validateQuestionKey = (config, questionKey) => {
    const humanQuestions = config.getLlmoHumanQuestions() || [];
    const aiQuestions = config.getLlmoAIQuestions() || [];

    if (!humanQuestions.some((question) => question.key === questionKey)
      && !aiQuestions.some((question) => question.key === questionKey)) {
      throw new Error('Invalid question key, please provide a valid question key');
    }
  };

  // Helper function to validate customer intent key
  const validateCustomerIntentKey = (config, intentKey) => {
    const customerIntent = config.getLlmoCustomerIntent() || [];

    if (!customerIntent.some((intent) => intent.key === intentKey)) {
      throw new Error('Invalid customer intent key, please provide a valid customer intent key');
    }
  };

  // Handles requests to the LLMO sheet data endpoint
  const getLlmoSheetData = async (context) => {
    const { log } = context;
    const {
      siteId, dataSource, sheetType, week,
    } = context.params;
    const { env } = context;
    try {
      const { llmoConfig } = await getSiteAndValidateLlmo(context);
      // Construct the sheet URL based on which parameters are provided
      let sheetURL;
      if (sheetType && week) {
        sheetURL = `${llmoConfig.dataFolder}/${sheetType}/${week}/${dataSource}.json`;
      } else if (sheetType) {
        sheetURL = `${llmoConfig.dataFolder}/${sheetType}/${dataSource}.json`;
      } else {
        sheetURL = `${llmoConfig.dataFolder}/${dataSource}.json`;
      }

      // Add limit, offset and sheet query params to the url
      const url = new URL(`${LLMO_SHEETDATA_SOURCE_URL}/${sheetURL}`);
      const { limit, offset, sheet } = context.data;
      if (limit) {
        url.searchParams.set('limit', limit);
      }
      if (offset) {
        url.searchParams.set('offset', offset);
      }
      // allow fetching a specific sheet from the sheet data source
      if (sheet) {
        url.searchParams.set('sheet', sheet);
      }

      // Fetch data from the external endpoint using the dataFolder from config
      const response = await fetch(url.toString(), {
        headers: {
          Authorization: `token ${env.LLMO_HLX_API_KEY || 'hlx_api_key_missing'}`,
          'User-Agent': SPACECAT_USER_AGENT,
          'Accept-Encoding': 'br',
        },
      });

      if (!response.ok) {
        log.error(`Failed to fetch data from external endpoint: ${response.status} ${response.statusText}`);
        throw new Error(`External API returned ${response.status}: ${response.statusText}`);
      }

      // Get the response data
      const data = await response.json();

      // Return the data, pass through any compression headers from upstream
      return ok(data, {
        ...(response.headers ? Object.fromEntries(response.headers.entries()) : {}),
      });
    } catch (error) {
      log.error(`Error proxying data for siteId: ${siteId}, error: ${error.message}`);
      return badRequest(error.message);
    }
  };

  // Handles POST requests to the LLMO sheet data endpoint
  // with query capabilities (filtering, exclusions, grouping)
  const queryLlmoSheetData = async (context) => {
    const { log } = context;
    const {
      siteId, dataSource, sheetType, week,
    } = context.params;
    const { env } = context;

    // Start timing for the entire method
    const methodStartTime = Date.now();

    const FIXED_LLMO_LIMIT = 1000000;

    // Extract and validate request body structure
    const {
      sheets = [],
      filters = {},
      include = [],
      exclude = [],
      groupBy = [],
      limit = FIXED_LLMO_LIMIT, // Default to 1M records to return all records
      offset = 0, // Default to 0 to return the first 1M records
    } = context.data || {};

    // Validate request body structure
    if (sheets && !Array.isArray(sheets)) {
      return badRequest('sheets must be an array');
    }

    if (filters && typeof filters !== 'object') {
      return badRequest('filters must be an object');
    }
    if (exclude && !Array.isArray(exclude)) {
      return badRequest('exclude must be an array');
    }
    if (groupBy && !Array.isArray(groupBy)) {
      return badRequest('groupBy must be an array');
    }
    if (include && !Array.isArray(include)) {
      return badRequest('include must be an array');
    }

    try {
      const { llmoConfig } = await getSiteAndValidateLlmo(context);
      // Construct the sheet URL based on which parameters are provided
      let sheetURL;
      if (sheetType && week) {
        sheetURL = `${llmoConfig.dataFolder}/${sheetType}/${week}/${dataSource}.json`;
      } else if (sheetType) {
        sheetURL = `${llmoConfig.dataFolder}/${sheetType}/${dataSource}.json`;
      } else {
        sheetURL = `${llmoConfig.dataFolder}/${dataSource}.json`;
      }

      // Add limit, offset and sheet query params to the url
      const url = new URL(`${LLMO_SHEETDATA_SOURCE_URL}/${sheetURL}`);
      if (limit) {
        url.searchParams.set('limit', limit);
      }
      if (offset) {
        url.searchParams.set('offset', offset);
      }

      // Log setup completion time
      const setupTime = Date.now();
      log.info(`LLMO query setup completed - elapsed: ${setupTime - methodStartTime}ms`);

      // Fetch data from the external endpoint using the dataFolder from config
      const fetchStartTime = Date.now();
      const response = await fetch(url.toString(), {
        headers: {
          Authorization: `token ${env.LLMO_HLX_API_KEY || 'hlx_api_key_missing'}`,
          'User-Agent': SPACECAT_USER_AGENT,
          'Accept-Encoding': 'br',
        },
      });

      if (!response.ok) {
        log.error(`Failed to fetch data from external endpoint: ${response.status} ${response.statusText}`);
        throw new Error(`External API returned ${response.status}: ${response.statusText}`);
      }

      // Get the response data
      let data = await response.json();
      const fetchEndTime = Date.now();
      const fetchDuration = fetchEndTime - fetchStartTime;
      log.info(`External API fetch completed - elapsed: ${fetchEndTime - methodStartTime}ms, duration: ${fetchDuration}ms`);

      // Keep only the required sheets
      if (sheets.length > 0 && (data[':type'] === 'multi-sheet')) {
        Object.keys(data).filter((key) => !key.startsWith(':')).forEach((key) => {
          if (sheets.indexOf(key) === -1) {
            delete data[key];
          }
        });
      }

      // Apply mappings using external configuration
      let mappingDuration = 0;
      log.info(`Looking for mapping for dataSource: ${dataSource} mappings ${JSON.stringify(LLMO_SHEET_MAPPINGS)}`);
      const mapping = LLMO_SHEET_MAPPINGS.find((m) => dataSource.toLowerCase().includes(m.pattern));
      if (mapping) {
        log.info(`Found mapping for dataSource: ${dataSource} mapping ${JSON.stringify(mapping)}`);
        const mappingStartTime = Date.now();
        data = applyMappings(data, mapping);
        const mappingEndTime = Date.now();
        mappingDuration = mappingEndTime - mappingStartTime;
        log.info(`Mapping completed - elapsed: ${mappingEndTime - methodStartTime}ms, duration: ${mappingDuration}ms`);
      }

      // Apply inclusions if any are provided
      let inclusionDuration = 0;
      if (Object.keys(include).length > 0) {
        const inclusionStartTime = Date.now();
        data = applyInclusions(data, include);
        const inclusionEndTime = Date.now();
        inclusionDuration = inclusionEndTime - inclusionStartTime;
        log.info(`Inclusion processing completed - elapsed: ${inclusionEndTime - methodStartTime}ms, duration: ${inclusionDuration}ms`);
      }

      // Apply filters if any are provided
      let filterDuration = 0;
      if (Object.keys(filters).length > 0) {
        const filterStartTime = Date.now();
        data = applyFilters(data, filters);
        const filterEndTime = Date.now();
        filterDuration = filterEndTime - filterStartTime;
        log.info(`Filtering completed - elapsed: ${filterEndTime - methodStartTime}ms, duration: ${filterDuration}ms`);
      }

      // Apply exclusions if any are provided
      let exclusionDuration = 0;
      if (exclude.length > 0) {
        const exclusionStartTime = Date.now();
        data = applyExclusions(data, exclude);
        const exclusionEndTime = Date.now();
        exclusionDuration = exclusionEndTime - exclusionStartTime;
        log.info(`Exclusion processing completed - elapsed: ${exclusionEndTime - methodStartTime}ms, duration: ${exclusionDuration}ms`);
      }

      // Apply grouping if any are provided
      let groupingDuration = 0;
      if (groupBy.length > 0) {
        const groupingStartTime = Date.now();
        data = applyGroups(data, groupBy);
        const groupingEndTime = Date.now();
        groupingDuration = groupingEndTime - groupingStartTime;
        log.info(`Grouping completed - elapsed: ${groupingEndTime - methodStartTime}ms, duration: ${groupingDuration}ms`);
      }

      // Log final completion time with summary
      const methodEndTime = Date.now();
      const totalDuration = methodEndTime - methodStartTime;
      log.info(`LLMO query completed - total duration: ${totalDuration}ms (fetch: ${fetchDuration}ms, inclusion: ${inclusionDuration}ms, filtering: ${filterDuration}ms, exclusion: ${exclusionDuration}ms, grouping: ${groupingDuration}ms, mapping: ${mappingDuration}ms)`);

      // Return the data, pass through any compression headers from upstream
      return ok(data, {
        ...(response.headers ? Object.fromEntries(response.headers.entries()) : {}),
      });
    } catch (error) {
      const errorTime = Date.now();
      log.error(`Error proxying data for siteId: ${siteId}, error: ${error.message} - elapsed: ${errorTime - methodStartTime}ms`);
      return badRequest(error.message);
    }
  };

  // Handles requests to the LLMO global sheet data endpoint
  const getLlmoGlobalSheetData = async (context) => {
    const { log } = context;
    const { siteId, configName } = context.params;
    const { env } = context;
    try {
      log.info(`validating LLMO global sheet data for siteId: ${siteId}, configName: ${configName}`);
      // Validate LLMO access but don't use the site-specific dataFolder
      await getSiteAndValidateLlmo(context);

      // Use 'llmo-global' folder
      const sheetURL = `llmo-global/${configName}.json`;

      // Add limit, offset and sheet query params to the url
      const url = new URL(`${LLMO_SHEETDATA_SOURCE_URL}/${sheetURL}`);
      const { limit, offset, sheet } = context.data;
      if (limit) {
        url.searchParams.set('limit', limit);
      }
      if (offset) {
        url.searchParams.set('offset', offset);
      }
      // allow fetching a specific sheet from the sheet data source
      if (sheet) {
        url.searchParams.set('sheet', sheet);
      }

      // Fetch data from the external endpoint using the global llmo-global folder
      const response = await fetch(url.toString(), {
        headers: {
          Authorization: `token ${env.LLMO_HLX_API_KEY || 'hlx_api_key_missing'}`,
          'User-Agent': SPACECAT_USER_AGENT,
          'Accept-Encoding': 'br',
        },
      });

      if (!response.ok) {
        log.error(`Failed to fetch data from external endpoint: ${response.status} ${response.statusText}`);
        throw new Error(`External API returned ${response.status}: ${response.statusText}`);
      }

      // Get the response data
      const data = await response.json();

      log.info(`Successfully proxied global data for siteId: ${siteId}, sheetURL: ${sheetURL}`);
      // Return the data and let the framework handle the compression
      return ok(data, {
        ...(response.headers ? Object.fromEntries(response.headers.entries()) : {}),
      });
    } catch (error) {
      log.error(`Error proxying global data for siteId: ${siteId}, error: ${error.message}`);
      return badRequest(error.message);
    }
  };

  // Handles requests to the LLMO config endpoint
  const getLlmoConfig = async (context) => {
    const { log, s3 } = context;
    const { siteId } = context.params;
    const version = context.data?.version;
    try {
      if (!s3 || !s3.s3Client) {
        return badRequest('LLMO config storage is not configured for this environment');
      }

      log.info(`Fetching LLMO config from S3 for siteId: ${siteId}${version != null ? ` with version: ${version}` : ''}`);
      const { config, exists, version: configVersion } = await readConfig(siteId, s3.s3Client, {
        s3Bucket: s3.s3Bucket,
        version,
      });

      // If a specific version was requested but doesn't exist, return 404
      if (version != null && !exists) {
        return notFound(`LLMO config version '${version}' not found for site '${siteId}'`);
      }

      return ok({ config, version: configVersion || null });
    } catch (error) {
      log.error(`Error getting llmo config for siteId: ${siteId}, error: ${error.message}`);
      return badRequest(error.message);
    }
  };

  /**
   * Compares two arrays of prompts for equality, regardless of original order.
   * Returns true if promptsarrays have the same items.
   */
  const arePromptArraysEqual = (prompts1, prompts2) => {
    if (prompts1.length !== prompts2.length) return false;

    const sortedPrompts1 = JSON.stringify(
      prompts1.sort((a, b) => a.prompt.localeCompare(b.prompt)),
    );

    const sortedPrompts2 = JSON.stringify(
      prompts2.sort((a, b) => a.prompt.localeCompare(b.prompt)),
    );

    return sortedPrompts1 === sortedPrompts2;
  };

  /**
   * Checks if config changes are only AI-origin categorization updates.
   * Returns true if all new/modified categories and topics contain only AI-origin prompts.
   */
  const areChangesAICategorizationOnly = (oldConfig, newConfig) => {
    if (!oldConfig) return false;

    const oldCategories = oldConfig?.categories || {};
    const newCategories = newConfig?.categories || {};
    const oldTopics = oldConfig?.topics || {};
    const newTopics = newConfig?.topics || {};

    // Get new category IDs
    const newCategoryIds = Object.keys(newCategories).filter((id) => !oldCategories[id]);

    // Get new or modified topic IDs
    const changedTopicIds = Object.keys(newTopics).filter((id) => {
      if (!oldTopics[id]) return true; // New topic
      // Check if prompts changed
      const oldPrompts = oldTopics[id]?.prompts || [];
      const newPrompts = newTopics[id]?.prompts || [];
      return !arePromptArraysEqual(oldPrompts, newPrompts);
    });

    // If no category or topic changes, return false (other changes present)
    if (newCategoryIds.length === 0 && changedTopicIds.length === 0) {
      return false;
    }

    // Check if new categories are only referenced by topics with AI-origin prompts
    const topicsReferencingNewCategories = Object.values(newTopics).filter(
      (topic) => newCategoryIds.includes(topic.category),
    );

    for (const topic of topicsReferencingNewCategories) {
      const prompts = topic.prompts || [];
      // If any prompt is not AI-origin, return false
      if (prompts.some((p) => p.origin.toLowerCase() !== 'ai')) {
        return false;
      }
    }

    // Check changed topics - ensure all new/modified prompts are AI-origin
    for (const topicId of changedTopicIds) {
      const newTopic = newTopics[topicId];
      const oldTopic = oldTopics[topicId];
      const newPrompts = newTopic?.prompts || [];
      const oldPrompts = oldTopic?.prompts || [];

      // Get prompts that are new (not in old config)
      const oldPromptTexts = new Set(oldPrompts.map((p) => p.prompt));
      const addedPrompts = newPrompts.filter((p) => !oldPromptTexts.has(p.prompt));

      // If any added prompt is not AI-origin, return false
      if (addedPrompts.some((p) => p.origin.toLowerCase() !== 'ai')) {
        return false;
      }
    }

    // All changes are AI-origin only
    return true;
  };

  async function updateLlmoConfig(context) {
    const { log, s3, data } = context;
    const { siteId } = context.params;

    const userId = context.attributes?.authInfo?.getProfile()?.sub || 'unknown';

    try {
      if (!isObject(data)) {
        return badRequest('LLMO config update must be provided as an object');
      }

      if (!s3 || !s3.s3Client) {
        return badRequest('LLMO config storage is not configured for this environment');
      }

      const prevConfig = await readConfig(siteId, s3.s3Client, { s3Bucket: s3.s3Bucket });

      const newConfig = {
        ...(prevConfig?.exists && { ...prevConfig.config }),
        ...data,
      };

      // Validate the config, return 400 if validation fails
      const result = llmoConfigSchema.safeParse(newConfig);
      if (!result.success) {
        const { issues, message } = result.error;
        return createResponse({
          message: `Invalid LLMO config: ${message}`,
          details: issues,
        }, 400);
      }
      const parsedConfig = result.data;

      const { version } = await writeConfig(
        siteId,
        parsedConfig,
        s3.s3Client,
        { s3Bucket: s3.s3Bucket },
      );

<<<<<<< HEAD
      await context.sqs.sendMessage(context.env.AUDIT_JOBS_QUEUE_URL, {
        type: 'llmo-customer-analysis',
        siteId,
        auditContext: {
          configVersion: version,
          previousConfigVersion: prevConfig.exists
            ? prevConfig.version
            : /* c8 ignore next */ null,
        },
      });
=======
      const previousConfig = prevConfig?.exists ? prevConfig.config : null;
      if (areChangesAICategorizationOnly(previousConfig, parsedConfig)) {
        await context.sqs.sendMessage(context.env.AUDIT_JOBS_QUEUE_URL, {
          type: 'geo-brand-presence-trigger-refresh',
          siteId,
          auditContext: {
            configVersion: version,
          },
        });
      } else {
        await context.sqs.sendMessage(context.env.AUDIT_JOBS_QUEUE_URL, {
          type: 'llmo-customer-analysis',
          siteId,
          auditContext: {
            configVersion: version,
            previousConfigVersion: prevConfig.exists
              ? prevConfig.version
              : /* c8 ignore next */ null,
          },
        });
      }
>>>>>>> 1907cad8

      // Calculate config summary
      const numCategories = Object.keys(parsedConfig.categories || {}).length;
      const numTopics = Object.keys(parsedConfig.topics || {}).length;
      const numPrompts = Object.values(parsedConfig.topics || {}).reduce(
        (total, topic) => total + (topic.prompts?.length || 0),
        0,
      );
      const numBrandAliases = parsedConfig.brands?.aliases?.length || 0;
      const numCompetitors = parsedConfig.competitors?.competitors?.length || 0;
      const numDeletedPrompts = Object.keys(parsedConfig.deleted?.prompts || {}).length;
      const numCategoryUrls = Object.values(parsedConfig.categories || {}).reduce(
        (total, category) => total + (category.urls?.length || 0),
        0,
      );

      // Build config summary
      const summaryParts = [
        `${numPrompts} prompts`,
        `${numCategories} categories`,
        `${numTopics} topics`,
        `${numBrandAliases} brand aliases`,
        `${numCompetitors} competitors`,
        `${numDeletedPrompts} deleted prompts`,
        `${numCategoryUrls} category URLs`,
      ];
      const configSummary = summaryParts.join(', ');

      log.info(`User ${userId} modifying customer configuration (${configSummary}) for siteId: ${siteId}, version: ${version}`);
      return ok({ version });
    } catch (error) {
      const msg = `${error?.message || /* c8 ignore next */ error}`;
      log.error(`User ${userId} error updating llmo config for siteId: ${siteId}, error: ${msg}`);
      return badRequest(msg);
    }
  }

  // Handles requests to the LLMO questions endpoint, returns both human and ai questions
  const getLlmoQuestions = async (context) => {
    const { llmoConfig } = await getSiteAndValidateLlmo(context);
    return ok(llmoConfig.questions || {});
  };

  // Handles requests to the LLMO questions endpoint, adds a new question
  // the body format is { Human: [question1, question2], AI: [question3, question4] }
  const addLlmoQuestion = async (context) => {
    const { log } = context;
    const { site, config } = await getSiteAndValidateLlmo(context);

    // add the question to the llmoConfig
    const newQuestions = context.data;
    if (!newQuestions) {
      return badRequest('No questions provided in the request body');
    }
    let updated = false;

    // Prepare human questions with unique keys
    if (newQuestions.Human && newQuestions.Human.length > 0) {
      const humanQuestionsWithKeys = newQuestions.Human.map((question) => ({
        ...question,
        key: crypto.randomUUID(),
      }));
      config.addLlmoHumanQuestions(humanQuestionsWithKeys);
      updated = true;
    }

    // Prepare AI questions with unique keys
    if (newQuestions.AI && newQuestions.AI.length > 0) {
      const aiQuestionsWithKeys = newQuestions.AI.map((question) => ({
        ...question,
        key: crypto.randomUUID(),
      }));
      config.addLlmoAIQuestions(aiQuestionsWithKeys);
      updated = true;
    }

    if (updated) {
      await saveSiteConfig(site, config, log, 'adding new questions');
    }

    // return the updated llmoConfig questions
    return ok(config.getLlmoConfig().questions);
  };

  // Handles requests to the LLMO questions endpoint, removes a question
  const removeLlmoQuestion = async (context) => {
    const { log } = context;
    const { questionKey } = context.params;
    const { site, config } = await getSiteAndValidateLlmo(context);

    validateQuestionKey(config, questionKey);

    // remove the question using the config method
    config.removeLlmoQuestion(questionKey);

    await saveSiteConfig(site, config, log, 'removing question');

    // return the updated llmoConfig questions
    return ok(config.getLlmoConfig().questions);
  };

  // Handles requests to the LLMO questions endpoint, updates a question
  const patchLlmoQuestion = async (context) => {
    const { log } = context;
    const { questionKey } = context.params;
    const { data } = context;
    const { site, config } = await getSiteAndValidateLlmo(context);

    validateQuestionKey(config, questionKey);

    // update the question using the config method
    config.updateLlmoQuestion(questionKey, data);

    await saveSiteConfig(site, config, log, 'updating question');

    // return the updated llmoConfig questions
    return ok(config.getLlmoConfig().questions);
  };

  // Handles requests to the LLMO customer intent endpoint, returns customer intent array
  const getLlmoCustomerIntent = async (context) => {
    try {
      const { llmoConfig } = await getSiteAndValidateLlmo(context);
      return ok(llmoConfig.customerIntent || []);
    } catch (error) {
      if (error.message === 'Only users belonging to the organization can view its sites') {
        return forbidden(error.message);
      }
      return badRequest(error.message);
    }
  };

  // Handles requests to the LLMO customer intent endpoint, adds new customer intent items
  const addLlmoCustomerIntent = async (context) => {
    const { log } = context;

    try {
      const { site, config } = await getSiteAndValidateLlmo(context);

      const newCustomerIntent = context.data;
      if (!Array.isArray(newCustomerIntent)) {
        return badRequest('Customer intent must be provided as an array');
      }

      // Get existing customer intent keys to check for duplicates
      const existingCustomerIntent = config.getLlmoCustomerIntent() || [];
      const existingKeys = new Set(existingCustomerIntent.map((item) => item.key));
      const newKeys = new Set();

      // Validate structure of each customer intent item and check for duplicates
      for (const intent of newCustomerIntent) {
        if (!hasText(intent.key) || !hasText(intent.value)) {
          return badRequest('Each customer intent item must have both key and value properties');
        }

        if (existingKeys.has(intent.key)) {
          return badRequest(`Customer intent key '${intent.key}' already exists`);
        }

        if (newKeys.has(intent.key)) {
          return badRequest(`Duplicate customer intent key '${intent.key}' in request`);
        }

        newKeys.add(intent.key);
      }

      config.addLlmoCustomerIntent(newCustomerIntent);
      await saveSiteConfig(site, config, log, 'adding customer intent');

      // return the updated llmoConfig customer intent
      return ok(config.getLlmoConfig().customerIntent || []);
    } catch (error) {
      if (error.message === 'Only users belonging to the organization can view its sites') {
        return forbidden(error.message);
      }
      return badRequest(error.message);
    }
  };

  // Handles requests to the LLMO customer intent endpoint, removes a customer intent item
  const removeLlmoCustomerIntent = async (context) => {
    const { log } = context;
    const { intentKey } = context.params;

    try {
      const { site, config } = await getSiteAndValidateLlmo(context);

      validateCustomerIntentKey(config, intentKey);

      // remove the customer intent using the config method
      config.removeLlmoCustomerIntent(intentKey);

      await saveSiteConfig(site, config, log, 'removing customer intent');

      // return the updated llmoConfig customer intent
      return ok(config.getLlmoConfig().customerIntent || []);
    } catch (error) {
      if (error.message === 'Only users belonging to the organization can view its sites') {
        return forbidden(error.message);
      }
      return badRequest(error.message);
    }
  };

  // Handles requests to the LLMO customer intent endpoint, updates a customer intent item
  const patchLlmoCustomerIntent = async (context) => {
    const { log } = context;
    const { intentKey } = context.params;
    const { data } = context;

    try {
      const { site, config } = await getSiteAndValidateLlmo(context);

      validateCustomerIntentKey(config, intentKey);

      // Validate the update data
      if (!isObject(data)) {
        return badRequest('Update data must be provided as an object');
      }

      if (!hasText(data.value)) {
        return badRequest('Customer intent value must be a non-empty string');
      }

      // update the customer intent using the config method
      config.updateLlmoCustomerIntent(intentKey, data);

      await saveSiteConfig(site, config, log, 'updating customer intent');

      // return the updated llmoConfig customer intent
      return ok(config.getLlmoConfig().customerIntent || []);
    } catch (error) {
      if (error.message === 'Only users belonging to the organization can view its sites') {
        return forbidden(error.message);
      }
      return badRequest(error.message);
    }
  };

  // Handles requests to the LLMO CDN logs filter endpoint, updates CDN logs filter configuration
  const patchLlmoCdnLogsFilter = async (context) => {
    const { log } = context;
    const { data } = context;
    const { siteId } = context.params;

    try {
      const { site, config } = await getSiteAndValidateLlmo(context);

      if (!isObject(data)) {
        return badRequest('Update data must be provided as an object');
      }

      const { cdnlogsFilter } = data;

      config.updateLlmoCdnlogsFilter(cdnlogsFilter);

      await saveSiteConfig(site, config, log, 'updating CDN logs filter');

      return ok(config.getLlmoConfig().cdnlogsFilter || []);
    } catch (error) {
      log.error(`Error updating CDN logs filter for siteId: ${siteId}, error: ${error.message}`);
      return badRequest(error.message);
    }
  };

  // Handles requests to the LLMO CDN bucket config endpoint, updates CDN bucket configuration
  const patchLlmoCdnBucketConfig = async (context) => {
    const { log } = context;
    const { data } = context;
    const { siteId } = context.params;

    try {
      const { site, config } = await getSiteAndValidateLlmo(context);

      if (!isObject(data)) {
        return badRequest('Update data must be provided as an object');
      }

      const { cdnBucketConfig } = data;

      config.updateLlmoCdnBucketConfig(cdnBucketConfig);

      await saveSiteConfig(site, config, log, 'updating CDN logs bucket config');

      return ok(config.getLlmoConfig().cdnBucketConfig || {});
    } catch (error) {
      log.error(`Error updating CDN bucket config for siteId: ${siteId}, error: ${error.message}`);
      return badRequest(error.message);
    }
  };

  /**
   * Onboards a new customer to LLMO.
   * This endpoint handles the complete onboarding process for net new customers
   * including organization validation, site creation, and LLMO configuration.
   * @param {object} context - The request context.
   * @returns {Promise<Response>} The onboarding response.
   */
  const onboardCustomer = async (context) => {
    const { log, env, attributes } = context;
    const { data } = context;

    try {
      // Validate required fields
      if (!data || typeof data !== 'object') {
        return badRequest('Onboarding data is required');
      }

      const { domain, brandName } = data;

      if (!domain || !brandName) {
        return badRequest('domain and brandName are required');
      }

      const { authInfo } = attributes;

      if (!authInfo) {
        return badRequest('Authentication information is required');
      }

      const profile = authInfo.getProfile();

      if (!profile || !profile.tenants?.[0]?.id) {
        const message = 'User profile or organization ID not found in authentication token';
        log.warn(`LLMO onboarding validation failed for domain ${domain}, brand ${brandName}. Validation Error: ${message}`);
        return badRequest(message);
      }

      const imsOrgId = `${profile.tenants[0].id}@AdobeOrg`;

      // Construct base URL and data folder name
      const baseURL = composeBaseURL(domain);
      const dataFolder = generateDataFolder(baseURL, env.ENV);

      log.info(`Starting LLMO onboarding for IMS org ${imsOrgId}, domain ${domain}, brand ${brandName}`);

      // Validate that the site has not been onboarded yet
      const validation = await validateSiteNotOnboarded(baseURL, imsOrgId, dataFolder, context);
      if (!validation.isValid) {
        log.warn(`LLMO onboarding validation failed for IMS org ${imsOrgId}, domain ${domain}, brand ${brandName}. Validation Error: ${validation.error}`);
        return badRequest(validation.error);
      }

      // Perform the complete onboarding process
      const result = await performLlmoOnboarding(
        { domain, brandName, imsOrgId },
        context,
      );

      let brandProfileExecutionName = null;
      try {
        const site = await context.dataAccess?.Site?.findById(result.siteId);
        if (site) {
          brandProfileExecutionName = await triggerBrandProfileAgent({
            context,
            site,
            reason: 'llmo-http',
          });
        }
      } catch (hookError) {
        log.warn(`LLMO onboarding: failed to trigger brand-profile workflow for site ${result.siteId}`, hookError);
      }

      log.info(`LLMO onboarding completed successfully for domain ${domain}`);

      return ok({
        message: result.message,
        domain,
        brandName,
        imsOrgId,
        baseURL: result.baseURL,
        dataFolder: result.dataFolder,
        organizationId: result.organizationId,
        siteId: result.siteId,
        status: 'completed',
        createdAt: new Date().toISOString(),
        brandProfileExecutionName,
      });
    } catch (error) {
      log.error(`Error during LLMO onboarding: ${error.message}`);
      return badRequest(error.message);
    }
  };

  /**
   * Offboards a customer from LLMO.
   * This endpoint handles the complete offboarding process including
   * disabling audits and cleaning up LLMO configuration.
   * @param {object} context - The request context.
   * @returns {Promise<Response>} The offboarding response.
   */
  const offboardCustomer = async (context) => {
    const { log } = context;
    const { siteId } = context.params;

    try {
      log.info(`Starting LLMO offboarding for site ${siteId}`);

      // Validate site and LLMO access
      const { site, config } = await getSiteAndValidateLlmo(context);

      // Perform the complete offboarding process
      const result = await performLlmoOffboarding(site, config, context);

      log.info(`LLMO offboarding completed successfully for site ${siteId}`);

      return ok({
        message: result.message,
        siteId: result.siteId,
        baseURL: result.baseURL,
        dataFolder: result.dataFolder,
        status: 'completed',
        completedAt: new Date().toISOString(),
      });
    } catch (error) {
      log.error(`Error during LLMO offboarding for site ${siteId}: ${error.message}`);
      return badRequest(error.message);
    }
  };

  const queryFiles = async (context) => {
    const { log } = context;
    const { siteId } = context.params;
    try {
      const { llmoConfig } = await getSiteAndValidateLlmo(context);
      const { data, headers } = await queryLlmoFiles(context, llmoConfig);
      return ok(data, headers);
    } catch (error) {
      log.error(`Error during LLMO cached query for site ${siteId}: ${error.message}`);
      return badRequest(error.message);
    }
  };

  return {
    getLlmoSheetData,
    queryLlmoSheetData,
    getLlmoGlobalSheetData,
    getLlmoConfig,
    getLlmoQuestions,
    addLlmoQuestion,
    removeLlmoQuestion,
    patchLlmoQuestion,
    getLlmoCustomerIntent,
    addLlmoCustomerIntent,
    removeLlmoCustomerIntent,
    patchLlmoCustomerIntent,
    patchLlmoCdnLogsFilter,
    patchLlmoCdnBucketConfig,
    updateLlmoConfig,
    onboardCustomer,
    offboardCustomer,
    queryFiles,
  };
}

export default LlmoController;<|MERGE_RESOLUTION|>--- conflicted
+++ resolved
@@ -535,18 +535,6 @@
         { s3Bucket: s3.s3Bucket },
       );
 
-<<<<<<< HEAD
-      await context.sqs.sendMessage(context.env.AUDIT_JOBS_QUEUE_URL, {
-        type: 'llmo-customer-analysis',
-        siteId,
-        auditContext: {
-          configVersion: version,
-          previousConfigVersion: prevConfig.exists
-            ? prevConfig.version
-            : /* c8 ignore next */ null,
-        },
-      });
-=======
       const previousConfig = prevConfig?.exists ? prevConfig.config : null;
       if (areChangesAICategorizationOnly(previousConfig, parsedConfig)) {
         await context.sqs.sendMessage(context.env.AUDIT_JOBS_QUEUE_URL, {
@@ -568,7 +556,6 @@
           },
         });
       }
->>>>>>> 1907cad8
 
       // Calculate config summary
       const numCategories = Object.keys(parsedConfig.categories || {}).length;
