/*
 * Copyright 2025 Adobe. All rights reserved.
 * This file is licensed to you under the Apache License, Version 2.0 (the "License");
 * you may not use this file except in compliance with the License. You may obtain a copy
 * of the License at http://www.apache.org/licenses/LICENSE-2.0
 *
 * Unless required by applicable law or agreed to in writing, software distributed under
 * the License is distributed on an "AS IS" BASIS, WITHOUT WARRANTIES OR REPRESENTATIONS
 * OF ANY KIND, either express or implied. See the License for the specific language
 * governing permissions and limitations under the License.
 */

import { Config } from '@adobe/spacecat-shared-data-access/src/models/site/config.js';
import { createFrom } from '@adobe/spacecat-helix-content-sdk';
import { Octokit } from '@octokit/rest';
import { Entitlement as EntitlementModel } from '@adobe/spacecat-shared-data-access/src/models/entitlement/index.js';
import TierClient from '@adobe/spacecat-shared-tier-client';
import { composeBaseURL, tracingFetch as fetch } from '@adobe/spacecat-shared-utils';

// LLMO Constants
const LLMO_PRODUCT_CODE = EntitlementModel.PRODUCT_CODES.LLMO;
const LLMO_TIER = EntitlementModel.TIERS.FREE_TRIAL;
const SHAREPOINT_URL = 'https://adobe.sharepoint.com/:x:/r/sites/HelixProjects/Shared%20Documents/sites/elmo-ui-data';

// These audits don't depend on any additonal data being configured
export const BASIC_AUDITS = [
  'headings',
  'llm-blocked',
  'canonical',
  'hreflang',
  'summarization',
  'prerender',
];

export const ASO_DEMO_ORG = '66331367-70e6-4a49-8445-4f6d9c265af9';

export const ASO_CRITICAL_SITES = [
  'bed9197a-bd50-442d-93d4-ce7b39f6b8ad',
  'd9bd3ce3-8266-40bd-9ba7-00ee1ec0e5a3',
  '99f358de-fed1-47ea-a3a8-eb64c3ed9b0e',
  '5a3449d9-94ed-4c0f-9249-c1f592c13a28',
  '8836462f-3819-4f31-afc0-aa57fd326f67',
  'c61a0556-8c4a-42a1-be43-7d9297138cbb',
  '014af735-2399-460a-8d0a-2d99a62c8d31',
  '536d9335-0389-41f1-9f1e-19f533f1b7a5',
  'd9c82ee0-1c3f-492f-b9c6-2b66c2314da6',
  '635c5051-1491-49ca-ae22-02ea2c3929db',
  '3c4e9f11-59e9-4b1a-ab84-42442eef4624',
  '32424aff-0084-42a5-9b5d-1bd46e75224c',
  '3d020e61-ce89-48ad-b539-ae052bac3aee',
  'd30cce24-5222-49aa-ba1f-97304f5400b1',
  '256c9e72-692d-4234-bf0e-c5d144fb6616',
  '430343e7-ddda-48f2-a5ee-74f05446c8e0',
  'ae3db999-a749-4fbd-a21b-2318094808b5',
];

/**
 * Generates the data folder name from a domain.
 * @param {string} domain - The domain name
 * @param {string} env - The environment (prod, dev, etc.)
 * @returns {string} The data folder name
 */
export function generateDataFolder(baseURL, env = 'dev') {
  const { hostname } = new URL(baseURL);
  const dataFolderName = hostname.replace(/[^a-zA-Z0-9]/g, '-').toLowerCase();
  return env === 'prod' ? dataFolderName : `dev/${dataFolderName}`;
}

/**
 * Creates a SharePoint client for LLMO operations.
 * @param {object} env - Environment variables
 * @returns {Promise<object>} SharePoint client
 */
export async function createSharePointClient(env) {
  return createFrom({
    clientId: env.SHAREPOINT_CLIENT_ID,
    clientSecret: env.SHAREPOINT_CLIENT_SECRET,
    authority: env.SHAREPOINT_AUTHORITY,
    domainId: env.SHAREPOINT_DOMAIN_ID,
  }, { url: SHAREPOINT_URL, type: 'onedrive' });
}

/**
 * Validates that the site has not been onboarded yet by checking:
 * 1. Site does not exist in SpaceCat API
 * 2. SharePoint folder does not exist
 * @param {string} baseURL - The base URL of the site
 * @param {string} dataFolder - The data folder name
 * @param {object} context - The request context
 * @returns {Promise<{isValid: boolean, error?: string}>} Validation result
 */
export async function validateSiteNotOnboarded(baseURL, imsOrgId, dataFolder, context) {
  const { log, dataAccess, env } = context;
  const { Site, Organization } = dataAccess;

  try {
    // Check if SharePoint folder already exists
    const sharepointClient = await createSharePointClient(env);
    const folder = sharepointClient.getDocument(`/sites/elmo-ui-data/${dataFolder}/`);
    const folderExists = await folder.exists();

    if (folderExists) {
      return {
        isValid: false,
        error: `Data folder for site ${baseURL} already exists. The site is already onboarded.`,
      };
    }

    // Check if site already exists in SpaceCat
    const existingSite = await Site.findByBaseURL(baseURL);

    // Get the organization id from the imsOrgId
    const organization = await Organization.findByImsOrgId(imsOrgId);

    // if the site doesn't exist, it means it's not onboarded yet and we are safe to onboard
    // to either an existing or a new organization
    if (!existingSite) {
      return { isValid: true };
    }

    if (ASO_CRITICAL_SITES.includes(existingSite.getId())) {
      return {
        isValid: false,
        error: `Site ${baseURL} is mission critical for ASO.`,
      };
    }

    if (organization) {
      // if the organization exists, we need to check if the site is assigned to the same
      // organization, or the default organization (= not yet claimed)
      // or AEM Demo Org (= not yet claimed)
      if (existingSite.getOrganizationId() !== organization.getId()
        && existingSite.getOrganizationId() !== env.DEFAULT_ORGANIZATION_ID
        && existingSite.getOrganizationId() !== ASO_DEMO_ORG) {
        return {
          isValid: false,
          error: `Site ${baseURL} has already been assigned to a different organization.`,
        };
      }
    } else if (existingSite.getOrganizationId() !== env.DEFAULT_ORGANIZATION_ID
        && existingSite.getOrganizationId() !== ASO_DEMO_ORG) {
      // if the organization doesn't exist, but the site does, check that the site isn't claimed yet
      // by another organization
      return {
        isValid: false,
        error: `Site ${baseURL} has already been assigned to a different organization.`,
      };
    }

    return { isValid: true };
  } catch (error) {
    log.error(`Error validating site onboarding status: ${error.message}`);
    // If we can't validate, we should fail safely and not allow onboarding
    return {
      isValid: false,
      error: `Unable to validate onboarding status: ${error.message}`,
    };
  }
}

/**
 * Publishes a file to admin.hlx.page.
 * @param {string} filename - The filename to publish
 * @param {string} outputLocation - The output location
 * @param {object} log - Logger instance
 */
async function publishToAdminHlx(filename, outputLocation, log) {
  try {
    const org = 'adobe';
    const site = 'project-elmo-ui-data';
    const ref = 'main';
    const jsonFilename = `${filename.replace(/\.[^/.]+$/, '')}.json`;
    const path = `${outputLocation}/${jsonFilename}`;
    const headers = { Cookie: `auth_token=${process.env.HLX_ADMIN_TOKEN}` };

    if (!process.env.HLX_ADMIN_TOKEN) {
      log.warn('LLMO onboarding: HLX_ADMIN_TOKEN is not set');
    }

    const baseUrl = 'https://admin.hlx.page';
    const endpoints = [
      { name: 'preview', url: `${baseUrl}/preview/${org}/${site}/${ref}/${path}` },
      { name: 'live', url: `${baseUrl}/live/${org}/${site}/${ref}/${path}` },
    ];

    for (const [index, endpoint] of endpoints.entries()) {
      log.debug(`Publishing Excel report via admin API (${endpoint.name}): ${endpoint.url}`);

      // eslint-disable-next-line no-await-in-loop
      const response = await fetch(endpoint.url, { method: 'POST', headers });

      if (!response.ok) {
        throw new Error(`${endpoint.name} failed: ${response.status} ${response.statusText}`);
      }

      log.debug(`Excel report successfully published to ${endpoint.name}`);

      if (index === 0) {
        // eslint-disable-next-line no-await-in-loop,max-statements-per-line
        await new Promise((resolve) => { setTimeout(resolve, 2000); });
      }
    }
  } catch (publishError) {
    log.error(`Failed to publish via admin.hlx.page: ${publishError.message}`);
  }
}

/**
 * Starts a bulk status job for a given path.
 * @param {string} path - The folder path to get status for
 * @param {object} env - Environment variables
 * @param {object} log - Logger instance
 * @returns {Promise<string>} The job name
 */
export async function startBulkStatusJob(path, env, log) {
  const org = 'adobe';
  const site = 'project-elmo-ui-data';
  const ref = 'main';
  const headers = {
    Cookie: `auth_token=${env.HLX_ADMIN_TOKEN}`,
    'Content-Type': 'application/json',
  };

  if (!env.HLX_ADMIN_TOKEN) {
    log.warn('LLMO offboarding: HLX_ADMIN_TOKEN is not set');
    return null;
  }

  const baseUrl = 'https://admin.hlx.page';
  const url = `${baseUrl}/status/${org}/${site}/${ref}/*`;

  log.debug(`Starting bulk status job for path: ${path}`);

  const response = await fetch(url, {
    method: 'POST',
    headers,
    body: JSON.stringify({
      paths: [`/${path}/*`],
    }),
  });

  if (!response.ok) {
    throw new Error(`Failed to start bulk status job: ${response.status} ${response.statusText}`);
  }

  const result = await response.json();
  log.debug(`Bulk status job started: ${result.job?.name || result.name}`);

  return result.job?.name || result.name;
}

/**
 * Polls a job until it completes.
 * @param {string} jobName - The job name to poll
 * @param {object} env - Environment variables
 * @param {object} log - Logger instance
 * @returns {Promise<object>} The completed job data
 */
export async function pollJobStatus(jobName, env, log) {
  const org = 'adobe';
  const site = 'project-elmo-ui-data';
  const ref = 'main';
  const topic = 'status';
  const headers = { Cookie: `auth_token=${env.HLX_ADMIN_TOKEN}` };

  if (!env.HLX_ADMIN_TOKEN) {
    log.warn('LLMO offboarding: HLX_ADMIN_TOKEN is not set');
    return null;
  }

  const baseUrl = 'https://admin.hlx.page';
  const url = `${baseUrl}/job/${org}/${site}/${ref}/${topic}/${jobName}/details`;

  const pollInterval = 200; // 200ms as specified
  const maxAttempts = 150; // 30 seconds timeout (150 * 200ms)
  let attempts = 0;

  log.debug(`Polling job status for: ${jobName}`);

  // eslint-disable-next-line no-constant-condition
  while (true) {
    // eslint-disable-next-line no-await-in-loop
    const response = await fetch(url, { method: 'GET', headers });

    if (!response.ok) {
      throw new Error(`Failed to get job status: ${response.status} ${response.statusText}`);
    }

    // eslint-disable-next-line no-await-in-loop
    const jobData = await response.json();

    if (jobData.state === 'stopped' && jobData.data?.phase === 'completed') {
      log.debug(`Job ${jobName} completed successfully`);
      return jobData;
    }

    attempts += 1;
    if (attempts >= maxAttempts) {
      throw new Error(`Job polling timed out after ${maxAttempts * pollInterval}ms`);
    }

    // eslint-disable-next-line no-await-in-loop
    await new Promise((resolve) => {
      setTimeout(resolve, pollInterval);
    });
  }
}

/**
 * Performs bulk unpublish and un-preview for a list of paths.
 * @param {Array<string>} paths - Array of paths to unpublish
 * @param {string} dataFolder - Base data folder
 * @param {object} env - Environment variables
 * @param {object} log - Logger instance
 */
export async function bulkUnpublishPaths(paths, dataFolder, env, log) {
  if (!paths || paths.length === 0) {
    log.debug('No paths to unpublish');
    return;
  }

  const org = 'adobe';
  const site = 'project-elmo-ui-data';
  const ref = 'main';
  const headers = {
    Cookie: `auth_token=${env.HLX_ADMIN_TOKEN}`,
    'Content-Type': 'application/json',
  };

  if (!env.HLX_ADMIN_TOKEN) {
    log.warn('LLMO offboarding: HLX_ADMIN_TOKEN is not set');
    return;
  }

  const baseUrl = 'https://admin.hlx.page';

  // Prepare paths in the format required by bulk APIs
  const pathsPayload = paths.map((path) => ({ path }));

  // Bulk unpublish (live)
  const unpublishUrl = `${baseUrl}/live/${org}/${site}/${ref}/${dataFolder}/*`;
  log.debug(`Starting bulk unpublish for ${paths.length} paths`);

  try {
    const unpublishResponse = await fetch(unpublishUrl, {
      method: 'POST',
      headers,
      body: JSON.stringify({ paths: pathsPayload.map((o) => o.path), delete: true }),
    });

    if (!unpublishResponse.ok) {
      log.error(`Bulk unpublish failed: ${unpublishResponse.status} ${unpublishResponse.statusText}`);
    } else {
      const unpublishResult = await unpublishResponse.json();
      log.debug(`Bulk unpublish job started: ${unpublishResult.job?.name || unpublishResult.name}`);
    }
  } catch (error) {
    log.error(`Error during bulk unpublish: ${error.message}`);
  }

  // Bulk un-preview
  const unpreviewUrl = `${baseUrl}/preview/${org}/${site}/${ref}/${dataFolder}/*`;
  log.debug(`Starting bulk un-preview for ${paths.length} paths`);

  try {
    const unpreviewResponse = await fetch(unpreviewUrl, {
      method: 'POST',
      headers,
      body: JSON.stringify({ paths: pathsPayload.map((o) => o.path), delete: true }),
    });

    if (!unpreviewResponse.ok) {
      log.error(`Bulk un-preview failed: ${unpreviewResponse.status} ${unpreviewResponse.statusText}`);
    } else {
      const unpreviewResult = await unpreviewResponse.json();
      log.debug(`Bulk un-preview job started: ${unpreviewResult.job?.name || unpreviewResult.name}`);
    }
  } catch (error) {
    log.error(`Error during bulk un-preview: ${error.message}`);
  }
}

/**
 * Unpublishes a file from admin.hlx.page.
 * @param {string} dataFolder - The data folder to unpublish
 * @param {object} env - Environment variables
 * @param {object} log - Logger instance
 */
export async function unpublishFromAdminHlx(dataFolder, env, log) {
  try {
    // First, get bulk status of all files under the folder to know what needs to be unpublished
    log.info(`Getting bulk status for folder: ${dataFolder}`);
    const jobName = await startBulkStatusJob(dataFolder, env, log);

    if (jobName) {
      // Poll the job until it completes
      const jobData = await pollJobStatus(jobName, env, log);

      // Extract all paths from the resources
      const paths = jobData?.data?.resources
        ?.filter((resource) => resource.path.startsWith(`/${dataFolder}`))
        .map((resource) => resource.path) || [];

      if (paths.length > 0) {
        log.info(`Found ${paths.length} paths to unpublish under folder ${dataFolder}`);
        // Bulk unpublish and un-preview all paths
        await bulkUnpublishPaths(paths, dataFolder, env, log);
      } else {
        log.debug(`No published paths found under folder ${dataFolder}`);
      }
    }
  } catch (error) {
    log.error(`Error during bulk unpublish for folder ${dataFolder}: ${error.message}`);
    // Don't throw - continue with folder deletion
  }
}

/**
 * Copies template files to SharePoint for a new LLMO onboarding.
 * @param {string} dataFolder - The data folder name
 * @param {object} context - The request context
 * @param {Function} say - Optional function to send messages (e.g., Slack say function)
 * @returns {Promise<void>}
 */
export async function copyFilesToSharepoint(dataFolder, context, say = () => {}) {
  const { log, env } = context;

  const sharepointClient = await createSharePointClient(env);

  log.debug(`Copying query-index to ${dataFolder}`);
  const folder = sharepointClient.getDocument(`/sites/elmo-ui-data/${dataFolder}/`);
  const templateQueryIndex = sharepointClient.getDocument('/sites/elmo-ui-data/template/query-index.xlsx');
  const newQueryIndex = sharepointClient.getDocument(`/sites/elmo-ui-data/${dataFolder}/query-index.xlsx`);

  const folderExists = await folder.exists();
  if (!folderExists) {
    const base = dataFolder.startsWith('dev/') ? '/dev' : '/';
    const folderName = dataFolder.startsWith('dev/') ? dataFolder.split('/')[1] : dataFolder;
    await folder.createFolder(folderName, base);
  } else {
    log.warn(`Warning: Folder ${dataFolder} already exists. Skipping creation.`);
    await say(`Folder ${dataFolder} already exists. Skipping creation.`);
  }

  const queryIndexExists = await newQueryIndex.exists();
  if (!queryIndexExists) {
    await templateQueryIndex.copy(`/${dataFolder}/query-index.xlsx`);
  } else {
    log.warn(`Warning: Query index at ${dataFolder} already exists. Skipping creation.`);
    await say(`Query index in ${dataFolder} already exists. Skipping creation.`);
  }

  log.debug('Publishing query-index to admin.hlx.page');
  await publishToAdminHlx('query-index', dataFolder, log);
}

/**
 * Updates the helix-query.yaml configuration in GitHub.
 * @param {string} dataFolder - The data folder name
 * @param {object} context - The request context
 * @param {Function} say - Optional function to send messages (e.g., Slack say function)
 * @returns {Promise<void>}
 */
export async function updateIndexConfig(dataFolder, context, say = () => {}) {
  const { log, env } = context;

  log.debug('Starting Git modification of helix query config');
  const octokit = new Octokit({
    auth: env.LLMO_ONBOARDING_GITHUB_TOKEN,
  });

  const owner = 'adobe';
  const repo = 'project-elmo-ui-data';
  const ref = env.ENV === 'prod' ? 'main' : 'onboarding-bot-dev';
  const path = 'helix-query.yaml';

  const { data: file } = await octokit.repos.getContent({
    owner, repo, ref, path,
  });
  const content = Buffer.from(file.content, 'base64').toString('utf-8');

  if (content.includes(dataFolder)) {
    log.warn(`Helix query yaml already contains string ${dataFolder}. Skipping update.`);
    await say(`Helix query yaml already contains string ${dataFolder}. Skipping GitHub update.`);
    return;
  }

  // add new config to end of file
  const modifiedContent = `${content}${content.endsWith('\n') ? '' : '\n'}
  ${dataFolder}:
    <<: *default
    include:
      - '/${dataFolder}/**'
    target: /${dataFolder}/query-index.xlsx
`;

  await octokit.repos.createOrUpdateFileContents({
    owner,
    repo,
    branch: ref,
    path,
    message: `Automation: Onboard ${dataFolder}`,
    content: Buffer.from(modifiedContent).toString('base64'),
    sha: file.sha,
  });
}

/**
 * Creates or finds an organization based on IMS Org ID.
 * @param {string} imsOrgId - The IMS Organization ID
 * @param {object} context - The request context
 * @param {object} slackContext - Slack context (optional, for Slack operations)
 * @returns {Promise<object>} The organization object
 */
export async function createOrFindOrganization(imsOrgId, context, say = () => {}) {
  const { dataAccess, log } = context;
  const { Organization } = dataAccess;

  // Check if organization already exists
  let organization = await Organization.findByImsOrgId(imsOrgId);

  if (organization) {
    log.debug(`Found existing organization for IMS Org ID: ${imsOrgId}`);
    return organization;
  }

  // Create new organization
  log.info(`Creating new organization for IMS Org ID: ${imsOrgId}`);
  await say(`Creating organization for IMS Org ID: ${imsOrgId}`);

  organization = await Organization.create({
    name: `Organization ${imsOrgId}`,
    imsOrgId,
  });

  log.info(`Created organization ${organization.getId()} for IMS Org ID: ${imsOrgId}`);
  return organization;
}

/**
 * Creates or finds a site based on baseURL.
 * @param {string} baseURL - The base URL of the site
 * @param {string} organizationId - The organization ID if we create a new site
 * @param {object} context - The request context
 * @returns {Promise<object>} The site object
 */
export async function createOrFindSite(baseURL, organizationId, context) {
  const { dataAccess } = context;
  const { Site } = dataAccess;

  const site = await Site.findByBaseURL(baseURL);
  if (site) {
    if (site.getOrganizationId() !== organizationId) {
      site.setOrganizationId(organizationId);
    }

    return site;
  }

  const newSite = await Site.create({
    baseURL,
    organizationId,
  });
  return newSite;
}

/**
 * Deletes the SharePoint folder for a site.
 * @param {string} dataFolder - The data folder path
 * @param {object} context - The request context
 * @returns {Promise<void>}
 */
export async function deleteSharePointFolder(dataFolder, context) {
  const { log, env } = context;

  try {
    const sharepointClient = await createSharePointClient(env);
    const folder = sharepointClient.getDocument(`/sites/elmo-ui-data/${dataFolder}/`);
    const folderExists = await folder.exists();

    if (folderExists) {
      log.info(`Deleting SharePoint folder: /sites/elmo-ui-data/${dataFolder}/`);
      await folder.delete();
      log.info(`Successfully deleted SharePoint folder: ${dataFolder}`);
    } else {
      log.debug(`SharePoint folder does not exist: /sites/elmo-ui-data/${dataFolder}/`);
    }
  } catch (error) {
    log.error(`Error deleting SharePoint folder ${dataFolder}: ${error.message}`);
    // Don't throw - allow offboarding to continue
  }

  await unpublishFromAdminHlx(dataFolder, env, log);
}

/**
 * Revokes the LLMO enrollment for a site.
 * @param {object} site - The site object
 * @param {object} context - The request context
 * @returns {Promise<void>}
 */
export async function revokeEnrollment(site, context) {
  const { log } = context;
  const siteId = site.getId();

  try {
    log.info(`Revoking LLMO enrollment for site ${siteId}`);
    const tierClient = await TierClient.createForSite(context, site, LLMO_PRODUCT_CODE);
    await tierClient.revokeSiteEnrollment();
    log.info(`Successfully revoked LLMO enrollment for site ${siteId}`);
  } catch (error) {
    log.error(`Error revoking LLMO enrollment for site ${siteId}: ${error.message}`);
    // Don't throw - allow offboarding to continue
  }
}

/**
 * Removes LLMO configuration from the site config.
 * @param {object} site - The site object
 * @param {object} config - The site config object
 * @param {object} context - The request context
 * @returns {Promise<void>}
 */
export async function removeLlmoConfig(site, config, context) {
  const { log } = context;
  const siteId = site.getId();

  log.info(`Removing LLMO configuration from site ${siteId}`);

  // LLMO-only audits we can disable safely
  const AUDITS_TO_DISABLE = [
    'llmo-customer-analysis',
    'llm-blocked',
    'llm-error-pages',
    'cdn-analysis',
    'cdn-logs-report',
    'geo-brand-presence',
  ];

  // Update configuration to disable audits
  const { dataAccess } = context;
  const { Configuration } = dataAccess;
  const configuration = await Configuration.findLatest();
  AUDITS_TO_DISABLE.forEach((audit) => {
    configuration.disableHandlerForSite(audit, site);
  });
  await configuration.save();

  // Save the updated site config
  const dynamoItem = Config.toDynamoItem(config);
  delete dynamoItem.llmo;
  site.setConfig(dynamoItem);
  await site.save();

  log.info(`Successfully removed LLMO configuration for site ${siteId}`);
}

/**
 * Creates entitlement and enrollment for LLMO.
 * @param {object} site - The site object
 * @param {object} context - The request context
 * @param {Function} say - Optional function to send messages (e.g., Slack say function)
 * @returns {Promise<object>} The entitlement and enrollment objects
 */
export async function createEntitlementAndEnrollment(site, context, say = () => {}) {
  const { log } = context;

  try {
    const tierClient = await TierClient.createForSite(context, site, LLMO_PRODUCT_CODE);
    const { entitlement, siteEnrollment } = await tierClient.createEntitlement(LLMO_TIER);
    log.info(`Successfully ensured LLMO access for site ${site.getId()} via entitlement ${entitlement.getId()} and enrollment ${siteEnrollment.getId()}`);

    return {
      entitlement,
      enrollment: siteEnrollment,
    };
  } catch (error) {
    log.info(`Ensuring LLMO entitlement and enrollment failed: ${error.message}`);
    await say('❌ Ensuring LLMO entitlement and enrollment failed');
    throw error;
  }
}

export async function enableAudits(site, context, audits = []) {
  const { dataAccess } = context;
  const { Configuration } = dataAccess;

  const configuration = await Configuration.findLatest();
  audits.forEach((audit) => {
    configuration.enableHandlerForSite(audit, site);
  });
  await configuration.save();
}

export async function enableImports(siteConfig, imports = []) {
  const existingImports = siteConfig.getImports();

  imports.forEach(({ type, options }) => {
    // Check if import is already enabled
    const isEnabled = existingImports?.find(
      (imp) => imp.type === type && imp.enabled,
    );

    if (!isEnabled) {
      siteConfig.enableImport(type, options);
    }
  });
}

export async function triggerAudits(audits, context, site) {
  const { sqs, dataAccess, log } = context;
  const { Configuration } = dataAccess;
  const configuration = await Configuration.findLatest();

  await Promise.allSettled(
    audits.map(async (audit) => {
      log.info(`Triggering ${audit} audit for site: ${site.getId()}`);
      await sqs.sendMessage(configuration.getQueues().audits, {
        type: audit,
        siteId: site.getId(),
      });
    }),
  );
}

/**
 * Complete LLMO onboarding process.
 * @param {object} params - Onboarding parameters
 * @param {string} params.domain - The domain name
 * @param {string} params.brandName - The brand name
 * @param {string} params.imsOrgId - The IMS Organization ID
 * @param {object} context - The request context
 * @param {object} slackContext - Slack context (optional, for Slack operations)
 * @returns {Promise<object>} Onboarding result
 */
export async function performLlmoOnboarding(params, context) {
  const { domain, brandName, imsOrgId } = params;
  const { env, log } = context;

  // Construct base URL and data folder name
  const baseURL = composeBaseURL(domain);
  const dataFolder = generateDataFolder(baseURL, env.ENV);

  let site;
  try {
    log.info(`Starting LLMO onboarding for IMS org ${imsOrgId}, domain ${domain}, brand ${brandName}`);

    // Create or find organization
    const organization = await createOrFindOrganization(imsOrgId, context);

    // Create site
    site = await createOrFindSite(baseURL, organization.getId(), context);

    log.info(`Created site ${site.getId()} for ${baseURL}`);

    // Create entitlement and enrollment
    await createEntitlementAndEnrollment(site, context);

    // Copy files to SharePoint
    await copyFilesToSharepoint(dataFolder, context);

    // Update index config
    await updateIndexConfig(dataFolder, context);

<<<<<<< HEAD
  // Get current site config
  const siteConfig = site.getConfig();

  // Enable imports
  await enableImports(siteConfig, [
    { type: 'top-pages' },
  ]);

  // Update brand and data directory
  siteConfig.updateLlmoBrand(brandName.trim());
  siteConfig.updateLlmoDataFolder(dataFolder.trim());

  // update the site config object
  site.setConfig(Config.toDynamoItem(siteConfig));

  // Enable audits
  await enableAudits(site, context, [...BASIC_AUDITS, 'llm-error-pages', 'llmo-customer-analysis']);

  // Trigger audits
  await triggerAudits([...BASIC_AUDITS], context, site);

  await site.save();
=======
    // Enable audits
    await enableAudits(site, context, [
      'headings',
      'llm-blocked',
      'llmo-customer-analysis',
    ]);

    // Get current site config
    const siteConfig = site.getConfig();

    // Update brand and data directory
    siteConfig.updateLlmoBrand(brandName.trim());
    siteConfig.updateLlmoDataFolder(dataFolder.trim());

    // update the site config object
    site.setConfig(Config.toDynamoItem(siteConfig));
    await site.save();

    return {
      siteId: site.getId(),
      organizationId: organization.getId(),
      baseURL,
      dataFolder,
      message: 'LLMO onboarding completed successfully',
    };
  } catch (error) {
    log.error(`Error during LLMO onboarding: ${error.message}. Attempting cleanup.`);

    // Attempt cleanup
    await deleteSharePointFolder(dataFolder, context);
    if (site) {
      await revokeEnrollment(site, context);
    }
    // Rolling back llmo config is not required, as it's the last step and won't have been saved
    throw error;
  }
}

/**
 * Complete LLMO offboarding process.
 * @param {object} site - The validated site object
 * @param {object} config - The site config object
 * @param {object} context - The request context
 * @returns {Promise<object>} Offboarding result
 */
export async function performLlmoOffboarding(site, config, context) {
  const { log, env } = context;
  const siteId = site.getId();

  log.info(`Starting LLMO offboarding process for site: ${siteId}`);

  const baseURL = site.getBaseURL();
  const llmoConfig = config.getLlmoConfig();

  // Check if site has LLMO config with data folder, if not calculate it
  let dataFolder = llmoConfig?.dataFolder;
  if (!dataFolder) {
    log.debug(`Data folder not found in LLMO config, calculating from base URL: ${baseURL}`);
    dataFolder = generateDataFolder(baseURL, env.ENV);
  }

  log.info(`Offboarding site ${siteId} with domain ${baseURL} and data folder ${dataFolder}`);

  // Delete SharePoint folder
  await deleteSharePointFolder(dataFolder, context);

  // Revoke site enrollment
  await revokeEnrollment(site, context);

  // Remove LLMO configuration
  await removeLlmoConfig(site, config, context);

  log.info(`LLMO offboarding process completed for site ${siteId}`);
>>>>>>> b08ad35b

  return {
    siteId,
    baseURL,
    dataFolder,
    message: 'LLMO offboarding completed successfully',
  };
}<|MERGE_RESOLUTION|>--- conflicted
+++ resolved
@@ -762,39 +762,16 @@
     // Update index config
     await updateIndexConfig(dataFolder, context);
 
-<<<<<<< HEAD
-  // Get current site config
-  const siteConfig = site.getConfig();
-
-  // Enable imports
-  await enableImports(siteConfig, [
-    { type: 'top-pages' },
-  ]);
-
-  // Update brand and data directory
-  siteConfig.updateLlmoBrand(brandName.trim());
-  siteConfig.updateLlmoDataFolder(dataFolder.trim());
-
-  // update the site config object
-  site.setConfig(Config.toDynamoItem(siteConfig));
-
-  // Enable audits
-  await enableAudits(site, context, [...BASIC_AUDITS, 'llm-error-pages', 'llmo-customer-analysis']);
-
-  // Trigger audits
-  await triggerAudits([...BASIC_AUDITS], context, site);
-
-  await site.save();
-=======
     // Enable audits
-    await enableAudits(site, context, [
-      'headings',
-      'llm-blocked',
-      'llmo-customer-analysis',
-    ]);
+    await enableAudits(site, context, [...BASIC_AUDITS, 'llm-error-pages', 'llmo-customer-analysis']);
 
     // Get current site config
     const siteConfig = site.getConfig();
+
+    // Enable imports
+    await enableImports(siteConfig, [
+      { type: 'top-pages' },
+    ]);
 
     // Update brand and data directory
     siteConfig.updateLlmoBrand(brandName.trim());
@@ -803,6 +780,9 @@
     // update the site config object
     site.setConfig(Config.toDynamoItem(siteConfig));
     await site.save();
+
+    // Trigger audits
+    await triggerAudits([...BASIC_AUDITS], context, site);
 
     return {
       siteId: site.getId(),
@@ -859,7 +839,6 @@
   await removeLlmoConfig(site, config, context);
 
   log.info(`LLMO offboarding process completed for site ${siteId}`);
->>>>>>> b08ad35b
 
   return {
     siteId,
