/*
 * Copyright 2025 Adobe. All rights reserved.
 * This file is licensed to you under the Apache License, Version 2.0 (the "License");
 * you may not use this file except in compliance with the License. You may obtain a copy
 * of the License at http://www.apache.org/licenses/LICENSE-2.0
 *
 * Unless required by applicable law or agreed to in writing, software distributed under
 * the License is distributed on an "AS IS" BASIS, WITHOUT WARRANTIES OR REPRESENTATIONS
 * OF ANY KIND, either express or implied. See the License for the specific language
 * governing permissions and limitations under the License.
 */

import { Config } from '@adobe/spacecat-shared-data-access/src/models/site/config.js';
import { createFrom } from '@adobe/spacecat-helix-content-sdk';
import { Octokit } from '@octokit/rest';
import { Entitlement as EntitlementModel } from '@adobe/spacecat-shared-data-access/src/models/entitlement/index.js';
import TierClient from '@adobe/spacecat-shared-tier-client';
import { composeBaseURL } from '@adobe/spacecat-shared-utils';

// LLMO Constants
const LLMO_PRODUCT_CODE = EntitlementModel.PRODUCT_CODES.LLMO;
const LLMO_TIER = EntitlementModel.TIERS.FREE_TRIAL;
const SHAREPOINT_URL = 'https://adobe.sharepoint.com/:x:/r/sites/HelixProjects/Shared%20Documents/sites/elmo-ui-data';

<<<<<<< HEAD
// These audits don't depend on any additonal data being configured
export const BASIC_AUDITS = [
  'headings',
  'llm-blocked',
  'canonical',
  'hreflang',
  'summarization',
  'prerender',
=======
export const ASO_DEMO_ORG = '66331367-70e6-4a49-8445-4f6d9c265af9';

export const ASO_CRITICAL_SITES = [
  'bed9197a-bd50-442d-93d4-ce7b39f6b8ad',
  'd9bd3ce3-8266-40bd-9ba7-00ee1ec0e5a3',
  '99f358de-fed1-47ea-a3a8-eb64c3ed9b0e',
  '5a3449d9-94ed-4c0f-9249-c1f592c13a28',
  '8836462f-3819-4f31-afc0-aa57fd326f67',
  'c61a0556-8c4a-42a1-be43-7d9297138cbb',
  '014af735-2399-460a-8d0a-2d99a62c8d31',
  '536d9335-0389-41f1-9f1e-19f533f1b7a5',
  'd9c82ee0-1c3f-492f-b9c6-2b66c2314da6',
  '635c5051-1491-49ca-ae22-02ea2c3929db',
  '3c4e9f11-59e9-4b1a-ab84-42442eef4624',
  '32424aff-0084-42a5-9b5d-1bd46e75224c',
  '3d020e61-ce89-48ad-b539-ae052bac3aee',
  'd30cce24-5222-49aa-ba1f-97304f5400b1',
  '256c9e72-692d-4234-bf0e-c5d144fb6616',
  '430343e7-ddda-48f2-a5ee-74f05446c8e0',
  'ae3db999-a749-4fbd-a21b-2318094808b5',
>>>>>>> e1fc0f76
];

/**
 * Generates the data folder name from a domain.
 * @param {string} domain - The domain name
 * @param {string} env - The environment (prod, dev, etc.)
 * @returns {string} The data folder name
 */
export function generateDataFolder(baseURL, env = 'dev') {
  const { hostname } = new URL(baseURL);
  const dataFolderName = hostname.replace(/[^a-zA-Z0-9]/g, '-').toLowerCase();
  return env === 'prod' ? dataFolderName : `dev/${dataFolderName}`;
}

/**
 * Creates a SharePoint client for LLMO operations.
 * @param {object} env - Environment variables
 * @returns {Promise<object>} SharePoint client
 */
export async function createSharePointClient(env) {
  return createFrom({
    clientId: env.SHAREPOINT_CLIENT_ID,
    clientSecret: env.SHAREPOINT_CLIENT_SECRET,
    authority: env.SHAREPOINT_AUTHORITY,
    domainId: env.SHAREPOINT_DOMAIN_ID,
  }, { url: SHAREPOINT_URL, type: 'onedrive' });
}

/**
 * Validates that the site has not been onboarded yet by checking:
 * 1. Site does not exist in SpaceCat API
 * 2. SharePoint folder does not exist
 * @param {string} baseURL - The base URL of the site
 * @param {string} dataFolder - The data folder name
 * @param {object} context - The request context
 * @returns {Promise<{isValid: boolean, error?: string}>} Validation result
 */
export async function validateSiteNotOnboarded(baseURL, imsOrgId, dataFolder, context) {
  const { log, dataAccess, env } = context;
  const { Site, Organization } = dataAccess;

  try {
    // Check if SharePoint folder already exists
    const sharepointClient = await createSharePointClient(env);
    const folder = sharepointClient.getDocument(`/sites/elmo-ui-data/${dataFolder}/`);
    const folderExists = await folder.exists();

    if (folderExists) {
      return {
        isValid: false,
        error: `Data folder for site ${baseURL} already exists. The site is already onboarded.`,
      };
    }

    // Check if site already exists in SpaceCat
    const existingSite = await Site.findByBaseURL(baseURL);

    // Get the organization id from the imsOrgId
    const organization = await Organization.findByImsOrgId(imsOrgId);

    // if the site doesn't exist, it means it's not onboarded yet and we are safe to onboard
    // to either an existing or a new organization
    if (!existingSite) {
      return { isValid: true };
    }

    if (ASO_CRITICAL_SITES.includes(existingSite.getId())) {
      return {
        isValid: false,
        error: `Site ${baseURL} is mission critical for ASO.`,
      };
    }

    if (organization) {
      // if the organization exists, we need to check if the site is assigned to the same
      // organization, or the default organization (= not yet claimed)
      // or AEM Demo Org (= not yet claimed)
      if (existingSite.getOrganizationId() !== organization.getId()
        && existingSite.getOrganizationId() !== env.DEFAULT_ORGANIZATION_ID
        && existingSite.getOrganizationId() !== ASO_DEMO_ORG) {
        return {
          isValid: false,
          error: `Site ${baseURL} has already been assigned to a different organization.`,
        };
      }
    } else if (existingSite.getOrganizationId() !== env.DEFAULT_ORGANIZATION_ID
        && existingSite.getOrganizationId() !== ASO_DEMO_ORG) {
      // if the organization doesn't exist, but the site does, check that the site isn't claimed yet
      // by another organization
      return {
        isValid: false,
        error: `Site ${baseURL} has already been assigned to a different organization.`,
      };
    }

    return { isValid: true };
  } catch (error) {
    log.error(`Error validating site onboarding status: ${error.message}`);
    // If we can't validate, we should fail safely and not allow onboarding
    return {
      isValid: false,
      error: `Unable to validate onboarding status: ${error.message}`,
    };
  }
}

/**
 * Publishes a file to admin.hlx.page.
 * @param {string} filename - The filename to publish
 * @param {string} outputLocation - The output location
 * @param {object} log - Logger instance
 */
async function publishToAdminHlx(filename, outputLocation, log) {
  try {
    const org = 'adobe';
    const site = 'project-elmo-ui-data';
    const ref = 'main';
    const jsonFilename = `${filename.replace(/\.[^/.]+$/, '')}.json`;
    const path = `${outputLocation}/${jsonFilename}`;
    const headers = { Cookie: `auth_token=${process.env.HLX_ADMIN_TOKEN}` };

    if (!process.env.HLX_ADMIN_TOKEN) {
      log.warn('LLMO onboarding: HLX_ADMIN_TOKEN is not set');
    }

    const baseUrl = 'https://admin.hlx.page';
    const endpoints = [
      { name: 'preview', url: `${baseUrl}/preview/${org}/${site}/${ref}/${path}` },
      { name: 'live', url: `${baseUrl}/live/${org}/${site}/${ref}/${path}` },
    ];

    for (const [index, endpoint] of endpoints.entries()) {
      log.debug(`Publishing Excel report via admin API (${endpoint.name}): ${endpoint.url}`);

      // eslint-disable-next-line no-await-in-loop
      const response = await fetch(endpoint.url, { method: 'POST', headers });

      if (!response.ok) {
        throw new Error(`${endpoint.name} failed: ${response.status} ${response.statusText}`);
      }

      log.debug(`Excel report successfully published to ${endpoint.name}`);

      if (index === 0) {
        // eslint-disable-next-line no-await-in-loop,max-statements-per-line
        await new Promise((resolve) => { setTimeout(resolve, 2000); });
      }
    }
  } catch (publishError) {
    log.error(`Failed to publish via admin.hlx.page: ${publishError.message}`);
  }
}

/**
 * Copies template files to SharePoint for a new LLMO onboarding.
 * @param {string} dataFolder - The data folder name
 * @param {object} context - The request context
 * @param {Function} say - Optional function to send messages (e.g., Slack say function)
 * @returns {Promise<void>}
 */
export async function copyFilesToSharepoint(dataFolder, context, say = () => {}) {
  const { log, env } = context;

  const sharepointClient = await createSharePointClient(env);

  log.debug(`Copying query-index to ${dataFolder}`);
  const folder = sharepointClient.getDocument(`/sites/elmo-ui-data/${dataFolder}/`);
  const templateQueryIndex = sharepointClient.getDocument('/sites/elmo-ui-data/template/query-index.xlsx');
  const newQueryIndex = sharepointClient.getDocument(`/sites/elmo-ui-data/${dataFolder}/query-index.xlsx`);

  const folderExists = await folder.exists();
  if (!folderExists) {
    const base = dataFolder.startsWith('dev/') ? '/dev' : '/';
    const folderName = dataFolder.startsWith('dev/') ? dataFolder.split('/')[1] : dataFolder;
    await folder.createFolder(folderName, base);
  } else {
    log.warn(`Warning: Folder ${dataFolder} already exists. Skipping creation.`);
    await say(`Folder ${dataFolder} already exists. Skipping creation.`);
  }

  const queryIndexExists = await newQueryIndex.exists();
  if (!queryIndexExists) {
    await templateQueryIndex.copy(`/${dataFolder}/query-index.xlsx`);
  } else {
    log.warn(`Warning: Query index at ${dataFolder} already exists. Skipping creation.`);
    await say(`Query index in ${dataFolder} already exists. Skipping creation.`);
  }

  log.debug('Publishing query-index to admin.hlx.page');
  await publishToAdminHlx('query-index', dataFolder, log);
}

/**
 * Updates the helix-query.yaml configuration in GitHub.
 * @param {string} dataFolder - The data folder name
 * @param {object} context - The request context
 * @param {Function} say - Optional function to send messages (e.g., Slack say function)
 * @returns {Promise<void>}
 */
export async function updateIndexConfig(dataFolder, context, say = () => {}) {
  const { log, env } = context;

  log.debug('Starting Git modification of helix query config');
  const octokit = new Octokit({
    auth: env.LLMO_ONBOARDING_GITHUB_TOKEN,
  });

  const owner = 'adobe';
  const repo = 'project-elmo-ui-data';
  const ref = env.ENV === 'prod' ? 'main' : 'onboarding-bot-dev';
  const path = 'helix-query.yaml';

  const { data: file } = await octokit.repos.getContent({
    owner, repo, ref, path,
  });
  const content = Buffer.from(file.content, 'base64').toString('utf-8');

  if (content.includes(dataFolder)) {
    log.warn(`Helix query yaml already contains string ${dataFolder}. Skipping update.`);
    await say(`Helix query yaml already contains string ${dataFolder}. Skipping GitHub update.`);
    return;
  }

  // add new config to end of file
  const modifiedContent = `${content}${content.endsWith('\n') ? '' : '\n'}
  ${dataFolder}:
    <<: *default
    include:
      - '/${dataFolder}/**'
    target: /${dataFolder}/query-index.xlsx
`;

  await octokit.repos.createOrUpdateFileContents({
    owner,
    repo,
    branch: ref,
    path,
    message: `Automation: Onboard ${dataFolder}`,
    content: Buffer.from(modifiedContent).toString('base64'),
    sha: file.sha,
  });
}

/**
 * Creates or finds an organization based on IMS Org ID.
 * @param {string} imsOrgId - The IMS Organization ID
 * @param {object} context - The request context
 * @param {object} slackContext - Slack context (optional, for Slack operations)
 * @returns {Promise<object>} The organization object
 */
export async function createOrFindOrganization(imsOrgId, context, say = () => {}) {
  const { dataAccess, log } = context;
  const { Organization } = dataAccess;

  // Check if organization already exists
  let organization = await Organization.findByImsOrgId(imsOrgId);

  if (organization) {
    log.debug(`Found existing organization for IMS Org ID: ${imsOrgId}`);
    return organization;
  }

  // Create new organization
  log.info(`Creating new organization for IMS Org ID: ${imsOrgId}`);
  await say(`Creating organization for IMS Org ID: ${imsOrgId}`);

  organization = await Organization.create({
    name: `Organization ${imsOrgId}`,
    imsOrgId,
  });

  log.info(`Created organization ${organization.getId()} for IMS Org ID: ${imsOrgId}`);
  return organization;
}

/**
 * Creates or finds a site based on baseURL.
 * @param {string} baseURL - The base URL of the site
 * @param {string} organizationId - The organization ID if we create a new site
 * @param {object} context - The request context
 * @returns {Promise<object>} The site object
 */
export async function createOrFindSite(baseURL, organizationId, context) {
  const { dataAccess } = context;
  const { Site } = dataAccess;

  const site = await Site.findByBaseURL(baseURL);
  if (site) {
    if (site.getOrganizationId() !== organizationId) {
      site.setOrganizationId(organizationId);
    }

    return site;
  }

  const newSite = await Site.create({
    baseURL,
    organizationId,
  });
  return newSite;
}

/**
 * Creates entitlement and enrollment for LLMO.
 * @param {object} site - The site object
 * @param {object} context - The request context
 * @param {Function} say - Optional function to send messages (e.g., Slack say function)
 * @returns {Promise<object>} The entitlement and enrollment objects
 */
export async function createEntitlementAndEnrollment(site, context, say = () => {}) {
  const { log } = context;

  try {
    const tierClient = await TierClient.createForSite(context, site, LLMO_PRODUCT_CODE);
    const { entitlement, siteEnrollment } = await tierClient.createEntitlement(LLMO_TIER);
    log.info(`Successfully ensured LLMO access for site ${site.getId()} via entitlement ${entitlement.getId()} and enrollment ${siteEnrollment.getId()}`);

    return {
      entitlement,
      enrollment: siteEnrollment,
    };
  } catch (error) {
    log.info(`Ensuring LLMO entitlement and enrollment failed: ${error.message}`);
    await say('❌ Ensuring LLMO entitlement and enrollment failed');
    throw error;
  }
}

export async function enableAudits(site, context, audits = []) {
  const { dataAccess } = context;
  const { Configuration } = dataAccess;

  const configuration = await Configuration.findLatest();
  audits.forEach((audit) => {
    configuration.enableHandlerForSite(audit, site);
  });
  await configuration.save();
}

export async function enableImports(site, imports = []) {
  const siteConfig = site.getConfig();

  imports.forEach(({ type, options }) => {
    if (!siteConfig.isImportEnabled(type, options)) {
      siteConfig.enableImport(type, options);
    }
  });

  site.setConfig(Config.toDynamoItem(siteConfig));

  await site.save();
}

export async function triggerAudits(audits, context, site) {
  const { sqs, dataAccess, log } = context;
  const { Configuration } = dataAccess;
  const configuration = await Configuration.findLatest();

  await Promise.allSettled(
    audits.map(async (audit) => {
      log.info(`Triggering ${audit} audit for site: ${site.getId()}`);
      await sqs.sendMessage(configuration.getQueues().audits, {
        type: audit,
        siteId: site.getId(),
      });
    }),
  );
}

/**
 * Complete LLMO onboarding process.
 * @param {object} params - Onboarding parameters
 * @param {string} params.domain - The domain name
 * @param {string} params.brandName - The brand name
 * @param {string} params.imsOrgId - The IMS Organization ID
 * @param {object} context - The request context
 * @param {object} slackContext - Slack context (optional, for Slack operations)
 * @returns {Promise<object>} Onboarding result
 */
export async function performLlmoOnboarding(params, context) {
  const { domain, brandName, imsOrgId } = params;
  const { env, log } = context;

  // Construct base URL and data folder name
  const baseURL = composeBaseURL(domain);
  const dataFolder = generateDataFolder(baseURL, env.ENV);

  log.info(`Starting LLMO onboarding for IMS org ${imsOrgId}, domain ${domain}, brand ${brandName}`);

  // Create or find organization
  const organization = await createOrFindOrganization(imsOrgId, context);

  // Create site
  const site = await createOrFindSite(baseURL, organization.getId(), context);

  log.info(`Created site ${site.getId()} for ${baseURL}`);

  // Create entitlement and enrollment
  await createEntitlementAndEnrollment(site, context);

  // Copy files to SharePoint
  await copyFilesToSharepoint(dataFolder, context);

  // Update index config
  await updateIndexConfig(dataFolder, context);

  // Enable imports
  await enableImports(site, [
    { type: 'top-pages' },
  ]);

  // Enable audits
  await enableAudits(site, context, [...BASIC_AUDITS, 'llm-error-pages', 'llmo-customer-analysis']);

  // Trigger audits
  await triggerAudits([...BASIC_AUDITS], context, site);

  // Get current site config
  const siteConfig = site.getConfig();

  // Update brand and data directory
  siteConfig.updateLlmoBrand(brandName.trim());
  siteConfig.updateLlmoDataFolder(dataFolder.trim());

  // update the site config object
  site.setConfig(Config.toDynamoItem(siteConfig));
  await site.save();

  return {
    siteId: site.getId(),
    organizationId: organization.getId(),
    baseURL,
    dataFolder,
    message: 'LLMO onboarding completed successfully',
  };
}<|MERGE_RESOLUTION|>--- conflicted
+++ resolved
@@ -22,7 +22,6 @@
 const LLMO_TIER = EntitlementModel.TIERS.FREE_TRIAL;
 const SHAREPOINT_URL = 'https://adobe.sharepoint.com/:x:/r/sites/HelixProjects/Shared%20Documents/sites/elmo-ui-data';
 
-<<<<<<< HEAD
 // These audits don't depend on any additonal data being configured
 export const BASIC_AUDITS = [
   'headings',
@@ -31,7 +30,8 @@
   'hreflang',
   'summarization',
   'prerender',
-=======
+];
+
 export const ASO_DEMO_ORG = '66331367-70e6-4a49-8445-4f6d9c265af9';
 
 export const ASO_CRITICAL_SITES = [
@@ -52,7 +52,6 @@
   '256c9e72-692d-4234-bf0e-c5d144fb6616',
   '430343e7-ddda-48f2-a5ee-74f05446c8e0',
   'ae3db999-a749-4fbd-a21b-2318094808b5',
->>>>>>> e1fc0f76
 ];
 
 /**
@@ -394,9 +393,15 @@
 
 export async function enableImports(site, imports = []) {
   const siteConfig = site.getConfig();
+  const existingImports = siteConfig.getImports();
 
   imports.forEach(({ type, options }) => {
-    if (!siteConfig.isImportEnabled(type, options)) {
+    // Check if import is already enabled
+    const isEnabled = existingImports?.find(
+      (imp) => imp.type === type && imp.enabled,
+    );
+
+    if (!isEnabled) {
       siteConfig.enableImport(type, options);
     }
   });
