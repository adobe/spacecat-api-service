--- conflicted
+++ resolved
@@ -18,14 +18,9 @@
 import notfound from './trigger/notfound.js';
 
 const AUDITS = {
-  cwv,
-  'lhs-mobile': lhs,
-  'lhs-desktop': lhs,
-<<<<<<< HEAD
+  cwv
+  lhs,
   404: notfound,
-=======
-  lhs, // for all lhs variants
->>>>>>> 584bad98
 };
 
 /**
