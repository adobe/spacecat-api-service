/*
 * Copyright 2024 Adobe. All rights reserved.
 * This file is licensed to you under the Apache License, Version 2.0 (the "License");
 * you may not use this file except in compliance with the License. You may obtain a copy
 * of the License at http://www.apache.org/licenses/LICENSE-2.0
 *
 * Unless required by applicable law or agreed to in writing, software distributed under
 * the License is distributed on an "AS IS" BASIS, WITHOUT WARRANTIES OR REPRESENTATIONS
 * OF ANY KIND, either express or implied. See the License for the specific language
 * governing permissions and limitations under the License.
 */

import {
  badRequest,
  forbidden,
  notFound,
  ok,
  internalServerError,
  createResponse,
} from '@adobe/spacecat-shared-http-utils';
import {
  hasText,
  isNonEmptyObject,
  isValidUUID,
} from '@adobe/spacecat-shared-utils';
import {
  Report as ReportModel,
} from '@adobe/spacecat-shared-data-access';

import AccessControlUtil from '../support/access-control-util.js';
import { ReportDto } from '../dto/report.js';
import { sendReportTriggerMessage } from '../support/utils.js';
import { REPORT_TYPES } from '../utils/constants.js';

/**
 * Validates a period object (reportPeriod or comparisonPeriod)
 * @param {object} period - The period object to validate
 * @param {string} periodName - The name of the period for error messages
 * @returns {string|null} Error message if validation fails, null if valid
 */
function isValidPeriod(period, periodName) {
  if (!isNonEmptyObject(period)) {
    return `${periodName} is required`;
  }

  if (!hasText(period.startDate)) {
    return `${periodName} start date is required`;
  }

  if (!hasText(period.endDate)) {
    return `${periodName} end date is required`;
  }

  // Validate date format (YYYY-MM-DD)
  const dateRegex = /^\d{4}-\d{2}-\d{2}$/;
  if (!dateRegex.test(period.startDate)) {
    return `${periodName} start date must be in YYYY-MM-DD format`;
  }

  if (!dateRegex.test(period.endDate)) {
    return `${periodName} end date must be in YYYY-MM-DD format`;
  }

  // Validate that dates can be parsed
  const parsedStartDate = new Date(period.startDate);
  if (Number.isNaN(parsedStartDate.getTime())) {
    return `${periodName} start date is not a valid date`;
  }

  const parsedEndDate = new Date(period.endDate);
  if (Number.isNaN(parsedEndDate.getTime())) {
    return `${periodName} end date is not a valid date`;
  }

  // Validate that start date is not after end date
  if (parsedStartDate > parsedEndDate) {
    return `${periodName} start date must be less than or equal to end date`;
  }

  return null;
}

/**
 * Compares two period objects for equality
 * @param {object} period1 - First period object with startDate and endDate
 * @param {object} period2 - Second period object with startDate and endDate
 * @returns {boolean} True if periods are equal, false otherwise
 */
function comparePeriods(period1, period2) {
  if (!period1 || !period2) {
    return false;
  }

  // Compare startDate and endDate properties
  return period1.startDate === period2.startDate && period1.endDate === period2.endDate;
}

async function generatePresignedUrl(s3, bucket, key) {
  const {
    s3Client,
    getSignedUrl,
    GetObjectCommand,
  } = s3;

  const command = new GetObjectCommand({
    Bucket: bucket,
    Key: key,
  });

  // 7 days
  const expiresIn = 60 * 60 * 24 * 7;
  const expiresAt = new Date(Date.now() + (expiresIn * 1000));

  const url = await getSignedUrl(s3Client, command, { expiresIn });

  return {
    url,
    expiresAt: expiresAt.toISOString(),
  };
}

async function deleteS3Object(s3, bucket, key) {
  const {
    s3Client,
    DeleteObjectCommand,
  } = s3;

  const command = new DeleteObjectCommand({
    Bucket: bucket,
    Key: key,
  });

  return s3Client.send(command);
}

async function uploadS3Object(s3, bucket, key, data) {
  const {
    s3Client,
    PutObjectCommand,
  } = s3;

  const command = new PutObjectCommand({
    Bucket: bucket,
    Key: key,
    Body: JSON.stringify(data, null, 2),
    ContentType: 'application/json',
  });

  return s3Client.send(command);
}

/**
 * Reports controller. Provides methods to create and manage report generation jobs.
 * @param {object} ctx - Context of the request.
 * @param {object} log - Logger.
 * @param {object} env - Environment variables.
 * @returns {object} Reports controller.
 * @constructor
 */
function ReportsController(ctx, log, env) {
  if (!isNonEmptyObject(ctx)) {
    throw new Error('Context required');
  }
  const { dataAccess, sqs, s3 } = ctx;
  if (!isNonEmptyObject(dataAccess)) {
    throw new Error('Data access required');
  }

  // Validate required environment variables early
  if (!isNonEmptyObject(env)) {
    throw new Error('Environment variables required');
  }

  const {
    REPORT_JOBS_QUEUE_URL: reportsQueueUrl,
    S3_REPORT_BUCKET: s3ReportBucket,
    S3_MYSTIQUE_BUCKET: s3MystiqueBucket,
  } = env;

  if (!hasText(reportsQueueUrl)) {
    throw new Error('REPORT_JOBS_QUEUE_URL environment variable is required');
  }

  if (!hasText(s3ReportBucket)) {
    throw new Error('S3_REPORT_BUCKET environment variable is required');
  }

  if (!hasText(s3MystiqueBucket)) {
    throw new Error('S3_MYSTIQUE_BUCKET environment variable is required');
  }

  const { Site, Report } = dataAccess;
  const accessControlUtil = AccessControlUtil.fromContext(ctx);

  /**
   * Creates a report generation job for a specific site and report type.
   * @param {object} context - Context of the request.
   * @param {object} context.params - Request parameters.
   * @param {string} context.params.siteId - The site ID.
   * @param {object} context.data - Request body data.
   * @param {string} context.data.reportType - The type of report to generate.
   * @param {object} context.data.reportPeriod - The report period with startDate
   *   and endDate.
   * @param {string} context.data.reportPeriod.startDate - The start date for the
   *   report period.
   * @param {string} context.data.reportPeriod.endDate - The end date for the report period.
   * @param {object} context.data.comparisonPeriod - The comparison period with startDate
   *   and endDate.
   * @param {string} context.data.comparisonPeriod.startDate - The start date for the
   *   comparison period.
   * @param {string} context.data.comparisonPeriod.endDate - The end date for the
   *   comparison period.
   * @return {Promise<Response>} Report job response.
   */
  const createReport = async (context) => {
    const { siteId } = context.params;
    const { data } = context;
    // Validate site ID
    if (!isValidUUID(siteId)) {
      return badRequest('Valid site ID is required');
    }

    // Validate request data
    if (!isNonEmptyObject(data)) {
      return badRequest('Request data is required');
    }

    const { reportType, name } = data;

    if (!hasText(name)) {
      return badRequest('Report name is required');
    }

    // Validate report type
    if (!hasText(reportType)) {
      return badRequest('Report type is required');
    }

    // Validate that report type is a valid enum value
    const validReportTypes = Object.values(REPORT_TYPES);
    if (!validReportTypes.includes(reportType)) {
      return badRequest(`Invalid report type. Valid types are: ${validReportTypes.join(', ')}`);
    }

    // Validate report period
    const reportPeriodError = isValidPeriod(data.reportPeriod, 'Report period');
    if (reportPeriodError) {
      return badRequest(reportPeriodError);
    }

    // Validate comparison period
    const comparisonPeriodError = isValidPeriod(data.comparisonPeriod, 'Comparison period');
    if (comparisonPeriodError) {
      return badRequest(comparisonPeriodError);
    }

    try {
      // Check if site exists
      const site = await Site.findById(siteId);
      if (!site) {
        return notFound('Site not found');
      }

      // Check access control
      if (!await accessControlUtil.hasAccess(site)) {
        return forbidden('User does not have access to this site');
      }

      // Check if a report with the same parameters already exists
      const existingReports = await Report.allBySiteId(siteId);
      // Filter out failed reports (only consider successful & processing reports
      // for duplicate checking)
      const filteredReports = existingReports.filter((report) => (
        report.getStatus() === ReportModel.STATUSES.SUCCESS
        || report.getStatus() === ReportModel.STATUSES.PROCESSING
      ));
      const existingReport = filteredReports.find((report) => {
        const reportData = report.getReportType();
        const reportPeriod = report.getReportPeriod();
        const comparisonPeriod = report.getComparisonPeriod();

        // Check if report type matches
        if (reportData !== reportType) {
          return false;
        }

        // Compare report periods using dedicated function
        const periodsMatch = comparePeriods(reportPeriod, data.reportPeriod);
        const comparisonPeriodsMatch = comparePeriods(comparisonPeriod, data.comparisonPeriod);

        return periodsMatch && comparisonPeriodsMatch;
      });

      if (existingReport) {
        const existingStatus = existingReport.getStatus();
        return createResponse({
          message: `Report already exists for site ${siteId} with the same parameters`,
          status: existingStatus,
          reportId: existingReport.getId(),
        }, 409);
      }

      // Create report data for the spacecat-shared Report model
      const reportData = {
        siteId,
        reportType,
        reportPeriod: data.reportPeriod,
        comparisonPeriod: data.comparisonPeriod,
      };

      // Create the Report entity using spacecat-shared
      const report = await Report.create(reportData);

      // Use the report ID as the job ID
      const reportId = report.getId();

      // Get user information for tracking
      const initiatedBy = context?.attributes?.authInfo?.profile?.email || 'unknown';

      // Create the message to send to the report-jobs queue using the DTO
      const reportMessage = ReportDto.toQueueMessage(report, name, initiatedBy);

      // Send message to the report-jobs queue
      await sendReportTriggerMessage(sqs, reportsQueueUrl, reportMessage, reportType);

      // Return response with current structure plus new fields
      return ok({
        message: 'Report generation job queued successfully',
        siteId,
        reportType,
        status: 'processing',
        reportId,
        timestamp: reportMessage.timestamp,
      });
    } catch (error) {
      log.error(`Failed to create report job: ${error.message}`);
      return internalServerError(`Failed to create report job: ${error.message}`);
    }
  };

  /**
   * Retrieves all reports for a specific site.
   * @param {object} context - Context of the request.
   * @param {object} context.params - Request parameters.
   * @param {string} context.params.siteId - The site ID.
   * @return {Promise<Response>} Response containing all reports for the site.
   */
  const getAllReportsBySiteId = async (context) => {
    const { siteId } = context.params;

    // Validate site ID
    if (!isValidUUID(siteId)) {
      return badRequest('Valid site ID is required');
    }

    try {
      // Check if site exists
      const site = await Site.findById(siteId);
      if (!site) {
        return notFound('Site not found');
      }

      // Check access control
      if (!await accessControlUtil.hasAccess(site)) {
        return forbidden('User does not have access to this site');
      }

      // Get all reports for the site
      const reports = await Report.allBySiteId(siteId);

      const reportsJson = await Promise.all(reports.map(async (report) => {
        if (report.getStatus() === ReportModel.STATUSES.SUCCESS) {
          try {
            const rawReportKey = `${report.getRawStoragePath()}report.json`;
            const mystiqueReportKey = `${report.getEnhancedStoragePath()}report.json`;
            const rawPresignedUrlResult = await generatePresignedUrl(
              s3,
              s3ReportBucket,
              rawReportKey,
            );
            const mystiquePresignedUrlResult = await generatePresignedUrl(
              s3,
              s3MystiqueBucket,
              mystiqueReportKey,
            );
            const presignedUrlObject = {
              rawPresignedUrl: rawPresignedUrlResult.url,
              rawPresignedUrlExpiresAt: rawPresignedUrlResult.expiresAt,
              mystiquePresignedUrl: mystiquePresignedUrlResult.url,
              mystiquePresignedUrlExpiresAt: mystiquePresignedUrlResult.expiresAt,
            };
            return ReportDto.toJSON(report, presignedUrlObject);
          } catch (urlError) {
            log.warn(`Failed to generate presigned URLs for report ${report.getId()}: ${urlError.message}`);
            return ReportDto.toJSON(report);
          }
        }
        return ReportDto.toJSON(report);
      }));

      return ok({
        siteId,
        reports: reportsJson,
        count: reports.length,
      });
    } catch (error) {
      log.error(`Failed to get reports for site ${siteId}: ${error.message}`);
      return internalServerError(`Failed to get reports: ${error.message}`);
    }
  };

  /**
   * Retrieves a specific report for a site.
   * @param {object} context - Context of the request.
   * @param {object} context.params - Request parameters.
   * @param {string} context.params.siteId - The site ID.
   * @param {string} context.params.reportId - The report ID to retrieve.
   * @return {Promise<Response>} Response containing the report data.
   */
  const getReport = async (context) => {
    const { siteId, reportId } = context.params;

    // Validate site ID
    if (!isValidUUID(siteId)) {
      return badRequest('Valid site ID is required');
    }

    // Validate report ID
    if (!isValidUUID(reportId)) {
      return badRequest('Valid report ID is required');
    }

    try {
      // Check if site exists
      const site = await Site.findById(siteId);
      if (!site) {
        return notFound('Site not found');
      }

      // Check access control
      if (!await accessControlUtil.hasAccess(site)) {
        return forbidden('User does not have access to this site');
      }

      // Check if report exists
      const report = await Report.findById(reportId);
      if (!report) {
        return notFound('Report not found');
      }

      if (report.getStatus() !== ReportModel.STATUSES.SUCCESS) {
        return createResponse({ message: 'Report is still processing.' }, 409);
      }

      // Verify the report belongs to the specified site
      if (report.getSiteId() !== siteId) {
        return badRequest('Report does not belong to the specified site');
      }

      const rawReportKey = `${report.getRawStoragePath()}report.json`;
      const mystiqueReportKey = `${report.getEnhancedStoragePath()}report.json`;
      const rawPresignedUrlResult = await generatePresignedUrl(s3, s3ReportBucket, rawReportKey);
      const mystiquePresignedUrlResult = await generatePresignedUrl(
        s3,
        s3MystiqueBucket,
        mystiqueReportKey,
      );
      const presignedUrlObject = {
        rawPresignedUrl: rawPresignedUrlResult.url,
        rawPresignedUrlExpiresAt: rawPresignedUrlResult.expiresAt,
        mystiquePresignedUrl: mystiquePresignedUrlResult.url,
        mystiquePresignedUrlExpiresAt: mystiquePresignedUrlResult.expiresAt,
      };
      // Convert report to JSON using the DTO
      const reportJSON = ReportDto.toJSON(report, presignedUrlObject);

      return ok(reportJSON);
    } catch (error) {
      log.error(`Failed to get report ${reportId} for site ${siteId}: ${error.message}`);
      return internalServerError(`Failed to get report: ${error.message}`);
    }
  };

  /**
   * Deletes a specific report for a site.
   * @param {object} context - Context of the request.
   * @param {object} context.params - Request parameters.
   * @param {string} context.params.siteId - The site ID.
   * @param {string} context.params.reportId - The report ID to delete.
   * @return {Promise<Response>} Response confirming report deletion.
   */
  const deleteReport = async (context) => {
    const { siteId, reportId } = context.params;

    // Validate site ID
    if (!isValidUUID(siteId)) {
      return badRequest('Valid site ID is required');
    }

    // Validate report ID
    if (!isValidUUID(reportId)) {
      return badRequest('Valid report ID is required');
    }

    try {
      // Check if site exists
      const site = await Site.findById(siteId);
      if (!site) {
        return notFound('Site not found');
      }

      // Check access control
      if (!await accessControlUtil.hasAccess(site)) {
        return forbidden('User does not have access to this site');
      }

      // Check if report exists
      const report = await Report.findById(reportId);
      if (!report) {
        return notFound('Report not found');
      }

      // Verify the report belongs to the specified site
      if (report.getSiteId() !== siteId) {
        return badRequest('Report does not belong to the specified site');
      }

<<<<<<< HEAD
      if (report.getStatus() === ReportModel.STATUSES.SUCCESS && report.getRawStoragePath()) {
        const rawReportKey = `${report.getRawStoragePath()}report.json`;
        const mystiqueReportKey = `${report.getEnhancedStoragePath()}report.json`;

        try {
          // Delete both S3 files
          await Promise.all([
            deleteS3Object(s3, s3ReportBucket, rawReportKey),
            deleteS3Object(s3, s3MystiqueBucket, mystiqueReportKey),
          ]);
        } catch (s3Error) {
          // Log S3 deletion error but continue with database deletion
          log.warn(`Failed to delete S3 files for report ${reportId}: ${s3Error.message}`);
        }
      }
=======
      const rawReportKey = `${report.getRawStoragePath()}report.json`;
      const mystiqueReportKey = `${report.getEnhancedStoragePath()}report.json`;

      // Delete both S3 files
      await Promise.allSettled([
        deleteS3Object(s3, s3ReportBucket, rawReportKey),
        deleteS3Object(s3, s3MystiqueBucket, mystiqueReportKey),
      ]);
      log.info(`S3 files deleted for report ${reportId}: ${rawReportKey}, ${mystiqueReportKey}`);
>>>>>>> 132477aa

      // Delete the report from database
      await report.remove();

      return ok({
        message: 'Report deleted successfully',
        siteId,
        reportId,
      });
    } catch (error) {
      log.error(`Failed to delete report ${reportId} for site ${siteId}: ${error.message}`);
      return internalServerError(`Failed to delete report: ${error.message}`);
    }
  };

  /**
   * Updates the enhanced report data in S3 for a specific report.
   * @param {object} context - Context of the request.
   * @param {object} context.params - Request parameters.
   * @param {string} context.params.siteId - The site ID.
   * @param {string} context.params.reportId - The report ID to update.
   * @param {object} context.data - Request body data containing the new report data.
   * @return {Promise<Response>} Response confirming report update.
   */
  const patchReport = async (context) => {
    const { siteId, reportId } = context.params;
    const { data } = context;

    // Validate site ID
    if (!isValidUUID(siteId)) {
      return badRequest('Valid site ID is required');
    }

    // Validate report ID
    if (!isValidUUID(reportId)) {
      return badRequest('Valid report ID is required');
    }

    // Validate request data
    if (!isNonEmptyObject(data)) {
      return badRequest('Request data is required');
    }

    try {
      // Check if site exists
      const site = await Site.findById(siteId);
      if (!site) {
        return notFound('Site not found');
      }

      // Check access control
      if (!await accessControlUtil.hasAccess(site)) {
        return forbidden('User does not have access to this site');
      }

      // Check if report exists
      const report = await Report.findById(reportId);
      if (!report) {
        return notFound('Report not found');
      }

      // Verify the report belongs to the specified site
      if (report.getSiteId() !== siteId) {
        return badRequest('Report does not belong to the specified site');
      }

      // Only allow updates for successful reports
      if (report.getStatus() !== ReportModel.STATUSES.SUCCESS) {
        return badRequest('Can only update reports that are in success status');
      }

      // Check if report has a storage path
      if (!report.getEnhancedStoragePath()) {
        return badRequest('Report does not have a valid storage path');
      }

      // Upload the new enhanced report data to S3
      const mystiqueReportKey = `${report.getEnhancedStoragePath()}report.json`;

      try {
        await uploadS3Object(s3, s3MystiqueBucket, mystiqueReportKey, data);
      } catch (s3Error) {
        log.error(`Failed to upload enhanced report to S3 for report ${reportId}: ${s3Error.message}`);
        return internalServerError(`Failed to update report in S3: ${s3Error.message}`);
      }

      // Update the report's lastModified timestamp
      await report.save();

      return ok({
        message: 'Enhanced report updated successfully',
        siteId,
        reportId,
        updatedAt: new Date().toISOString(),
      });
    } catch (error) {
      log.error(`Failed to update enhanced report ${reportId} for site ${siteId}: ${error.message}`);
      return internalServerError(`Failed to update report: ${error.message}`);
    }
  };

  return {
    createReport,
    getAllReportsBySiteId,
    getReport,
    deleteReport,
    patchReport,
  };
}

export default ReportsController;<|MERGE_RESOLUTION|>--- conflicted
+++ resolved
@@ -525,23 +525,6 @@
         return badRequest('Report does not belong to the specified site');
       }
 
-<<<<<<< HEAD
-      if (report.getStatus() === ReportModel.STATUSES.SUCCESS && report.getRawStoragePath()) {
-        const rawReportKey = `${report.getRawStoragePath()}report.json`;
-        const mystiqueReportKey = `${report.getEnhancedStoragePath()}report.json`;
-
-        try {
-          // Delete both S3 files
-          await Promise.all([
-            deleteS3Object(s3, s3ReportBucket, rawReportKey),
-            deleteS3Object(s3, s3MystiqueBucket, mystiqueReportKey),
-          ]);
-        } catch (s3Error) {
-          // Log S3 deletion error but continue with database deletion
-          log.warn(`Failed to delete S3 files for report ${reportId}: ${s3Error.message}`);
-        }
-      }
-=======
       const rawReportKey = `${report.getRawStoragePath()}report.json`;
       const mystiqueReportKey = `${report.getEnhancedStoragePath()}report.json`;
 
@@ -551,7 +534,6 @@
         deleteS3Object(s3, s3MystiqueBucket, mystiqueReportKey),
       ]);
       log.info(`S3 files deleted for report ${reportId}: ${rawReportKey}, ${mystiqueReportKey}`);
->>>>>>> 132477aa
 
       // Delete the report from database
       await report.remove();
