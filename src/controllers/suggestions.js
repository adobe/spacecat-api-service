/*
 * Copyright 2023 Adobe. All rights reserved.
 * This file is licensed to you under the Apache License, Version 2.0 (the "License");
 * you may not use this file except in compliance with the License. You may obtain a copy
 * of the License at http://www.apache.org/licenses/LICENSE-2.0
 *
 * Unless required by applicable law or agreed to in writing, software distributed under
 * the License is distributed on an "AS IS" BASIS, WITHOUT WARRANTIES OR REPRESENTATIONS
 * OF ANY KIND, either express or implied. See the License for the specific language
 * governing permissions and limitations under the License.
 */
import {
  badRequest,
  createResponse, forbidden,
  noContent,
  notFound,
  ok,
} from '@adobe/spacecat-shared-http-utils';
import {
  hasText,
  isArray, isNonEmptyArray,
  isNonEmptyObject,
  isObject,
  isValidUUID,
} from '@adobe/spacecat-shared-utils';

import { ValidationError, Suggestion as SuggestionModel, Site as SiteModel } from '@adobe/spacecat-shared-data-access';
import { SuggestionDto } from '../dto/suggestion.js';
<<<<<<< HEAD
import { sendAutofixMessage } from '../support/utils.js';
import AccessControlUtil from '../support/access-control-util.js';
=======
import { sendAutofixMessage, getCSPromiseToken, ErrorWithStatusCode } from '../support/utils.js';
>>>>>>> b405635d

/**
 * Suggestions controller.
 * @param {object} ctx - Context of the request.
 * @param {SQS} sqs - SQS client.
 * @param env
 * @returns {object} Suggestions controller.
 * @constructor
 */
function SuggestionsController(ctx, sqs, env) {
  if (!isNonEmptyObject(ctx)) {
    throw new Error('Context required');
  }

  const { dataAccess } = ctx;
  if (!isObject(dataAccess)) {
    throw new Error('Data access required');
  }

  const {
    Opportunity, Suggestion, Site, Configuration,
  } = dataAccess;

  if (!isObject(Opportunity)) {
    throw new Error('Data access required');
  }

  if (!isObject(Suggestion)) {
    throw new Error('Data access required');
  }

  const accessControlUtil = AccessControlUtil.fromContext(ctx);

  /**
   * Gets all suggestions for a given site and opportunity
   * @param {Object} context of the request
   * @returns {Promise<Response>} Array of suggestions response.
   */
  const getAllForOpportunity = async (context) => {
    const siteId = context.params?.siteId;
    const opptyId = context.params?.opportunityId;

    if (!isValidUUID(siteId)) {
      return badRequest('Site ID required');
    }

    if (!isValidUUID(opptyId)) {
      return badRequest('Opportunity ID required');
    }

    const site = await Site.findById(siteId);
    if (!site) {
      return notFound('Site not found');
    }

    if (!await accessControlUtil.hasAccess(site)) {
      return forbidden('User does not belong to the organization');
    }

    const suggestionEntities = await Suggestion.allByOpportunityId(opptyId);
    // Check if the opportunity belongs to the site
    if (suggestionEntities.length > 0) {
      const oppty = await suggestionEntities[0].getOpportunity();
      if (!oppty || oppty.getSiteId() !== siteId) {
        return notFound('Opportunity not found');
      }
    }
    const suggestions = suggestionEntities.map((sugg) => SuggestionDto.toJSON(sugg));
    return ok(suggestions);
  };

  /**
   * Gets all suggestions for a given site, opportunity and status
   * @param {Object} context of the request
   * @returns {Promise<Response>} Array of suggestions response.
   */
  const getByStatus = async (context) => {
    const siteId = context.params?.siteId;
    const opptyId = context.params?.opportunityId;
    const status = context.params?.status || undefined;
    if (!isValidUUID(siteId)) {
      return badRequest('Site ID required');
    }
    if (!isValidUUID(opptyId)) {
      return badRequest('Opportunity ID required');
    }
    if (!hasText(status)) {
      return badRequest('Status is required');
    }

    const site = await Site.findById(siteId);
    if (!site) {
      return notFound('Site not found');
    }

    if (!await accessControlUtil.hasAccess(site)) {
      return forbidden('User does not belong to the organization');
    }

    const suggestionEntities = await Suggestion.allByOpportunityIdAndStatus(opptyId, status);
    // Check if the opportunity belongs to the site
    if (suggestionEntities.length > 0) {
      const oppty = await suggestionEntities[0].getOpportunity();
      if (!oppty || oppty.getSiteId() !== siteId) {
        return notFound('Opportunity not found');
      }
    }
    const suggestions = suggestionEntities.map((sugg) => SuggestionDto.toJSON(sugg));
    return ok(suggestions);
  };

  /**
   * Get a suggestion given a site, opportunity and suggestion ID
   * @param {Object} context of the request
   * @returns {Promise<Response>} Suggestion response.
   */
  const getByID = async (context) => {
    const siteId = context.params?.siteId;
    const opptyId = context.params?.opportunityId || undefined;
    const suggestionId = context.params?.suggestionId || undefined;

    if (!isValidUUID(siteId)) {
      return badRequest('Site ID required');
    }

    if (!isValidUUID(opptyId)) {
      return badRequest('Opportunity ID required');
    }

    if (!isValidUUID(suggestionId)) {
      return badRequest('Suggestion ID required');
    }

    const site = await Site.findById(siteId);
    if (!site) {
      return notFound('Site not found');
    }

    if (!await accessControlUtil.hasAccess(site)) {
      return forbidden('User does not belong to the organization');
    }

    const suggestion = await Suggestion.findById(suggestionId);
    if (!suggestion || suggestion.getOpportunityId() !== opptyId) {
      return notFound('Suggestion not found');
    }
    const opportunity = await suggestion.getOpportunity();
    if (!opportunity || opportunity.getSiteId() !== siteId) {
      return notFound();
    }
    return ok(SuggestionDto.toJSON(suggestion));
  };

  /**
   * Creates one or more suggestions for a given site and opportunity
   * @param {Object} context of the request
   * @returns {Promise<Response>} Array of suggestions response.
   */
  const createSuggestions = async (context) => {
    const siteId = context.params?.siteId;
    const opptyId = context.params?.opportunityId || undefined;

    if (!isValidUUID(siteId)) {
      return badRequest('Site ID required');
    }

    if (!isValidUUID(opptyId)) {
      return badRequest('Opportunity ID required');
    }

    // validate request body
    if (!context.data) {
      return badRequest('No updates provided');
    }

    if (!isArray(context.data)) {
      return badRequest('Request body must be an array');
    }

    const site = await Site.findById(siteId);
    if (!site) {
      return notFound('Site not found');
    }

    if (!await accessControlUtil.hasAccess(site)) {
      return forbidden('User does not belong to the organization');
    }

    const suggestionPromises = context.data.map(async (suggData, index) => {
      try {
        // eslint-disable-next-line no-param-reassign
        suggData.opportunityId = opptyId;
        const suggestionEntity = await Suggestion.create(suggData);
        return {
          index,
          suggestion: SuggestionDto.toJSON(suggestionEntity),
          statusCode: 201,
        };
      } catch (error) {
        return {
          index,
          message: error.message,
          statusCode: error instanceof ValidationError ? 400 : 500,
        };
      }
    });

    const responses = await Promise.all(suggestionPromises);
    // Sort the results by the index of the suggestion in the request
    responses.sort((a, b) => a.index - b.index);
    const succeded = responses.filter((r) => r.statusCode === 201).length;
    const fullResponse = {
      suggestions: responses,
      metadata: {
        total: responses.length,
        success: succeded,
        failed: responses.length - succeded,
      },
    };

    return createResponse(fullResponse, 207);
  };

  /**
   * Updates data for a suggestion
   * @param {Object} context of the request
   * @returns {Promise<Response>} the updated suggestion data
   */
  const patchSuggestion = async (context) => {
    const siteId = context.params?.siteId;
    const opportunityId = context.params?.opportunityId;
    const suggestionId = context.params?.suggestionId;

    if (!isValidUUID(siteId)) {
      return badRequest('Site ID required');
    }

    if (!isValidUUID(opportunityId)) {
      return badRequest('Opportunity ID required');
    }

    if (!isValidUUID(suggestionId)) {
      return badRequest('Suggestion ID required');
    }

    const site = await Site.findById(siteId);
    if (!site) {
      return notFound('Site not found');
    }

    if (!await accessControlUtil.hasAccess(site)) {
      return forbidden('User does not belong to the organization');
    }

    const suggestion = await Suggestion.findById(suggestionId);
    if (!suggestion || suggestion.getOpportunityId() !== opportunityId) {
      return notFound('Suggestion not found');
    }
    const opportunity = await suggestion.getOpportunity();
    if (!opportunity || opportunity.getSiteId() !== siteId) {
      return notFound('Suggestion not found');
    }

    // validate request body
    if (!context.data) {
      return badRequest('No updates provided');
    }

    let hasUpdates = false;
    const { rank, data, kpiDeltas } = context.data;
    try {
      if (rank && rank !== suggestion.rank) {
        hasUpdates = true;
        suggestion.setRank(rank);
      }

      if (data) {
        hasUpdates = true;
        suggestion.setData(data);
      }

      if (kpiDeltas) {
        hasUpdates = true;
        suggestion.setKpiDeltas(kpiDeltas);
      }

      if (hasUpdates) {
        const updatedSuggestion = await suggestion.save();
        return ok(SuggestionDto.toJSON(updatedSuggestion));
      }
    } catch (e) {
      if (e instanceof ValidationError) {
        return badRequest(e.message);
      }
      return createResponse({ message: 'Error updating suggestion' }, 500);
    }
    return badRequest('No updates provided');
  };

  /**
   * Update the status of one or multiple suggestions in one transaction
   * @param {Object} context of the request
   * @returns {Promise<Response>} the updated opportunity data
   */
  const patchSuggestionsStatus = async (context) => {
    const siteId = context.params?.siteId;
    const opportunityId = context.params?.opportunityId;

    if (!isValidUUID(siteId)) {
      return badRequest('Site ID required');
    }

    if (!isValidUUID(opportunityId)) {
      return badRequest('Opportunity ID required');
    }

    const site = await Site.findById(siteId);
    if (!site) {
      return notFound('Site not found');
    }

    if (!await accessControlUtil.hasAccess(site)) {
      return forbidden('User does not belong to the organization');
    }

    // validate request body
    if (!context.data) {
      return badRequest('No updates provided');
    }

    if (!isArray(context.data)) {
      return badRequest('Request body must be an array of [{ id: <suggestion id>, status: <suggestion status> },...]');
    }

    const suggestionPromises = context.data.map(async ({ id, status }, index) => {
      if (!hasText(id)) {
        return {
          index,
          uuid: '',
          message: 'suggestion id is required',
          statusCode: 400,
        };
      }
      if (!hasText(status)) {
        return {
          index,
          uuid: id,
          message: 'status is required',
          statusCode: 400,
        };
      }

      const suggestion = await Suggestion.findById(id);
      if (!suggestion || suggestion.getOpportunityId() !== opportunityId) {
        return {
          index,
          uuid: id,
          message: 'Suggestion not found',
          statusCode: 404,
        };
      }
      const opportunity = await suggestion.getOpportunity();
      if (!opportunity || opportunity.getSiteId() !== siteId) {
        return {
          index,
          uuid: id,
          message: 'Suggestion not found',
          statusCode: 404,
        };
      }

      try {
        if (suggestion.getStatus() !== status) {
          suggestion.setStatus(status);
        } else {
          return {
            index,
            uuid: id,
            message: 'No updates provided',
            statusCode: 400,
          };
        }
      } catch (e) {
        // Validation error on setStatus
        return {
          index,
          uuid: id,
          message: e.message,
          statusCode: 400,
        };
      }
      try {
        const updatedSuggestion = await suggestion.save();
        return {
          index,
          uuid: id,
          suggestion: SuggestionDto.toJSON(updatedSuggestion),
          statusCode: 200,
        };
      } catch (error) {
        return {
          index,
          message: error.message,
          statusCode: error instanceof ValidationError ? 400 : 500,
        };
      }
    });

    const responses = await Promise.all(suggestionPromises);
    // Sort the results by the index of the suggestion in the request
    responses.sort((a, b) => a.index - b.index);
    const succeded = responses.filter((r) => r.statusCode === 200).length;
    const fullResponse = {
      suggestions: responses,
      metadata: {
        total: responses.length,
        success: succeded,
        failed: responses.length - succeded,
      },
    };
    return createResponse(fullResponse, 207);
  };
  const autofixSuggestions = async (context) => {
    const siteId = context.params?.siteId;
    const opportunityId = context.params?.opportunityId;

    if (!isValidUUID(siteId)) {
      return badRequest('Site ID required');
    }

    if (!isValidUUID(opportunityId)) {
      return badRequest('Opportunity ID required');
    }

    // validate request body
    if (!isNonEmptyObject(context.data)) {
      return badRequest('No updates provided');
    }
    const { suggestionIds } = context.data;
    if (!isArray(suggestionIds)) {
      return badRequest('Request body must be an array of suggestionIds');
    }
    const site = await Site.findById(siteId);
    if (!site) {
      return notFound('Site not found');
    }

    if (!accessControlUtil.hasAccess(site, 'auto_fix')) {
      return forbidden('User does not belong to the organization or does not have sufficient permissions');
    }

    const opportunity = await Opportunity.findById(opportunityId);
    if (!opportunity || opportunity.getSiteId() !== siteId) {
      return notFound('Opportunity not found');
    }
    const configuration = await Configuration.findLatest();
    if (!configuration.isHandlerEnabledForSite(`${opportunity.getType()}-auto-fix`, site)) {
      return badRequest(`Handler is not enabled for site ${site.getId()} autofix type ${opportunity.getType()}`);
    }
    const suggestions = await Suggestion.allByOpportunityId(
      opportunityId,
    );
    const validSuggestions = [];
    const failedSuggestions = [];
    suggestions.forEach((suggestion) => {
      if (suggestionIds.includes(suggestion.getId())) {
        if (suggestion.getStatus() === SuggestionModel.STATUSES.NEW) {
          validSuggestions.push(suggestion);
        } else {
          failedSuggestions.push({
            uuid: suggestion.getId(),
            index: suggestionIds.indexOf(suggestion.getId()),
            message: 'Suggestion is not in NEW status',
            statusCode: 400,
          });
        }
      }
    });
    suggestionIds.forEach((suggestionId, index) => {
      if (!suggestions.find((s) => s.getId() === suggestionId)) {
        failedSuggestions.push({
          uuid: suggestionId,
          index,
          message: 'Suggestion not found',
          statusCode: 404,
        });
      }
    });
    let succeededSuggestions = [];
    if (isNonEmptyArray(validSuggestions)) {
      succeededSuggestions = await Suggestion.bulkUpdateStatus(
        validSuggestions,
        SuggestionModel.STATUSES.IN_PROGRESS,
      );
    }

    let promiseTokenResponse;
    if (site.getDeliveryType() === SiteModel.DELIVERY_TYPES.AEM_CS) {
      try {
        promiseTokenResponse = await getCSPromiseToken(context);
      } catch (e) {
        if (e instanceof ErrorWithStatusCode) {
          return badRequest(e.message);
        }
        return createResponse({ message: 'Error getting promise token' }, 500);
      }
    }

    const response = {
      suggestions: [
        ...succeededSuggestions.map((suggestion) => ({
          uuid: suggestion.getId(),
          index: suggestionIds.indexOf(suggestion.getId()),
          statusCode: 200,
          suggestion: SuggestionDto.toJSON(suggestion),
        })),
        ...failedSuggestions,
      ],
      metadata: {
        total: suggestionIds.length,
        success: succeededSuggestions.length,
        failed: failedSuggestions.length,
      },
    };
    response.suggestions.sort((a, b) => a.index - b.index);
    const { AUTOFIX_JOBS_QUEUE: queueUrl } = env;
    await sendAutofixMessage(
      sqs,
      queueUrl,
      opportunityId,
      siteId,
      succeededSuggestions.map((s) => s.getId()),
      promiseTokenResponse,
    );
    return createResponse(response, 207);
  };

  const removeSuggestion = async (context) => {
    const siteId = context.params?.siteId;
    const opportunityId = context.params?.opportunityId;
    const suggestionId = context.params?.suggestionId;

    if (!isValidUUID(siteId)) {
      return badRequest('Site ID required');
    }

    if (!isValidUUID(opportunityId)) {
      return badRequest('Opportunity ID required');
    }

    if (!isValidUUID(suggestionId)) {
      return badRequest('Suggestion ID required');
    }

    const site = await Site.findById(siteId);
    if (!site) {
      return notFound('Site not found');
    }

    if (!await accessControlUtil.hasAccess(site)) {
      return forbidden('User does not belong to the organization');
    }

    const opportunity = await Opportunity.findById(opportunityId);

    if (!opportunity || opportunity.getSiteId() !== siteId) {
      return notFound('Opportunity not found');
    }

    const suggestion = await Suggestion.findById(suggestionId);

    if (!suggestion || suggestion.getOpportunityId() !== opportunityId) {
      return notFound('Suggestion not found');
    }

    try {
      await suggestion.remove();
      return noContent();
    } catch (e) {
      return createResponse({ message: 'Error removing suggestion' }, 500);
    }
  };

  return {
    autofixSuggestions,
    createSuggestions,
    getAllForOpportunity,
    getByID,
    getByStatus,
    patchSuggestion,
    patchSuggestionsStatus,
    removeSuggestion,
  };
}

export default SuggestionsController;<|MERGE_RESOLUTION|>--- conflicted
+++ resolved
@@ -11,7 +11,8 @@
  */
 import {
   badRequest,
-  createResponse, forbidden,
+  createResponse,
+  forbidden,
   noContent,
   notFound,
   ok,
@@ -26,12 +27,8 @@
 
 import { ValidationError, Suggestion as SuggestionModel, Site as SiteModel } from '@adobe/spacecat-shared-data-access';
 import { SuggestionDto } from '../dto/suggestion.js';
-<<<<<<< HEAD
-import { sendAutofixMessage } from '../support/utils.js';
+import { sendAutofixMessage, getCSPromiseToken, ErrorWithStatusCode } from '../support/utils.js';
 import AccessControlUtil from '../support/access-control-util.js';
-=======
-import { sendAutofixMessage, getCSPromiseToken, ErrorWithStatusCode } from '../support/utils.js';
->>>>>>> b405635d
 
 /**
  * Suggestions controller.
