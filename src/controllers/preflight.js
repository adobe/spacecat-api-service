--- conflicted
+++ resolved
@@ -28,11 +28,8 @@
 export const AUDIT_BODY_SIZE = 'body-size';
 export const AUDIT_LOREM_IPSUM = 'lorem-ipsum';
 export const AUDIT_H1_COUNT = 'h1-count';
-<<<<<<< HEAD
 export const AUDIT_ACCESSIBILITY = 'accessibility';
-=======
 export const AUDIT_READABILITY = 'readability';
->>>>>>> 29f86537
 
 const AVAILABLE_CHECKS = [
   AUDIT_CANONICAL,
@@ -41,11 +38,8 @@
   AUDIT_BODY_SIZE,
   AUDIT_LOREM_IPSUM,
   AUDIT_H1_COUNT,
-<<<<<<< HEAD
   AUDIT_ACCESSIBILITY,
-=======
   AUDIT_READABILITY,
->>>>>>> 29f86537
 ];
 
 /**
