--- conflicted
+++ resolved
@@ -28,10 +28,7 @@
 export const AUDIT_BODY_SIZE = 'body-size';
 export const AUDIT_LOREM_IPSUM = 'lorem-ipsum';
 export const AUDIT_H1_COUNT = 'h1-count';
-<<<<<<< HEAD
-=======
 export const AUDIT_ACCESSIBILITY = 'accessibility';
->>>>>>> 29c9a8b5
 export const AUDIT_READABILITY = 'readability';
 
 const AVAILABLE_CHECKS = [
@@ -41,10 +38,7 @@
   AUDIT_BODY_SIZE,
   AUDIT_LOREM_IPSUM,
   AUDIT_H1_COUNT,
-<<<<<<< HEAD
-=======
   AUDIT_ACCESSIBILITY,
->>>>>>> 29c9a8b5
   AUDIT_READABILITY,
 ];
 
