/*
 * Copyright 2024 Adobe. All rights reserved.
 * This file is licensed to you under the Apache License, Version 2.0 (the "License");
 * you may not use this file except in compliance with the License. You may obtain a copy
 * of the License at http://www.apache.org/licenses/LICENSE-2.0
 *
 * Unless required by applicable law or agreed to in writing, software distributed under
 * the License is distributed on an "AS IS" BASIS, WITHOUT WARRANTIES OR REPRESENTATIONS
 * OF ANY KIND, either express or implied. See the License for the specific language
 * governing permissions and limitations under the License.
 */

import {
  createResponse,
  ok,
} from '@adobe/spacecat-shared-http-utils';
import { isObject, isValidUrl } from '@adobe/spacecat-shared-utils';
import { ErrorWithStatusCode } from '../support/utils.js';
import ImportSupervisor from '../support/import-supervisor.js';
import { ImportJobDto } from '../dto/import-job.js';

/**
 * Import controller. Provides methods to create, read, and fetch the result of import jobs.
 * @param {DataAccess} context.dataAccess - Data access.
 * @param {object} context.sqs - AWS Simple Queue Service client.
 * @param {object} context.s3 - AWS S3 client and related helpers.
 * @param {object} context.env - Environment details.
 * @param {string} context.env.IMPORT_CONFIGURATION - Import configuration params, as a JSON string.
 * @param {object} context.log - Logger.
 * @returns {object} Import controller.
 * @constructor
 */
function ImportController(context) {
  const {
    dataAccess, sqs, s3, log, env,
  } = context;
  const services = {
    dataAccess,
    sqs,
    s3,
    log,
    env,
  };

  let importConfiguration = {};
  try {
    importConfiguration = JSON.parse(env.IMPORT_CONFIGURATION);
  } catch (error) {
    log.error(`Failed to parse import configuration: ${error.message}`);
  }

  const importSupervisor = new ImportSupervisor(services, importConfiguration);
  const { allowedApiKeys = [] } = importConfiguration;

  const HEADER_ERROR = 'x-error';
  const STATUS_BAD_REQUEST = 400;
  const STATUS_ACCEPTED = 202;

  function validateRequestData(data) {
    if (!isObject(data)) {
      throw new ErrorWithStatusCode('Invalid request: request body data is required', STATUS_BAD_REQUEST);
    }

    if (!Array.isArray(data.urls) || !data.urls.length > 0) {
      throw new ErrorWithStatusCode('Invalid request: urls must be provided as a non-empty array', STATUS_BAD_REQUEST);
    }

    data.urls.forEach((url) => {
      if (!isValidUrl(url)) {
        throw new ErrorWithStatusCode(`Invalid request: ${url} is not a valid URL`, STATUS_BAD_REQUEST);
      }
    });

    if (data.options && !isObject(data.options)) {
      throw new ErrorWithStatusCode('Invalid request: options must be an object', STATUS_BAD_REQUEST);
    }
  }

  function validateImportApiKey(importApiKey) {
    // Parse the allowed import keys from the environment
    if (!allowedApiKeys.includes(importApiKey)) {
      throw new ErrorWithStatusCode('Invalid import API key', 401);
    }
  }

  function createErrorResponse(error) {
    return createResponse({}, error.status || 500, {
      [HEADER_ERROR]: error.message,
    });
  }

  /**
   * Create and start a new import job.
   * @param {object} requestContext - Context of the request.
   * @param {Array<string>} requestContext.data.urls - Array of URLs to import.
   * @param {object} requestContext.data.options - Optional import configuration parameters.
   * @param {string} requestContext.pathInfo.headers.x-import-api-key - API key to use for the job.
   * @returns {Promise<Response>} 202 Accepted if successful, 4xx or 5xx otherwise.
   */
  async function createImportJob(requestContext) {
    const { data, pathInfo: { headers } } = requestContext;
    const { 'x-import-api-key': importApiKey } = headers;

    try {
      validateImportApiKey(importApiKey);
      validateRequestData(data);

<<<<<<< HEAD
      const { urls, options, importScript } = data;
      const job = await importSupervisor.startNewJob(urls, importApiKey, options, importScript);
=======
      const { urls, options = importConfiguration.options } = data;
      const job = await importSupervisor.startNewJob(urls, importApiKey, options);
>>>>>>> c0f6c0f3

      return createResponse(ImportJobDto.toJSON(job), STATUS_ACCEPTED);
    } catch (error) {
      log.error(`Failed to create a new import job: ${error.message}`);
      return createErrorResponse(error);
    }
  }

  function parseRequestContext(requestContext) {
    return {
      jobId: requestContext.params.jobId,
      importApiKey: requestContext.pathInfo.headers['x-import-api-key'],
    };
  }

  /**
   * Get the status of an import job.
   * @param {object} requestContext - Context of the request.
   * @param {string} requestContext.params.jobId - The ID of the job to fetch.
   * @param {string} requestContext.pathInfo.headers.x-import-api-key - API key used for the job.
   * @returns {Promise<Response>} 200 OK with a JSON representation of the import job.
   */
  async function getImportJobStatus(requestContext) {
    const { jobId, importApiKey } = parseRequestContext(requestContext);

    try {
      validateImportApiKey(importApiKey);
      const job = await importSupervisor.getImportJob(jobId, importApiKey);
      return ok(ImportJobDto.toJSON(job));
    } catch (error) {
      log.error(`Failed to fetch import job status for jobId: ${jobId}, message: ${error.message}`);
      return createErrorResponse(error);
    }
  }

  /**
   * Get the result of an import job, as a pre-signed download URL to S3.
   * @param {object} requestContext - Context of the request.
   * @param {string} requestContext.params.jobId - The ID of the job to fetch.
   * @param {string} requestContext.pathInfo.headers.x-import-api-key - API key used for the job.
   * @returns {Promise<Response>} 200 OK with a pre-signed URL to download the job result.
   */
  async function getImportJobResult(requestContext) {
    const { jobId, importApiKey } = parseRequestContext(requestContext);

    try {
      validateImportApiKey(importApiKey);
      const job = await importSupervisor.getImportJob(jobId, importApiKey);
      const downloadUrl = await importSupervisor.getJobArchiveSignedUrl(job);
      return ok({
        id: job.getId(),
        downloadUrl,
      });
    } catch (error) {
      log.error(`Failed to fetch the import job result: ${error.message}`);
      return createErrorResponse(error);
    }
  }

  return {
    createImportJob,
    getImportJobStatus,
    getImportJobResult,
  };
}

export default ImportController;<|MERGE_RESOLUTION|>--- conflicted
+++ resolved
@@ -105,13 +105,8 @@
       validateImportApiKey(importApiKey);
       validateRequestData(data);
 
-<<<<<<< HEAD
-      const { urls, options, importScript } = data;
+      const { urls, options = importConfiguration.options, importScript } = data;
       const job = await importSupervisor.startNewJob(urls, importApiKey, options, importScript);
-=======
-      const { urls, options = importConfiguration.options } = data;
-      const job = await importSupervisor.startNewJob(urls, importApiKey, options);
->>>>>>> c0f6c0f3
 
       return createResponse(ImportJobDto.toJSON(job), STATUS_ACCEPTED);
     } catch (error) {
