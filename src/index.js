/*
 * Copyright 2023 Adobe. All rights reserved.
 * This file is licensed to you under the Apache License, Version 2.0 (the "License");
 * you may not use this file except in compliance with the License. You may obtain a copy
 * of the License at http://www.apache.org/licenses/LICENSE-2.0
 *
 * Unless required by applicable law or agreed to in writing, software distributed under
 * the License is distributed on an "AS IS" BASIS, WITHOUT WARRANTIES OR REPRESENTATIONS
 * OF ANY KIND, either express or implied. See the License for the specific language
 * governing permissions and limitations under the License.
 */

import wrap from '@adobe/helix-shared-wrap';
import { helixStatus } from '@adobe/helix-status';
import secrets from '@adobe/helix-shared-secrets';
import bodyData from '@adobe/helix-shared-body-data';
import dataAccess from '@adobe/spacecat-shared-data-access';
import {
  badRequest,
  internalServerError,
  noContent,
  notFound,
  authWrapper,
  enrichPathInfo,
  LegacyApiKeyHandler,
  ScopedApiKeyHandler,
  AdobeImsHandler,
  JwtHandler,
} from '@adobe/spacecat-shared-http-utils';
import { imsClientWrapper } from '@adobe/spacecat-shared-ims-client';
import {
  elevatedSlackClientWrapper,
  SLACK_TARGETS,
} from '@adobe/spacecat-shared-slack-client';
import { hasText, resolveSecretsName } from '@adobe/spacecat-shared-utils';

import sqs from './support/sqs.js';
import getRouteHandlers from './routes/index.js';
import matchPath, { sanitizePath } from './utils/route-utils.js';

import AuditsController from './controllers/audits.js';
import OrganizationsController from './controllers/organizations.js';
import SitesController from './controllers/sites.js';
import ExperimentsController from './controllers/experiments.js';
import HooksController from './controllers/hooks.js';
import SlackController from './controllers/slack.js';
import SitesAuditsToggleController from './controllers/sites-audits-toggle.js';
import trigger from './controllers/trigger.js';

// prevents webpack build error
import { App as SlackApp } from './utils/slack/bolt.cjs';
import ConfigurationController from './controllers/configuration.js';
import FulfillmentController from './controllers/event/fulfillment.js';
import { FixesController } from './controllers/fixes.js';
import ImportController from './controllers/import.js';
import { s3ClientWrapper } from './support/s3.js';
import { multipartFormData } from './support/multipart-form-data.js';
import ApiKeyController from './controllers/api-key.js';
import OpportunitiesController from './controllers/opportunities.js';
import PaidController from './controllers/paid.js';
import TrafficController from './controllers/paid/traffic.js';
import SuggestionsController from './controllers/suggestions.js';
import BrandsController from './controllers/brands.js';
import PreflightController from './controllers/preflight.js';
import DemoController from './controllers/demo.js';
import ConsentBannerController from './controllers/consentBanner.js';
import ScrapeController from './controllers/scrape.js';
import ScrapeJobController from './controllers/scrapeJob.js';
import ReportsController from './controllers/reports.js';
import LlmoController from './controllers/llmo.js';
import McpController from './controllers/mcp.js';
import buildRegistry from './mcp/registry.js';
import SandboxAuditController from './controllers/sandbox-audit.js';

const uuidRegex = /^[0-9a-f]{8}-[0-9a-f]{4}-4[0-9a-f]{3}-[89ab][0-9a-f]{3}-[0-9a-f]{12}$/i;

const isValidUUIDV4 = (uuid) => uuidRegex.test(uuid);

/**
 * This is the main function
 * @param {Request} request the request object (see fetch api)
 * @param {UniversalContext} context the context of the universal serverless function
 * @returns {Response} a response
 */
async function run(request, context) {
  const { log, pathInfo } = context;
  const { route, suffix, method } = pathInfo;

  if (!hasText(route)) {
    log.info(`Unable to extract path info. Wrong format: ${suffix}`);
    return notFound('wrong path format');
  }

  if (method === 'OPTIONS') {
    return noContent({
      'access-control-allow-methods': 'GET, HEAD, PATCH, POST, OPTIONS, DELETE',
      'access-control-allow-headers': 'x-api-key, authorization, origin, x-requested-with, content-type, accept, x-import-api-key, x-client-type',
      'access-control-max-age': '86400',
      'access-control-allow-origin': '*',
    });
  }

  const t0 = Date.now();

  try {
    /* ---------- instantiate controllers once per request ---------- */
    const auditsController = AuditsController(context);
    const configurationController = ConfigurationController(context);
    const hooksController = HooksController(context);
    const organizationsController = OrganizationsController(context, context.env);
    const sitesController = SitesController(context, log, context.env);
    const experimentsController = ExperimentsController(context);
    const slackController = SlackController(SlackApp);
    const fulfillmentController = FulfillmentController(context);
    const importController = ImportController(context);
    const apiKeyController = ApiKeyController(context);
    const sitesAuditsToggleController = SitesAuditsToggleController(context);
    const opportunitiesController = OpportunitiesController(context);
    const suggestionsController = SuggestionsController(context, context.sqs, context.env);
    const brandsController = BrandsController(context, log, context.env);
    const paidController = PaidController(context);
    const trafficController = TrafficController(context, log, context.env);
    const preflightController = PreflightController(context, log, context.env);
    const demoController = DemoController(context);
    const consentBannerController = ConsentBannerController(context);
    const scrapeController = ScrapeController(context);
    const scrapeJobController = ScrapeJobController(context);
    const reportsController = ReportsController(context, log, context.env);
    const llmoController = LlmoController(context);
    const fixesController = new FixesController(context);
    const sandboxAuditController = SandboxAuditController(context);

    /* ---------- build MCP registry & controller ---------- */
    const mcpRegistry = buildRegistry({
      auditsController,
      sitesController,
      scrapeController,
      context,
    });
    const mcpController = McpController(context, mcpRegistry);

    const routeHandlers = getRouteHandlers(
      auditsController,
      configurationController,
      hooksController,
      organizationsController,
      sitesController,
      experimentsController,
      slackController,
      trigger,
      fulfillmentController,
      importController,
      apiKeyController,
      sitesAuditsToggleController,
      opportunitiesController,
      suggestionsController,
      brandsController,
      preflightController,
      demoController,
      consentBannerController,
      scrapeController,
      scrapeJobController,
      mcpController,
      paidController,
      trafficController,
      fixesController,
      llmoController,
<<<<<<< HEAD
      reportsController,
=======
      sandboxAuditController,
>>>>>>> a0be54b6
    );

    const routeMatch = matchPath(method, suffix, routeHandlers);

    if (routeMatch) {
      const { handler, params } = routeMatch;

      if (params.siteId && !isValidUUIDV4(params.siteId)) {
        return badRequest('Site Id is invalid. Please provide a valid UUID.');
      }
      if (params.organizationId
        && (!isValidUUIDV4(params.organizationId) && params.organizationId !== 'default')) {
        return badRequest('Organization Id is invalid. Please provide a valid UUID.');
      }
      context.params = params;

      return await handler(context);
    } else {
      const notFoundMessage = `no such route /${route}`;
      log.info(notFoundMessage);
      return notFound(notFoundMessage);
    }
  } catch (e) {
    const t1 = Date.now();
    log.error(`Handler exception after ${t1 - t0} ms. Path: ${sanitizePath(suffix)}`, e);
    return internalServerError(e.message);
  }
}

const { WORKSPACE_EXTERNAL } = SLACK_TARGETS;

export const main = wrap(run)
  .with(authWrapper, {
    authHandlers: [JwtHandler, AdobeImsHandler, ScopedApiKeyHandler, LegacyApiKeyHandler],
  })
  .with(dataAccess)
  .with(bodyData)
  .with(multipartFormData)
  .with(enrichPathInfo)
  .with(sqs)
  .with(s3ClientWrapper)
  .with(imsClientWrapper)
  .with(elevatedSlackClientWrapper, { slackTarget: WORKSPACE_EXTERNAL })
  .with(secrets, { name: resolveSecretsName })
  .with(helixStatus);<|MERGE_RESOLUTION|>--- conflicted
+++ resolved
@@ -165,11 +165,8 @@
       trafficController,
       fixesController,
       llmoController,
-<<<<<<< HEAD
+      sandboxAuditController,
       reportsController,
-=======
-      sandboxAuditController,
->>>>>>> a0be54b6
     );
 
     const routeMatch = matchPath(method, suffix, routeHandlers);
