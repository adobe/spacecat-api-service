/*
 * Copyright 2023 Adobe. All rights reserved.
 * This file is licensed to you under the Apache License, Version 2.0 (the "License");
 * you may not use this file except in compliance with the License. You may obtain a copy
 * of the License at http://www.apache.org/licenses/LICENSE-2.0
 *
 * Unless required by applicable law or agreed to in writing, software distributed under
 * the License is distributed on an "AS IS" BASIS, WITHOUT WARRANTIES OR REPRESENTATIONS
 * OF ANY KIND, either express or implied. See the License for the specific language
 * governing permissions and limitations under the License.
 */

import wrap from '@adobe/helix-shared-wrap';
import { helixStatus } from '@adobe/helix-status';
import secrets from '@adobe/helix-shared-secrets';
import bodyData from '@adobe/helix-shared-body-data';
import dataAccess from '@adobe/spacecat-shared-data-access';
import {
  badRequest,
  internalServerError,
  noContent,
  notFound,
  authWrapper,
  enrichPathInfo,
  LegacyApiKeyHandler,
  ScopedApiKeyHandler,
  AdobeImsHandler,
  JwtHandler,
} from '@adobe/spacecat-shared-http-utils';
import { imsClientWrapper } from '@adobe/spacecat-shared-ims-client';
import {
  elevatedSlackClientWrapper,
  SLACK_TARGETS,
} from '@adobe/spacecat-shared-slack-client';
import { hasText, resolveSecretsName } from '@adobe/spacecat-shared-utils';

import sqs from './support/sqs.js';
import getRouteHandlers from './routes/index.js';
import matchPath, { sanitizePath } from './utils/route-utils.js';

import AuditsController from './controllers/audits.js';
import OrganizationsController from './controllers/organizations.js';
import SitesController from './controllers/sites.js';
import ExperimentsController from './controllers/experiments.js';
import HooksController from './controllers/hooks.js';
import SlackController from './controllers/slack.js';
import SitesAuditsToggleController from './controllers/sites-audits-toggle.js';
import trigger from './controllers/trigger.js';

// prevents webpack build error
import { App as SlackApp } from './utils/slack/bolt.cjs';
import ConfigurationController from './controllers/configuration.js';
import FulfillmentController from './controllers/event/fulfillment.js';
import { FixesController } from './controllers/fixes.js';
import ImportController from './controllers/import.js';
import { s3ClientWrapper } from './support/s3.js';
import { multipartFormData } from './support/multipart-form-data.js';
import ApiKeyController from './controllers/api-key.js';
import OpportunitiesController from './controllers/opportunities.js';
import PaidController from './controllers/paid.js';
import TrafficController from './controllers/paid/traffic.js';
import SuggestionsController from './controllers/suggestions.js';
import BrandsController from './controllers/brands.js';
import PreflightController from './controllers/preflight.js';
import DemoController from './controllers/demo.js';
import ConsentBannerController from './controllers/consentBanner.js';
import ScrapeController from './controllers/scrape.js';
import ScrapeJobController from './controllers/scrapeJob.js';
import LlmoController from './controllers/llmo.js';
import McpController from './controllers/mcp.js';
import buildRegistry from './mcp/registry.js';
<<<<<<< HEAD
import OrganizationIdentityProviderController from './controllers/organization-identity-provider.js';
import UserActivityController from './controllers/user-activity.js';
import SiteEnrollmentController from './controllers/site-enrollment.js';
import TrialUserController from './controllers/trial-user.js';
import EntitlementController from './controllers/entitlement.js';
=======
import SandboxAuditController from './controllers/sandbox-audit.js';
>>>>>>> a0be54b6

const uuidRegex = /^[0-9a-f]{8}-[0-9a-f]{4}-4[0-9a-f]{3}-[89ab][0-9a-f]{3}-[0-9a-f]{12}$/i;

const isValidUUIDV4 = (uuid) => uuidRegex.test(uuid);

/**
 * This is the main function
 * @param {Request} request the request object (see fetch api)
 * @param {UniversalContext} context the context of the universal serverless function
 * @returns {Response} a response
 */
async function run(request, context) {
  const { log, pathInfo } = context;
  const { route, suffix, method } = pathInfo;

  if (!hasText(route)) {
    log.info(`Unable to extract path info. Wrong format: ${suffix}`);
    return notFound('wrong path format');
  }

  if (method === 'OPTIONS') {
    return noContent({
      'access-control-allow-methods': 'GET, HEAD, PATCH, POST, OPTIONS, DELETE',
      'access-control-allow-headers': 'x-api-key, authorization, origin, x-requested-with, content-type, accept, x-import-api-key, x-client-type',
      'access-control-max-age': '86400',
      'access-control-allow-origin': '*',
    });
  }

  const t0 = Date.now();

  try {
    /* ---------- instantiate controllers once per request ---------- */
    const auditsController = AuditsController(context);
    const configurationController = ConfigurationController(context);
    const hooksController = HooksController(context);
    const organizationsController = OrganizationsController(context, context.env);
    const sitesController = SitesController(context, log, context.env);
    const experimentsController = ExperimentsController(context);
    const slackController = SlackController(SlackApp);
    const fulfillmentController = FulfillmentController(context);
    const importController = ImportController(context);
    const apiKeyController = ApiKeyController(context);
    const sitesAuditsToggleController = SitesAuditsToggleController(context);
    const opportunitiesController = OpportunitiesController(context);
    const suggestionsController = SuggestionsController(context, context.sqs, context.env);
    const brandsController = BrandsController(context, log, context.env);
    const paidController = PaidController(context);
    const trafficController = TrafficController(context, log, context.env);
    const preflightController = PreflightController(context, log, context.env);
    const demoController = DemoController(context);
    const consentBannerController = ConsentBannerController(context);
    const scrapeController = ScrapeController(context);
    const scrapeJobController = ScrapeJobController(context);
    const llmoController = LlmoController(context);
    const fixesController = new FixesController(context);
<<<<<<< HEAD
    const organizationIdentityProviderController = OrganizationIdentityProviderController(context);
    const userActivityController = UserActivityController(context);
    const siteEnrollmentController = SiteEnrollmentController(context);
    const trialUserController = TrialUserController(context);
    const entitlementController = EntitlementController(context);
=======
    const sandboxAuditController = SandboxAuditController(context);
>>>>>>> a0be54b6

    /* ---------- build MCP registry & controller ---------- */
    const mcpRegistry = buildRegistry({
      auditsController,
      sitesController,
      scrapeController,
      context,
    });
    const mcpController = McpController(context, mcpRegistry);

    const routeHandlers = getRouteHandlers(
      auditsController,
      configurationController,
      hooksController,
      organizationsController,
      sitesController,
      experimentsController,
      slackController,
      trigger,
      fulfillmentController,
      importController,
      apiKeyController,
      sitesAuditsToggleController,
      opportunitiesController,
      suggestionsController,
      brandsController,
      preflightController,
      demoController,
      consentBannerController,
      scrapeController,
      scrapeJobController,
      mcpController,
      paidController,
      trafficController,
      fixesController,
      llmoController,
<<<<<<< HEAD
      organizationIdentityProviderController,
      userActivityController,
      siteEnrollmentController,
      trialUserController,
      entitlementController,
=======
      sandboxAuditController,
>>>>>>> a0be54b6
    );

    const routeMatch = matchPath(method, suffix, routeHandlers);

    if (routeMatch) {
      const { handler, params } = routeMatch;

      if (params.siteId && !isValidUUIDV4(params.siteId)) {
        return badRequest('Site Id is invalid. Please provide a valid UUID.');
      }
      if (params.organizationId
        && (!isValidUUIDV4(params.organizationId) && params.organizationId !== 'default')) {
        return badRequest('Organization Id is invalid. Please provide a valid UUID.');
      }
      context.params = params;

      return await handler(context);
    } else {
      const notFoundMessage = `no such route /${route}`;
      log.info(notFoundMessage);
      return notFound(notFoundMessage);
    }
  } catch (e) {
    const t1 = Date.now();
    log.error(`Handler exception after ${t1 - t0} ms. Path: ${sanitizePath(suffix)}`, e);
    return internalServerError(e.message);
  }
}

const { WORKSPACE_EXTERNAL } = SLACK_TARGETS;

export const main = wrap(run)
  .with(authWrapper, {
    authHandlers: [JwtHandler, AdobeImsHandler, ScopedApiKeyHandler, LegacyApiKeyHandler],
  })
  .with(dataAccess)
  .with(bodyData)
  .with(multipartFormData)
  .with(enrichPathInfo)
  .with(sqs)
  .with(s3ClientWrapper)
  .with(imsClientWrapper)
  .with(elevatedSlackClientWrapper, { slackTarget: WORKSPACE_EXTERNAL })
  .with(secrets, { name: resolveSecretsName })
  .with(helixStatus);<|MERGE_RESOLUTION|>--- conflicted
+++ resolved
@@ -69,15 +69,12 @@
 import LlmoController from './controllers/llmo.js';
 import McpController from './controllers/mcp.js';
 import buildRegistry from './mcp/registry.js';
-<<<<<<< HEAD
 import OrganizationIdentityProviderController from './controllers/organization-identity-provider.js';
 import UserActivityController from './controllers/user-activity.js';
 import SiteEnrollmentController from './controllers/site-enrollment.js';
 import TrialUserController from './controllers/trial-user.js';
 import EntitlementController from './controllers/entitlement.js';
-=======
 import SandboxAuditController from './controllers/sandbox-audit.js';
->>>>>>> a0be54b6
 
 const uuidRegex = /^[0-9a-f]{8}-[0-9a-f]{4}-4[0-9a-f]{3}-[89ab][0-9a-f]{3}-[0-9a-f]{12}$/i;
 
@@ -134,15 +131,12 @@
     const scrapeJobController = ScrapeJobController(context);
     const llmoController = LlmoController(context);
     const fixesController = new FixesController(context);
-<<<<<<< HEAD
     const organizationIdentityProviderController = OrganizationIdentityProviderController(context);
     const userActivityController = UserActivityController(context);
     const siteEnrollmentController = SiteEnrollmentController(context);
     const trialUserController = TrialUserController(context);
     const entitlementController = EntitlementController(context);
-=======
     const sandboxAuditController = SandboxAuditController(context);
->>>>>>> a0be54b6
 
     /* ---------- build MCP registry & controller ---------- */
     const mcpRegistry = buildRegistry({
@@ -179,15 +173,12 @@
       trafficController,
       fixesController,
       llmoController,
-<<<<<<< HEAD
       organizationIdentityProviderController,
       userActivityController,
       siteEnrollmentController,
       trialUserController,
       entitlementController,
-=======
       sandboxAuditController,
->>>>>>> a0be54b6
     );
 
     const routeMatch = matchPath(method, suffix, routeHandlers);
