--- conflicted
+++ resolved
@@ -74,11 +74,8 @@
 import TrialUsersController from './controllers/trial-users.js';
 import EntitlementsController from './controllers/entitlements.js';
 import SandboxAuditController from './controllers/sandbox-audit.js';
-<<<<<<< HEAD
 import HomepageController from './controllers/homepage.js';
-=======
 import PTA2Controller from './controllers/paid/pta2.js';
->>>>>>> 2d2a5133
 
 const uuidRegex = /^[0-9a-f]{8}-[0-9a-f]{4}-4[0-9a-f]{3}-[89ab][0-9a-f]{3}-[0-9a-f]{12}$/i;
 
@@ -142,11 +139,8 @@
     const trialUsersController = TrialUsersController(context);
     const entitlementsController = EntitlementsController(context);
     const sandboxAuditController = SandboxAuditController(context);
-<<<<<<< HEAD
     const homepageController = HomepageController(context);
-=======
     const pta2Controller = PTA2Controller(context, log, context.env);
->>>>>>> 2d2a5133
 
     const routeHandlers = getRouteHandlers(
       auditsController,
@@ -180,11 +174,8 @@
       entitlementsController,
       sandboxAuditController,
       reportsController,
-<<<<<<< HEAD
       homepageController,
-=======
       pta2Controller,
->>>>>>> 2d2a5133
     );
 
     const routeMatch = matchPath(method, suffix, routeHandlers);
