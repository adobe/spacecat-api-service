/*
 * Copyright 2023 Adobe. All rights reserved.
 * This file is licensed to you under the Apache License, Version 2.0 (the "License");
 * you may not use this file except in compliance with the License. You may obtain a copy
 * of the License at http://www.apache.org/licenses/LICENSE-2.0
 *
 * Unless required by applicable law or agreed to in writing, software distributed under
 * the License is distributed on an "AS IS" BASIS, WITHOUT WARRANTIES OR REPRESENTATIONS
 * OF ANY KIND, either express or implied. See the License for the specific language
 * governing permissions and limitations under the License.
 */

/**
 * @import type { FixesController } from "../controllers/fixes.js"
 */

/**
 * Extracts parameter names from a route pattern. For example, for the route pattern
 * /sites/:siteId/audits/:auditType, the parameter names are siteId and auditType.
 * The parameter names are prefixed with a colon (:).
 *
 * @param routePattern - The route pattern.
 * @return {string[]} - An array of parameter names.
 */
function extractParamNames(routePattern) {
  return routePattern.split('/').filter((segment) => segment.startsWith(':')).map((param) => param.slice(1));
}

/**
 * Checks if a given route pattern is static. A static route pattern is a route pattern
 * that does not contain any parameters. For example, /sites is a static route pattern
 * while /sites/:siteId is not.
 *
 * @param routePattern - The route pattern.
 * @return {boolean} - True if the route pattern is static, false otherwise.
 */
function isStaticRoute(routePattern) {
  return !routePattern.split('/').some((segment) => segment.startsWith(':'));
}

/**
 * Returns an object with static and dynamic routes. The static routes are defined as
 * key-value pairs where the key is the route pattern and the value is the route handler
 * function. The dynamic routes are defined as key-value pairs where the key is the route
 * pattern and the value is an object with the following properties:
 * - handler: the route handler function
 * - paramNames: an array of parameter names extracted from the route pattern
 *
 * @param {Object} auditsController - The audits controller.
 * @param {Object} configurationController - The configuration controller.
 * @param {Object} hooksController - The hooks controller.
 * @param {Object} organizationsController - The organizations controller.
 * @param {Object} sitesController - The sites controller.
 * @param {Object} experimentsController - The experiments controller.
 * @param {Object} slackController - The slack controller.
 * @param {Function} triggerHandler - The trigger handler function.
 * @param {Object} fulfillmentController - The fulfillment controller.
 * @param {Object} importController - The import controller.
 * @param {Object} apiKeyController - The API key controller.
 * @param {Object} sitesAuditsToggleController - The sites audits controller.
 * @param {Object} opportunitiesController - The opportunities controller.
 * @param {Object} suggestionsController - The suggestions controller.
 * @param {Object} brandsController - The brands controller.
 * @param {Object} preflightController - The preflight controller.
 * @param {Object} demoController - The demo controller.
 * @param {Object} consentBannerController - The consent banner controller.
 * @param {Object} scrapeController - The scrape controller.
 * @param {Object} scrapeJobController - The scrape job controller.
 * @param {Object} mcpController - The MCP controller.
 * @param {Object} paidController - The paid controller.
 * @param {Object} trafficController - The traffic controller.
 * @param {FixesController} fixesController - The fixes controller.
 * @param {Object} llmoController - The LLMO controller.
 * @param {Object} sandboxAuditController - The sandbox audit controller.
 * @return {{staticRoutes: {}, dynamicRoutes: {}}} - An object with static and dynamic routes.
 */
export default function getRouteHandlers(
  auditsController,
  configurationController,
  hooksController,
  organizationsController,
  sitesController,
  experimentsController,
  slackController,
  triggerHandler,
  fulfillmentController,
  importController,
  apiKeyController,
  sitesAuditsToggleController,
  opportunitiesController,
  suggestionsController,
  brandsController,
  preflightController,
  demoController,
  consentBannerController,
  scrapeController,
  scrapeJobController,
  mcpController,
  paidController,
  trafficController,
  fixesController,
  llmoController,
  sandboxAuditController,
) {
  const staticRoutes = {};
  const dynamicRoutes = {};

  const routeDefinitions = {
    'GET /audits/latest/:auditType': auditsController.getAllLatest,
    'GET /configurations': configurationController.getAll,
    'GET /configurations/latest': configurationController.getLatest,
    'PUT /configurations/latest': configurationController.updateConfiguration,
    'GET /configurations/:version': configurationController.getByVersion,
    'PATCH /configurations/sites/audits': sitesAuditsToggleController.execute,
    'POST /event/fulfillment': fulfillmentController.processFulfillmentEvents,
    'POST /event/fulfillment/:eventType': fulfillmentController.processFulfillmentEvents,
    'POST /hooks/site-detection/cdn/:hookSecret': hooksController.processCDNHook,
    'POST /hooks/site-detection/rum/:hookSecret': hooksController.processRUMHook,
    'GET /organizations': organizationsController.getAll,
    'POST /organizations': organizationsController.createOrganization,
    'GET /organizations/:organizationId': organizationsController.getByID,
    'GET /organizations/by-ims-org-id/:imsOrgId': organizationsController.getByImsOrgID,
    'GET /organizations/by-ims-org-id/:imsOrgId/slack-config': organizationsController.getSlackConfigByImsOrgID,
    'PATCH /organizations/:organizationId': organizationsController.updateOrganization,
    'DELETE /organizations/:organizationId': organizationsController.removeOrganization,
    'GET /organizations/:organizationId/sites': organizationsController.getSitesForOrganization,
    'GET /organizations/:organizationId/brands': brandsController.getBrandsForOrganization,
    'POST /preflight/jobs': preflightController.createPreflightJob,
    'GET /preflight/jobs/:jobId': preflightController.getPreflightJobStatusAndResult,
    'GET /sites': sitesController.getAll,
    'POST /sites': sitesController.createSite,
    'GET /sites.csv': sitesController.getAllAsCsv,
    'GET /sites.xlsx': sitesController.getAllAsExcel,
    'GET /sites/:siteId': sitesController.getByID,
    'PATCH /sites/:siteId': sitesController.updateSite,
    'PATCH /sites/:siteId/config/cdn-logs': sitesController.updateCdnLogsConfig,
    'DELETE /sites/:siteId': sitesController.removeSite,
    'GET /sites/:siteId/audits': auditsController.getAllForSite,
    'GET /sites/:siteId/audits/latest': auditsController.getAllLatestForSite,
    'GET /sites/:siteId/audits/:auditType': auditsController.getAllForSite,
    'GET /sites/:siteId/audits/:auditType/:auditedAt': sitesController.getAuditForSite,
    'PATCH /sites/:siteId/:auditType': auditsController.patchAuditForSite,
    'GET /sites/:siteId/latest-audit/:auditType': auditsController.getLatestForSite,
    'GET /sites/:siteId/experiments': experimentsController.getExperiments,
    'GET /sites/:siteId/key-events': sitesController.getKeyEventsBySiteID,
    'POST /sites/:siteId/key-events': sitesController.createKeyEvent,
    'DELETE /sites/:siteId/key-events/:keyEventId': sitesController.removeKeyEvent,
    'GET /sites/:siteId/metrics/:metric/:source': sitesController.getSiteMetricsBySource,
    'GET /sites/:siteId/metrics/:metric/:source/by-url/:base64PageUrl': sitesController.getPageMetricsBySource,
    'GET /sites/:siteId/latest-metrics': sitesController.getLatestSiteMetrics,
    'GET /sites/by-base-url/:baseURL': sitesController.getByBaseURL,
    'GET /sites/by-delivery-type/:deliveryType': sitesController.getAllByDeliveryType,
    'GET /sites/with-latest-audit/:auditType': sitesController.getAllWithLatestAudit,
    'GET /sites/:siteId/opportunities': opportunitiesController.getAllForSite,
    'GET /sites/:siteId/opportunities/by-status/:status': opportunitiesController.getByStatus,
    'GET /sites/:siteId/opportunities/:opportunityId': opportunitiesController.getByID,
    'POST /sites/:siteId/opportunities': opportunitiesController.createOpportunity,
    'PATCH /sites/:siteId/opportunities/:opportunityId': opportunitiesController.patchOpportunity,
    'DELETE /sites/:siteId/opportunities/:opportunityId': opportunitiesController.removeOpportunity,
    'GET /sites/:siteId/opportunities/:opportunityId/suggestions': suggestionsController.getAllForOpportunity,
    'PATCH /sites/:siteId/opportunities/:opportunityId/suggestions/auto-fix': suggestionsController.autofixSuggestions,
    'GET /sites/:siteId/opportunities/:opportunityId/suggestions/by-status/:status': suggestionsController.getByStatus,
    'GET /sites/:siteId/opportunities/:opportunityId/suggestions/:suggestionId': suggestionsController.getByID,
    'POST /sites/:siteId/opportunities/:opportunityId/suggestions': suggestionsController.createSuggestions,
    'PATCH /sites/:siteId/opportunities/:opportunityId/suggestions/status': suggestionsController.patchSuggestionsStatus,
    'PATCH /sites/:siteId/opportunities/:opportunityId/suggestions/:suggestionId': suggestionsController.patchSuggestion,
    'DELETE /sites/:siteId/opportunities/:opportunityId/suggestions/:suggestionId': suggestionsController.removeSuggestion,
    'GET /sites/:siteId/traffic/paid': paidController.getTopPaidPages,
    'GET /sites/:siteId/traffic/paid/page-type-platform-campaign': trafficController.getPaidTrafficByPageTypePlatformCampaign,
    'GET /sites/:siteId/traffic/paid/url-page-type-platform-campaign-device': trafficController.getPaidTrafficByUrlPageTypePlatformCampaignDevice,
    'GET /sites/:siteId/traffic/paid/page-type-platform-campaign-device': trafficController.getPaidTrafficByPageTypePlatformCampaignDevice,
    'GET /sites/:siteId/traffic/paid/url-page-type-campaign-device': trafficController.getPaidTrafficByUrlPageTypeCampaignDevice,
    'GET /sites/:siteId/traffic/paid/url-page-type-device': trafficController.getPaidTrafficByUrlPageTypeDevice,
    'GET /sites/:siteId/traffic/paid/url-page-type-campaign': trafficController.getPaidTrafficByUrlPageTypeCampaign,
    'GET /sites/:siteId/traffic/paid/url-page-type-platform': trafficController.getPaidTrafficByUrlPageTypePlatform,
    'GET /sites/:siteId/traffic/paid/url-page-type-campaign-platform': trafficController.getPaidTrafficByUrlPageTypeCampaignPlatform,
    'GET /sites/:siteId/traffic/paid/url-page-type-platform-device': trafficController.getPaidTrafficByUrlPageTypePlatformDevice,
    'GET /sites/:siteId/traffic/paid/page-type': trafficController.getPaidTrafficByPageType,
    'GET /sites/:siteId/traffic/paid/page-type-campaign-device': trafficController.getPaidTrafficByPageTypeCampaignDevice,
    'GET /sites/:siteId/traffic/paid/page-type-device': trafficController.getPaidTrafficByPageTypeDevice,
    'GET /sites/:siteId/traffic/paid/page-type-campaign': trafficController.getPaidTrafficByPageTypeCampaign,
    'GET /sites/:siteId/traffic/paid/page-type-platform': trafficController.getPaidTrafficByPageTypePlatform,
    'GET /sites/:siteId/traffic/paid/page-type-platform-device': trafficController.getPaidTrafficByPageTypePlatformDevice,
    'GET /sites/:siteId/traffic/paid/campaign-url-device': trafficController.getPaidTrafficByCampaignUrlDevice,
    'GET /sites/:siteId/traffic/paid/campaign-device': trafficController.getPaidTrafficByCampaignDevice,
    'GET /sites/:siteId/traffic/paid/campaign-url': trafficController.getPaidTrafficByCampaignUrl,
    'GET /sites/:siteId/traffic/paid/campaign': trafficController.getPaidTrafficByCampaign,
    'GET /sites/:siteId/traffic/paid/type-channel-campaign': trafficController.getPaidTrafficByTypeChannelCampaign,
    'GET /sites/:siteId/traffic/paid/type-channel': trafficController.getPaidTrafficByTypeChannel,
    'GET /sites/:siteId/traffic/paid/type-campaign': trafficController.getPaidTrafficByTypeCampaign,
    'GET /sites/:siteId/traffic/paid/type': trafficController.getPaidTrafficByType,
    'GET /sites/:siteId/brand-guidelines': brandsController.getBrandGuidelinesForSite,
    'GET /sites/:siteId/top-pages': sitesController.getTopPages,
    'GET /sites/:siteId/top-pages/:source': sitesController.getTopPages,
    'GET /sites/:siteId/top-pages/:source/:geo': sitesController.getTopPages,
    'GET /slack/events': slackController.handleEvent,
    'POST /slack/events': slackController.handleEvent,
    'POST /slack/channels/invite-by-user-id': slackController.inviteUserToChannel,
    'GET /trigger': triggerHandler,
    'POST /tools/api-keys': apiKeyController.createApiKey,
    'DELETE /tools/api-keys/:id': apiKeyController.deleteApiKey,
    'GET /tools/api-keys': apiKeyController.getApiKeys,
    'POST /tools/import/jobs': importController.createImportJob,
    'GET /tools/import/jobs/:jobId': importController.getImportJobStatus,
    'DELETE /tools/import/jobs/:jobId': importController.deleteImportJob,
    'PATCH /tools/import/jobs/:jobId': importController.stopImportJob,
    'GET /tools/import/jobs/:jobId/progress': importController.getImportJobProgress,
    'POST /tools/import/jobs/:jobId/result': importController.getImportJobResult,
    'GET /tools/import/jobs/by-date-range/:startDate/:endDate/all-jobs': importController.getImportJobsByDateRange,
    'POST /consent-banner': consentBannerController.takeScreenshots,
    'GET /consent-banner/:jobId': consentBannerController.getScreenshots,
    'GET /sites/:siteId/scraped-content/:type': scrapeController.listScrapedContentFiles,
    'GET /sites/:siteId/files': scrapeController.getFileByKey,
    'GET /mcp': mcpController.handleSseRequest,
    'POST /mcp': mcpController.handleRpc,

    // Scrape Jobs
    'POST /tools/scrape/jobs': scrapeJobController.createScrapeJob,
    'GET /tools/scrape/jobs/:jobId': scrapeJobController.getScrapeJobStatus,
    'GET /tools/scrape/jobs/:jobId/results': scrapeJobController.getScrapeJobUrlResults,
    'GET /tools/scrape/jobs/by-date-range/:startDate/:endDate/all-jobs': scrapeJobController.getScrapeJobsByDateRange,
    'GET /tools/scrape/jobs/by-base-url/:baseURL': scrapeJobController.getScrapeJobsByBaseURL,
    'GET /tools/scrape/jobs/by-base-url/:baseURL/by-processingtype/:processingType': scrapeJobController.getScrapeJobsByBaseURL,

    // Fixes
    'GET /sites/:siteId/opportunities/:opportunityId/fixes': (c) => fixesController.getAllForOpportunity(c),
    'GET /sites/:siteId/opportunities/:opportunityId/fixes/by-status/:status': (c) => fixesController.getByStatus(c),
    'GET /sites/:siteId/opportunities/:opportunityId/fixes/:fixId': (c) => fixesController.getByID(c),
    'GET /sites/:siteId/opportunities/:opportunityId/fixes/:fixId/suggestions': (c) => fixesController.getAllSuggestionsForFix(c),
    'POST /sites/:siteId/opportunities/:opportunityId/fixes': (c) => fixesController.createFixes(c),
    'PATCH /sites/:siteId/opportunities/:opportunityId/status': (c) => fixesController.patchFixesStatus(c),
    'PATCH /sites/:siteId/opportunities/:opportunityId/fixes/:fixId': (c) => fixesController.patchFix(c),
    'DELETE /sites/:siteId/opportunities/:opportunityId/fixes/:fixId': (c) => fixesController.removeFix(c),

    // LLMO Specific Routes
    'GET /sites/:siteId/llmo/sheet-data/:dataSource': llmoController.getLlmoSheetData,
    'GET /sites/:siteId/llmo/sheet-data/:sheetType/:dataSource': llmoController.getLlmoSheetData,
    'GET /sites/:siteId/llmo/config': llmoController.getLlmoConfig,
    'GET /sites/:siteId/llmo/questions': llmoController.getLlmoQuestions,
    'POST /sites/:siteId/llmo/questions': llmoController.addLlmoQuestion,
    'DELETE /sites/:siteId/llmo/questions/:questionKey': llmoController.removeLlmoQuestion,
    'PATCH /sites/:siteId/llmo/questions/:questionKey': llmoController.patchLlmoQuestion,
    'GET /sites/:siteId/llmo/customer-intent': llmoController.getLlmoCustomerIntent,
    'POST /sites/:siteId/llmo/customer-intent': llmoController.addLlmoCustomerIntent,
    'DELETE /sites/:siteId/llmo/customer-intent/:intentKey': llmoController.removeLlmoCustomerIntent,
    'PATCH /sites/:siteId/llmo/customer-intent/:intentKey': llmoController.patchLlmoCustomerIntent,
    'PATCH /sites/:siteId/llmo/cdn-logs-filter': llmoController.patchLlmoCdnLogsFilter,

<<<<<<< HEAD
    // Test. TODO: Remove
    // 'GET /test/onboard': llmoController.testOnboardCmd,
=======
    // Sandbox audit route
    'POST /sites/:siteId/sandbox/audit': sandboxAuditController.triggerAudit,
>>>>>>> 88cc99cc
  };

  // Initialization of static and dynamic routes
  Object.keys(routeDefinitions).forEach((routePattern) => {
    if (isStaticRoute(routePattern)) { // Function to check if the route is static
      staticRoutes[routePattern] = routeDefinitions[routePattern];
    } else {
      dynamicRoutes[routePattern] = {
        handler: routeDefinitions[routePattern],
        paramNames: extractParamNames(routePattern), // Function to extract param names
      };
    }
  });

  return {
    staticRoutes,
    dynamicRoutes,
  };
}<|MERGE_RESOLUTION|>--- conflicted
+++ resolved
@@ -246,13 +246,11 @@
     'PATCH /sites/:siteId/llmo/customer-intent/:intentKey': llmoController.patchLlmoCustomerIntent,
     'PATCH /sites/:siteId/llmo/cdn-logs-filter': llmoController.patchLlmoCdnLogsFilter,
 
-<<<<<<< HEAD
     // Test. TODO: Remove
     // 'GET /test/onboard': llmoController.testOnboardCmd,
-=======
+
     // Sandbox audit route
     'POST /sites/:siteId/sandbox/audit': sandboxAuditController.triggerAudit,
->>>>>>> 88cc99cc
   };
 
   // Initialization of static and dynamic routes
