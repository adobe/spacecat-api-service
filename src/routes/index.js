/*
 * Copyright 2023 Adobe. All rights reserved.
 * This file is licensed to you under the Apache License, Version 2.0 (the "License");
 * you may not use this file except in compliance with the License. You may obtain a copy
 * of the License at http://www.apache.org/licenses/LICENSE-2.0
 *
 * Unless required by applicable law or agreed to in writing, software distributed under
 * the License is distributed on an "AS IS" BASIS, WITHOUT WARRANTIES OR REPRESENTATIONS
 * OF ANY KIND, either express or implied. See the License for the specific language
 * governing permissions and limitations under the License.
 */

/**
 * @import type { FixesController } from "../controllers/fixes.js"
 */

/**
 * Extracts parameter names from a route pattern. For example, for the route pattern
 * /sites/:siteId/audits/:auditType, the parameter names are siteId and auditType.
 * The parameter names are prefixed with a colon (:).
 *
 * @param routePattern - The route pattern.
 * @return {string[]} - An array of parameter names.
 */
function extractParamNames(routePattern) {
  return routePattern.split('/').filter((segment) => segment.startsWith(':')).map((param) => param.slice(1));
}

/**
 * Checks if a given route pattern is static. A static route pattern is a route pattern
 * that does not contain any parameters. For example, /sites is a static route pattern
 * while /sites/:siteId is not.
 *
 * @param routePattern - The route pattern.
 * @return {boolean} - True if the route pattern is static, false otherwise.
 */
function isStaticRoute(routePattern) {
  return !routePattern.split('/').some((segment) => segment.startsWith(':'));
}

/**
 * Returns an object with static and dynamic routes. The static routes are defined as
 * key-value pairs where the key is the route pattern and the value is the route handler
 * function. The dynamic routes are defined as key-value pairs where the key is the route
 * pattern and the value is an object with the following properties:
 * - handler: the route handler function
 * - paramNames: an array of parameter names extracted from the route pattern
 *
 * @param {Object} auditsController - The audits controller.
 * @param {Object} configurationController - The configuration controller.
 * @param {Object} hooksController - The hooks controller.
 * @param {Object} organizationsController - The organizations controller.
 * @param {Object} projectsController - The projects controller.
 * @param {Object} sitesController - The sites controller.
 * @param {Object} experimentsController - The experiments controller.
 * @param {Object} slackController - The slack controller.
 * @param {Function} triggerHandler - The trigger handler function.
 * @param {Object} fulfillmentController - The fulfillment controller.
 * @param {Object} importController - The import controller.
 * @param {Object} apiKeyController - The API key controller.
 * @param {Object} sitesAuditsToggleController - The sites audits controller.
 * @param {Object} opportunitiesController - The opportunities controller.
 * @param {Object} suggestionsController - The suggestions controller.
 * @param {Object} brandsController - The brands controller.
 * @param {Object} preflightController - The preflight controller.
 * @param {Object} demoController - The demo controller.
 * @param {Object} consentBannerController - The consent banner controller.
 * @param {Object} scrapeController - The scrape controller.
 * @param {Object} scrapeJobController - The scrape job controller.
 * @param {Object} mcpController - The MCP controller.
 * @param {Object} paidController - The paid controller.
 * @param {Object} trafficController - The traffic controller.
 * @param {FixesController} fixesController - The fixes controller.
 * @param {Object} llmoController - The LLMO controller.
 * @param {Object} userActivityController - The user activity controller.
 * @param {Object} siteEnrollmentController - The site enrollment controller.
 * @param {Object} trialUserController - The trial user controller.
 * @param {Object} entitlementController - The entitlement controller.
 * @param {Object} sandboxAuditController - The sandbox audit controller.
 * @param {Object} reportsController - The reports controller.
<<<<<<< HEAD
 * @param {Object} homepageController - The homepage controller.
=======
 * @param {Object} pta2Controller - The PTA2 controller.
 * @param {Object} pta2Controller - The PTA2 controller.
>>>>>>> 2d2a5133
 * @return {{staticRoutes: {}, dynamicRoutes: {}}} - An object with static and dynamic routes.
 */
export default function getRouteHandlers(
  auditsController,
  configurationController,
  hooksController,
  organizationsController,
  projectsController,
  sitesController,
  experimentsController,
  slackController,
  triggerHandler,
  fulfillmentController,
  importController,
  apiKeyController,
  sitesAuditsToggleController,
  opportunitiesController,
  suggestionsController,
  brandsController,
  preflightController,
  demoController,
  consentBannerController,
  scrapeController,
  scrapeJobController,
  paidController,
  trafficController,
  fixesController,
  llmoController,
  userActivityController,
  siteEnrollmentController,
  trialUserController,
  entitlementController,
  sandboxAuditController,
  reportsController,
<<<<<<< HEAD
  homepageController,
=======
  pta2Controller,
>>>>>>> 2d2a5133
) {
  const staticRoutes = {};
  const dynamicRoutes = {};

  const routeDefinitions = {
    'GET /audits/latest/:auditType': auditsController.getAllLatest,
    'GET /configurations': configurationController.getAll,
    'GET /configurations/latest': configurationController.getLatest,
    'PUT /configurations/latest': configurationController.updateConfiguration,
    'GET /configurations/:version': configurationController.getByVersion,
    'POST /configurations/audits': configurationController.registerAudit,
    'DELETE /configurations/audits/:auditType': configurationController.unregisterAudit,
    'PATCH /configurations/sites/audits': sitesAuditsToggleController.execute,
    'POST /event/fulfillment': fulfillmentController.processFulfillmentEvents,
    'POST /event/fulfillment/:eventType': fulfillmentController.processFulfillmentEvents,
    'POST /hooks/site-detection/cdn/:hookSecret': hooksController.processCDNHook,
    'POST /hooks/site-detection/rum/:hookSecret': hooksController.processRUMHook,
    'GET /organizations': organizationsController.getAll,
    'POST /organizations': organizationsController.createOrganization,
    'GET /organizations/:organizationId': organizationsController.getByID,
    'GET /organizations/by-ims-org-id/:imsOrgId': organizationsController.getByImsOrgID,
    'GET /organizations/by-ims-org-id/:imsOrgId/slack-config': organizationsController.getSlackConfigByImsOrgID,
    'PATCH /organizations/:organizationId': organizationsController.updateOrganization,
    'DELETE /organizations/:organizationId': organizationsController.removeOrganization,
    'GET /organizations/:organizationId/sites': organizationsController.getSitesForOrganization,
    'GET /organizations/:organizationId/brands': brandsController.getBrandsForOrganization,
    'GET /organizations/:organizationId/projects': organizationsController.getProjectsByOrganizationId,
    'GET /organizations/:organizationId/projects/:projectId/sites': organizationsController.getSitesByProjectIdAndOrganizationId,
    'GET /organizations/:organizationId/by-project-name/:projectName/sites': organizationsController.getSitesByProjectNameAndOrganizationId,
    'GET /projects': projectsController.getAll,
    'POST /projects': projectsController.createProject,
    'GET /projects/:projectId': projectsController.getByID,
    'PATCH /projects/:projectId': projectsController.updateProject,
    'DELETE /projects/:projectId': projectsController.removeProject,
    'GET /projects/:projectId/sites/primary-locale': projectsController.getPrimaryLocaleSites,
    'GET /projects/:projectId/sites': projectsController.getSitesByProjectId,
    'GET /projects/by-project-name/:projectName/sites': projectsController.getSitesByProjectName,
    'POST /preflight/jobs': preflightController.createPreflightJob,
    'GET /preflight/jobs/:jobId': preflightController.getPreflightJobStatusAndResult,
    'GET /sites': sitesController.getAll,
    'POST /sites': sitesController.createSite,
    'GET /sites.csv': sitesController.getAllAsCsv,
    'GET /sites.xlsx': sitesController.getAllAsExcel,
    'GET /sites/:siteId': sitesController.getByID,
    'PATCH /sites/:siteId': sitesController.updateSite,
    'PATCH /sites/:siteId/config/cdn-logs': sitesController.updateCdnLogsConfig,
    'DELETE /sites/:siteId': sitesController.removeSite,
    'GET /sites/:siteId/audits': auditsController.getAllForSite,
    'GET /sites/:siteId/audits/latest': auditsController.getAllLatestForSite,
    'GET /sites/:siteId/audits/:auditType': auditsController.getAllForSite,
    'GET /sites/:siteId/audits/:auditType/:auditedAt': sitesController.getAuditForSite,
    'PATCH /sites/:siteId/:auditType': auditsController.patchAuditForSite,
    'GET /sites/:siteId/latest-audit/:auditType': auditsController.getLatestForSite,
    'GET /sites/:siteId/experiments': experimentsController.getExperiments,
    'GET /sites/:siteId/key-events': sitesController.getKeyEventsBySiteID,
    'POST /sites/:siteId/key-events': sitesController.createKeyEvent,
    'DELETE /sites/:siteId/key-events/:keyEventId': sitesController.removeKeyEvent,
    'GET /sites/:siteId/metrics/:metric/:source': sitesController.getSiteMetricsBySource,
    'GET /sites/:siteId/metrics/:metric/:source/by-url/:base64PageUrl': sitesController.getPageMetricsBySource,
    'GET /sites/:siteId/latest-metrics': sitesController.getLatestSiteMetrics,
    'GET /sites/by-base-url/:baseURL': sitesController.getByBaseURL,
    'GET /sites/by-delivery-type/:deliveryType': sitesController.getAllByDeliveryType,
    'GET /sites/with-latest-audit/:auditType': sitesController.getAllWithLatestAudit,
    'GET /sites/:siteId/opportunities': opportunitiesController.getAllForSite,
    'GET /sites/:siteId/opportunities/by-status/:status': opportunitiesController.getByStatus,
    'GET /sites/:siteId/opportunities/:opportunityId': opportunitiesController.getByID,
    'POST /sites/:siteId/opportunities': opportunitiesController.createOpportunity,
    'PATCH /sites/:siteId/opportunities/:opportunityId': opportunitiesController.patchOpportunity,
    'DELETE /sites/:siteId/opportunities/:opportunityId': opportunitiesController.removeOpportunity,
    'GET /sites/:siteId/opportunities/:opportunityId/suggestions': suggestionsController.getAllForOpportunity,
    'GET /sites/:siteId/opportunities/:opportunityId/suggestions/paged/:limit/:cursor': suggestionsController.getAllForOpportunityPaged,
    'GET /sites/:siteId/opportunities/:opportunityId/suggestions/paged/:limit': suggestionsController.getAllForOpportunityPaged,
    'PATCH /sites/:siteId/opportunities/:opportunityId/suggestions/auto-fix': suggestionsController.autofixSuggestions,
    'POST /sites/:siteId/opportunities/:opportunityId/suggestions/edge-deploy': suggestionsController.deploySuggestionToEdge,
    'GET /sites/:siteId/opportunities/:opportunityId/suggestions/by-status/:status': suggestionsController.getByStatus,
    'GET /sites/:siteId/opportunities/:opportunityId/suggestions/by-status/:status/paged/:limit/:cursor': suggestionsController.getByStatusPaged,
    'GET /sites/:siteId/opportunities/:opportunityId/suggestions/by-status/:status/paged/:limit': suggestionsController.getByStatusPaged,
    'GET /sites/:siteId/opportunities/:opportunityId/suggestions/:suggestionId': suggestionsController.getByID,
    'GET /sites/:siteId/opportunities/:opportunityId/suggestions/:suggestionId/fixes': suggestionsController.getSuggestionFixes,
    'POST /sites/:siteId/opportunities/:opportunityId/suggestions': suggestionsController.createSuggestions,
    'PATCH /sites/:siteId/opportunities/:opportunityId/suggestions/status': suggestionsController.patchSuggestionsStatus,
    'PATCH /sites/:siteId/opportunities/:opportunityId/suggestions/:suggestionId': suggestionsController.patchSuggestion,
    'DELETE /sites/:siteId/opportunities/:opportunityId/suggestions/:suggestionId': suggestionsController.removeSuggestion,
    'GET /sites/:siteId/traffic/paid': paidController.getTopPaidPages,
    'GET /sites/:siteId/traffic/paid/page-type-platform-campaign': trafficController.getPaidTrafficByPageTypePlatformCampaign,
    'GET /sites/:siteId/traffic/paid/url-page-type': trafficController.getPaidTrafficByUrlPageType,
    'GET /sites/:siteId/traffic/paid/url-page-type-platform-campaign-device': trafficController.getPaidTrafficByUrlPageTypePlatformCampaignDevice,
    'GET /sites/:siteId/traffic/paid/page-type-platform-campaign-device': trafficController.getPaidTrafficByPageTypePlatformCampaignDevice,
    'GET /sites/:siteId/traffic/paid/url-page-type-campaign-device': trafficController.getPaidTrafficByUrlPageTypeCampaignDevice,
    'GET /sites/:siteId/traffic/paid/url-page-type-device': trafficController.getPaidTrafficByUrlPageTypeDevice,
    'GET /sites/:siteId/traffic/paid/url-page-type-campaign': trafficController.getPaidTrafficByUrlPageTypeCampaign,
    'GET /sites/:siteId/traffic/paid/url-page-type-platform': trafficController.getPaidTrafficByUrlPageTypePlatform,
    'GET /sites/:siteId/traffic/paid/url-page-type-campaign-platform': trafficController.getPaidTrafficByUrlPageTypeCampaignPlatform,
    'GET /sites/:siteId/traffic/paid/url-page-type-platform-device': trafficController.getPaidTrafficByUrlPageTypePlatformDevice,
    'GET /sites/:siteId/traffic/paid/page-type': trafficController.getPaidTrafficByPageType,
    'GET /sites/:siteId/traffic/paid/page-type-campaign-device': trafficController.getPaidTrafficByPageTypeCampaignDevice,
    'GET /sites/:siteId/traffic/paid/page-type-device': trafficController.getPaidTrafficByPageTypeDevice,
    'GET /sites/:siteId/traffic/paid/page-type-campaign': trafficController.getPaidTrafficByPageTypeCampaign,
    'GET /sites/:siteId/traffic/paid/page-type-platform': trafficController.getPaidTrafficByPageTypePlatform,
    'GET /sites/:siteId/traffic/paid/page-type-platform-device': trafficController.getPaidTrafficByPageTypePlatformDevice,
    'GET /sites/:siteId/traffic/paid/campaign-url-device': trafficController.getPaidTrafficByCampaignUrlDevice,
    'GET /sites/:siteId/traffic/paid/campaign-device': trafficController.getPaidTrafficByCampaignDevice,
    'GET /sites/:siteId/traffic/paid/campaign-url': trafficController.getPaidTrafficByCampaignUrl,
    'GET /sites/:siteId/traffic/paid/campaign': trafficController.getPaidTrafficByCampaign,
    'GET /sites/:siteId/traffic/paid/type-channel-campaign': trafficController.getPaidTrafficByTypeChannelCampaign,
    'GET /sites/:siteId/traffic/paid/type-channel': trafficController.getPaidTrafficByTypeChannel,
    'GET /sites/:siteId/traffic/paid/type-campaign': trafficController.getPaidTrafficByTypeCampaign,
    'GET /sites/:siteId/traffic/paid/type': trafficController.getPaidTrafficByType,
    'GET /sites/:siteId/traffic/paid/pta2/weekly-summary': pta2Controller.getPTAWeeklySummary,
    'GET /sites/:siteId/traffic/paid/type-device': trafficController.getPaidTrafficByTypeDevice,
    'GET /sites/:siteId/traffic/paid/type-device-channel': trafficController.getPaidTrafficByTypeDeviceChannel,
    'GET /sites/:siteId/traffic/paid/channel': trafficController.getPaidTrafficByChannel,
    'GET /sites/:siteId/traffic/paid/channel-device': trafficController.getPaidTrafficByChannelDevice,
    'GET /sites/:siteId/traffic/paid/social-platform': trafficController.getPaidTrafficBySocialPlatform,
    'GET /sites/:siteId/traffic/paid/search-platform': trafficController.getPaidTrafficBySearchPlatform,
    'GET /sites/:siteId/traffic/paid/display-platform': trafficController.getPaidTrafficByDisplayPlatform,
    'GET /sites/:siteId/traffic/paid/video-platform': trafficController.getPaidTrafficByVideoPlatform,
    'GET /sites/:siteId/brand-guidelines': brandsController.getBrandGuidelinesForSite,
    'GET /sites/:siteId/top-pages': sitesController.getTopPages,
    'GET /sites/:siteId/top-pages/:source': sitesController.getTopPages,
    'GET /sites/:siteId/top-pages/:source/:geo': sitesController.getTopPages,
    'GET /slack/events': slackController.handleEvent,
    'POST /slack/events': slackController.handleEvent,
    'POST /slack/channels/invite-by-user-id': slackController.inviteUserToChannel,
    'GET /trigger': triggerHandler,
    'POST /tools/api-keys': apiKeyController.createApiKey,
    'DELETE /tools/api-keys/:id': apiKeyController.deleteApiKey,
    'GET /tools/api-keys': apiKeyController.getApiKeys,
    'POST /tools/import/jobs': importController.createImportJob,
    'GET /tools/import/jobs/:jobId': importController.getImportJobStatus,
    'DELETE /tools/import/jobs/:jobId': importController.deleteImportJob,
    'PATCH /tools/import/jobs/:jobId': importController.stopImportJob,
    'GET /tools/import/jobs/:jobId/progress': importController.getImportJobProgress,
    'POST /tools/import/jobs/:jobId/result': importController.getImportJobResult,
    'GET /tools/import/jobs/by-date-range/:startDate/:endDate/all-jobs': importController.getImportJobsByDateRange,
    'POST /consent-banner': consentBannerController.takeScreenshots,
    'GET /consent-banner/:jobId': consentBannerController.getScreenshots,
    'GET /sites/:siteId/scraped-content/:type': scrapeController.listScrapedContentFiles,
    'GET /sites/:siteId/files': scrapeController.getFileByKey,

    // Scrape Jobs
    'POST /tools/scrape/jobs': scrapeJobController.createScrapeJob,
    'GET /tools/scrape/jobs/:jobId': scrapeJobController.getScrapeJobStatus,
    'GET /tools/scrape/jobs/:jobId/results': scrapeJobController.getScrapeJobUrlResults,
    'GET /tools/scrape/jobs/by-date-range/:startDate/:endDate/all-jobs': scrapeJobController.getScrapeJobsByDateRange,
    'GET /tools/scrape/jobs/by-base-url/:baseURL': scrapeJobController.getScrapeJobsByBaseURL,
    'GET /tools/scrape/jobs/by-base-url/:baseURL/by-processingtype/:processingType': scrapeJobController.getScrapeJobsByBaseURL,
    'GET /tools/scrape/jobs/by-url/:url/:processingType': scrapeJobController.getScrapeUrlByProcessingType,
    'GET /tools/scrape/jobs/by-url/:url': scrapeJobController.getScrapeUrlByProcessingType,

    // Fixes
    'GET /sites/:siteId/opportunities/:opportunityId/fixes': (c) => fixesController.getAllForOpportunity(c),
    'GET /sites/:siteId/opportunities/:opportunityId/fixes/by-status/:status': (c) => fixesController.getByStatus(c),
    'GET /sites/:siteId/opportunities/:opportunityId/fixes/:fixId': (c) => fixesController.getByID(c),
    'GET /sites/:siteId/opportunities/:opportunityId/fixes/:fixId/suggestions': (c) => fixesController.getAllSuggestionsForFix(c),
    'POST /sites/:siteId/opportunities/:opportunityId/fixes': (c) => fixesController.createFixes(c),
    'PATCH /sites/:siteId/opportunities/:opportunityId/status': (c) => fixesController.patchFixesStatus(c),
    'PATCH /sites/:siteId/opportunities/:opportunityId/fixes/:fixId': (c) => fixesController.patchFix(c),
    'DELETE /sites/:siteId/opportunities/:opportunityId/fixes/:fixId': (c) => fixesController.removeFix(c),

    // LLMO Specific Routes
    'GET /sites/:siteId/llmo/sheet-data/:dataSource': llmoController.getLlmoSheetData,
    'GET /sites/:siteId/llmo/sheet-data/:sheetType/:dataSource': llmoController.getLlmoSheetData,
    'GET /sites/:siteId/llmo/sheet-data/:sheetType/:week/:dataSource': llmoController.getLlmoSheetData,
    'POST /sites/:siteId/llmo/sheet-data/:dataSource': llmoController.queryLlmoSheetData,
    'POST /sites/:siteId/llmo/sheet-data/:sheetType/:dataSource': llmoController.queryLlmoSheetData,
    'POST /sites/:siteId/llmo/sheet-data/:sheetType/:week/:dataSource': llmoController.queryLlmoSheetData,
    'GET /sites/:siteId/llmo/config': llmoController.getLlmoConfig,
    'PATCH /sites/:siteId/llmo/config': llmoController.updateLlmoConfig,
    'POST /sites/:siteId/llmo/config': llmoController.updateLlmoConfig,
    'GET /sites/:siteId/llmo/questions': llmoController.getLlmoQuestions,
    'POST /sites/:siteId/llmo/questions': llmoController.addLlmoQuestion,
    'DELETE /sites/:siteId/llmo/questions/:questionKey': llmoController.removeLlmoQuestion,
    'PATCH /sites/:siteId/llmo/questions/:questionKey': llmoController.patchLlmoQuestion,
    'GET /sites/:siteId/llmo/customer-intent': llmoController.getLlmoCustomerIntent,
    'POST /sites/:siteId/llmo/customer-intent': llmoController.addLlmoCustomerIntent,
    'DELETE /sites/:siteId/llmo/customer-intent/:intentKey': llmoController.removeLlmoCustomerIntent,
    'PATCH /sites/:siteId/llmo/customer-intent/:intentKey': llmoController.patchLlmoCustomerIntent,
    'PATCH /sites/:siteId/llmo/cdn-logs-filter': llmoController.patchLlmoCdnLogsFilter,
    'PATCH /sites/:siteId/llmo/cdn-logs-bucket-config': llmoController.patchLlmoCdnBucketConfig,
    'GET /sites/:siteId/llmo/global-sheet-data/:configName': llmoController.getLlmoGlobalSheetData,
    'POST /llmo/onboard': llmoController.onboardCustomer,
    'POST /sites/:siteId/llmo/offboard': llmoController.offboardCustomer,

    // Tier Specific Routes
    'GET /sites/:siteId/user-activities': userActivityController.getBySiteID,
    'POST /sites/:siteId/user-activities': userActivityController.createTrialUserActivity,
    'GET /sites/:siteId/site-enrollments': siteEnrollmentController.getBySiteID,
    'GET /organizations/:organizationId/trial-users': trialUserController.getByOrganizationID,
    'POST /organizations/:organizationId/trial-user-invite': trialUserController.createTrialUserForEmailInvite,
    'GET /organizations/:organizationId/entitlements': entitlementController.getByOrganizationID,
    'POST /organizations/:organizationId/entitlements': entitlementController.createEntitlement,

    // Sandbox audit route
    'POST /sites/:siteId/sandbox/audit': sandboxAuditController.triggerAudit,

    // Reports
    'POST /sites/:siteId/reports': reportsController.createReport,
    'GET /sites/:siteId/reports': reportsController.getAllReportsBySiteId,
    'GET /sites/:siteId/reports/:reportId': reportsController.getReport,
    'PATCH /sites/:siteId/reports/:reportId': reportsController.patchReport,
    'DELETE /sites/:siteId/reports/:reportId': reportsController.deleteReport,

    // Homepage
    'GET /homepage': homepageController.getHomepageData,
  };

  // Initialization of static and dynamic routes
  Object.keys(routeDefinitions).forEach((routePattern) => {
    if (isStaticRoute(routePattern)) { // Function to check if the route is static
      staticRoutes[routePattern] = routeDefinitions[routePattern];
    } else {
      dynamicRoutes[routePattern] = {
        handler: routeDefinitions[routePattern],
        paramNames: extractParamNames(routePattern), // Function to extract param names
      };
    }
  });

  return {
    staticRoutes,
    dynamicRoutes,
  };
}<|MERGE_RESOLUTION|>--- conflicted
+++ resolved
@@ -78,12 +78,9 @@
  * @param {Object} entitlementController - The entitlement controller.
  * @param {Object} sandboxAuditController - The sandbox audit controller.
  * @param {Object} reportsController - The reports controller.
-<<<<<<< HEAD
  * @param {Object} homepageController - The homepage controller.
-=======
  * @param {Object} pta2Controller - The PTA2 controller.
  * @param {Object} pta2Controller - The PTA2 controller.
->>>>>>> 2d2a5133
  * @return {{staticRoutes: {}, dynamicRoutes: {}}} - An object with static and dynamic routes.
  */
 export default function getRouteHandlers(
@@ -118,11 +115,8 @@
   entitlementController,
   sandboxAuditController,
   reportsController,
-<<<<<<< HEAD
   homepageController,
-=======
   pta2Controller,
->>>>>>> 2d2a5133
 ) {
   const staticRoutes = {};
   const dynamicRoutes = {};
