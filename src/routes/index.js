--- conflicted
+++ resolved
@@ -78,12 +78,8 @@
  * @param {Object} entitlementController - The entitlement controller.
  * @param {Object} sandboxAuditController - The sandbox audit controller.
  * @param {Object} reportsController - The reports controller.
-<<<<<<< HEAD
  * @param {Object} urlStoreController - The URL store controller.
-=======
  * @param {Object} pta2Controller - The PTA2 controller.
- * @param {Object} pta2Controller - The PTA2 controller.
->>>>>>> 2f686ec1
  * @return {{staticRoutes: {}, dynamicRoutes: {}}} - An object with static and dynamic routes.
  */
 export default function getRouteHandlers(
@@ -118,11 +114,8 @@
   entitlementController,
   sandboxAuditController,
   reportsController,
-<<<<<<< HEAD
   urlStoreController,
-=======
   pta2Controller,
->>>>>>> 2f686ec1
 ) {
   const staticRoutes = {};
   const dynamicRoutes = {};
