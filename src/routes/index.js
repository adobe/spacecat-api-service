--- conflicted
+++ resolved
@@ -78,10 +78,7 @@
  * @param {Object} entitlementController - The entitlement controller.
  * @param {Object} sandboxAuditController - The sandbox audit controller.
  * @param {Object} reportsController - The reports controller.
-<<<<<<< HEAD
  * @param {Object} urlStoreController - The URL store controller.
-=======
->>>>>>> 5d5b0f65
  * @param {Object} pta2Controller - The PTA2 controller.
  * @return {{staticRoutes: {}, dynamicRoutes: {}}} - An object with static and dynamic routes.
  */
