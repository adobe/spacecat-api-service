/*
 * Copyright 2023 Adobe. All rights reserved.
 * This file is licensed to you under the Apache License, Version 2.0 (the "License");
 * you may not use this file except in compliance with the License. You may obtain a copy
 * of the License at http://www.apache.org/licenses/LICENSE-2.0
 *
 * Unless required by applicable law or agreed to in writing, software distributed under
 * the License is distributed on an "AS IS" BASIS, WITHOUT WARRANTIES OR REPRESENTATIONS
 * OF ANY KIND, either express or implied. See the License for the specific language
 * governing permissions and limitations under the License.
 */

/**
 * @import type { FixesController } from "../controllers/fixes.js"
 */

/**
 * Extracts parameter names from a route pattern. For example, for the route pattern
 * /sites/:siteId/audits/:auditType, the parameter names are siteId and auditType.
 * The parameter names are prefixed with a colon (:).
 *
 * @param routePattern - The route pattern.
 * @return {string[]} - An array of parameter names.
 */
function extractParamNames(routePattern) {
  return routePattern.split('/').filter((segment) => segment.startsWith(':')).map((param) => param.slice(1));
}

/**
 * Checks if a given route pattern is static. A static route pattern is a route pattern
 * that does not contain any parameters. For example, /sites is a static route pattern
 * while /sites/:siteId is not.
 *
 * @param routePattern - The route pattern.
 * @return {boolean} - True if the route pattern is static, false otherwise.
 */
function isStaticRoute(routePattern) {
  return !routePattern.split('/').some((segment) => segment.startsWith(':'));
}

/**
 * Returns an object with static and dynamic routes. The static routes are defined as
 * key-value pairs where the key is the route pattern and the value is the route handler
 * function. The dynamic routes are defined as key-value pairs where the key is the route
 * pattern and the value is an object with the following properties:
 * - handler: the route handler function
 * - paramNames: an array of parameter names extracted from the route pattern
 *
 * @param {Object} auditsController - The audits controller.
 * @param {Object} configurationController - The configuration controller.
 * @param {Object} hooksController - The hooks controller.
 * @param {Object} organizationsController - The organizations controller.
 * @param {Object} sitesController - The sites controller.
 * @param {Object} experimentsController - The experiments controller.
 * @param {Object} slackController - The slack controller.
 * @param {Function} triggerHandler - The trigger handler function.
 * @param {Object} fulfillmentController - The fulfillment controller.
 * @param {Object} importController - The import controller.
 * @param {Object} apiKeyController - The API key controller.
 * @param {Object} sitesAuditsToggleController - The sites audits controller.
 * @param {Object} opportunitiesController - The opportunities controller.
 * @param {Object} suggestionsController - The suggestions controller.
 * @param {Object} brandsController - The brands controller.
 * @param {Object} preflightController - The preflight controller.
 * @param {Object} demoController - The demo controller.
 * @param {Object} consentBannerController - The consent banner controller.
 * @param {Object} scrapeController - The scrape controller.
 * @param {Object} scrapeJobController - The scrape job controller.
 * @param {Object} mcpController - The MCP controller.
 * @param {Object} paidController - The paid controller.
 * @param {Object} trafficController - The traffic controller.
 * @param {FixesController} fixesController - The fixes controller.
 * @param {Object} llmoController - The LLMO controller.
<<<<<<< HEAD
 * @param {Object} reportsController - The reports controller.
=======
 * @param {Object} sandboxAuditController - The sandbox audit controller.
>>>>>>> a0be54b6
 * @return {{staticRoutes: {}, dynamicRoutes: {}}} - An object with static and dynamic routes.
 */
export default function getRouteHandlers(
  auditsController,
  configurationController,
  hooksController,
  organizationsController,
  sitesController,
  experimentsController,
  slackController,
  triggerHandler,
  fulfillmentController,
  importController,
  apiKeyController,
  sitesAuditsToggleController,
  opportunitiesController,
  suggestionsController,
  brandsController,
  preflightController,
  demoController,
  consentBannerController,
  scrapeController,
  scrapeJobController,
  mcpController,
  paidController,
  trafficController,
  fixesController,
  llmoController,
<<<<<<< HEAD
  reportsController,
=======
  sandboxAuditController,
>>>>>>> a0be54b6
) {
  const staticRoutes = {};
  const dynamicRoutes = {};

  const routeDefinitions = {
    'GET /audits/latest/:auditType': auditsController.getAllLatest,
    'GET /configurations': configurationController.getAll,
    'GET /configurations/latest': configurationController.getLatest,
    'PUT /configurations/latest': configurationController.updateConfiguration,
    'GET /configurations/:version': configurationController.getByVersion,
    'PATCH /configurations/sites/audits': sitesAuditsToggleController.execute,
    'POST /event/fulfillment': fulfillmentController.processFulfillmentEvents,
    'POST /event/fulfillment/:eventType': fulfillmentController.processFulfillmentEvents,
    'POST /hooks/site-detection/cdn/:hookSecret': hooksController.processCDNHook,
    'POST /hooks/site-detection/rum/:hookSecret': hooksController.processRUMHook,
    'GET /organizations': organizationsController.getAll,
    'POST /organizations': organizationsController.createOrganization,
    'GET /organizations/:organizationId': organizationsController.getByID,
    'GET /organizations/by-ims-org-id/:imsOrgId': organizationsController.getByImsOrgID,
    'GET /organizations/by-ims-org-id/:imsOrgId/slack-config': organizationsController.getSlackConfigByImsOrgID,
    'PATCH /organizations/:organizationId': organizationsController.updateOrganization,
    'DELETE /organizations/:organizationId': organizationsController.removeOrganization,
    'GET /organizations/:organizationId/sites': organizationsController.getSitesForOrganization,
    'GET /organizations/:organizationId/brands': brandsController.getBrandsForOrganization,
    'POST /preflight/jobs': preflightController.createPreflightJob,
    'GET /preflight/jobs/:jobId': preflightController.getPreflightJobStatusAndResult,
    'GET /sites': sitesController.getAll,
    'POST /sites': sitesController.createSite,
    'GET /sites.csv': sitesController.getAllAsCsv,
    'GET /sites.xlsx': sitesController.getAllAsExcel,
    'GET /sites/:siteId': sitesController.getByID,
    'PATCH /sites/:siteId': sitesController.updateSite,
    'PATCH /sites/:siteId/config/cdn-logs': sitesController.updateCdnLogsConfig,
    'DELETE /sites/:siteId': sitesController.removeSite,
    'GET /sites/:siteId/audits': auditsController.getAllForSite,
    'GET /sites/:siteId/audits/latest': auditsController.getAllLatestForSite,
    'GET /sites/:siteId/audits/:auditType': auditsController.getAllForSite,
    'GET /sites/:siteId/audits/:auditType/:auditedAt': sitesController.getAuditForSite,
    'PATCH /sites/:siteId/:auditType': auditsController.patchAuditForSite,
    'GET /sites/:siteId/latest-audit/:auditType': auditsController.getLatestForSite,
    'GET /sites/:siteId/experiments': experimentsController.getExperiments,
    'GET /sites/:siteId/key-events': sitesController.getKeyEventsBySiteID,
    'POST /sites/:siteId/key-events': sitesController.createKeyEvent,
    'DELETE /sites/:siteId/key-events/:keyEventId': sitesController.removeKeyEvent,
    'GET /sites/:siteId/metrics/:metric/:source': sitesController.getSiteMetricsBySource,
    'GET /sites/:siteId/metrics/:metric/:source/by-url/:base64PageUrl': sitesController.getPageMetricsBySource,
    'GET /sites/:siteId/latest-metrics': sitesController.getLatestSiteMetrics,
    'GET /sites/by-base-url/:baseURL': sitesController.getByBaseURL,
    'GET /sites/by-delivery-type/:deliveryType': sitesController.getAllByDeliveryType,
    'GET /sites/with-latest-audit/:auditType': sitesController.getAllWithLatestAudit,
    'GET /sites/:siteId/opportunities': opportunitiesController.getAllForSite,
    'GET /sites/:siteId/opportunities/by-status/:status': opportunitiesController.getByStatus,
    'GET /sites/:siteId/opportunities/:opportunityId': opportunitiesController.getByID,
    'POST /sites/:siteId/opportunities': opportunitiesController.createOpportunity,
    'PATCH /sites/:siteId/opportunities/:opportunityId': opportunitiesController.patchOpportunity,
    'DELETE /sites/:siteId/opportunities/:opportunityId': opportunitiesController.removeOpportunity,
    'GET /sites/:siteId/opportunities/:opportunityId/suggestions': suggestionsController.getAllForOpportunity,
    'PATCH /sites/:siteId/opportunities/:opportunityId/suggestions/auto-fix': suggestionsController.autofixSuggestions,
    'GET /sites/:siteId/opportunities/:opportunityId/suggestions/by-status/:status': suggestionsController.getByStatus,
    'GET /sites/:siteId/opportunities/:opportunityId/suggestions/:suggestionId': suggestionsController.getByID,
    'POST /sites/:siteId/opportunities/:opportunityId/suggestions': suggestionsController.createSuggestions,
    'PATCH /sites/:siteId/opportunities/:opportunityId/suggestions/status': suggestionsController.patchSuggestionsStatus,
    'PATCH /sites/:siteId/opportunities/:opportunityId/suggestions/:suggestionId': suggestionsController.patchSuggestion,
    'DELETE /sites/:siteId/opportunities/:opportunityId/suggestions/:suggestionId': suggestionsController.removeSuggestion,
    'GET /sites/:siteId/traffic/paid': paidController.getTopPaidPages,
    'GET /sites/:siteId/traffic/paid/page-type-platform-campaign': trafficController.getPaidTrafficByPageTypePlatformCampaign,
    'GET /sites/:siteId/traffic/paid/url-page-type-platform-campaign-device': trafficController.getPaidTrafficByUrlPageTypePlatformCampaignDevice,
    'GET /sites/:siteId/traffic/paid/page-type-platform-campaign-device': trafficController.getPaidTrafficByPageTypePlatformCampaignDevice,
    'GET /sites/:siteId/traffic/paid/url-page-type-campaign-device': trafficController.getPaidTrafficByUrlPageTypeCampaignDevice,
    'GET /sites/:siteId/traffic/paid/url-page-type-device': trafficController.getPaidTrafficByUrlPageTypeDevice,
    'GET /sites/:siteId/traffic/paid/url-page-type-campaign': trafficController.getPaidTrafficByUrlPageTypeCampaign,
    'GET /sites/:siteId/traffic/paid/url-page-type-platform': trafficController.getPaidTrafficByUrlPageTypePlatform,
    'GET /sites/:siteId/traffic/paid/url-page-type-campaign-platform': trafficController.getPaidTrafficByUrlPageTypeCampaignPlatform,
    'GET /sites/:siteId/traffic/paid/url-page-type-platform-device': trafficController.getPaidTrafficByUrlPageTypePlatformDevice,
    'GET /sites/:siteId/traffic/paid/page-type': trafficController.getPaidTrafficByPageType,
    'GET /sites/:siteId/traffic/paid/page-type-campaign-device': trafficController.getPaidTrafficByPageTypeCampaignDevice,
    'GET /sites/:siteId/traffic/paid/page-type-device': trafficController.getPaidTrafficByPageTypeDevice,
    'GET /sites/:siteId/traffic/paid/page-type-campaign': trafficController.getPaidTrafficByPageTypeCampaign,
    'GET /sites/:siteId/traffic/paid/page-type-platform': trafficController.getPaidTrafficByPageTypePlatform,
    'GET /sites/:siteId/traffic/paid/page-type-platform-device': trafficController.getPaidTrafficByPageTypePlatformDevice,
    'GET /sites/:siteId/traffic/paid/campaign-url-device': trafficController.getPaidTrafficByCampaignUrlDevice,
    'GET /sites/:siteId/traffic/paid/campaign-device': trafficController.getPaidTrafficByCampaignDevice,
    'GET /sites/:siteId/traffic/paid/campaign-url': trafficController.getPaidTrafficByCampaignUrl,
    'GET /sites/:siteId/traffic/paid/campaign': trafficController.getPaidTrafficByCampaign,
    'GET /sites/:siteId/traffic/paid/type-channel-campaign': trafficController.getPaidTrafficByTypeChannelCampaign,
    'GET /sites/:siteId/traffic/paid/type-channel': trafficController.getPaidTrafficByTypeChannel,
    'GET /sites/:siteId/traffic/paid/type-campaign': trafficController.getPaidTrafficByTypeCampaign,
    'GET /sites/:siteId/traffic/paid/type': trafficController.getPaidTrafficByType,
    'GET /sites/:siteId/brand-guidelines': brandsController.getBrandGuidelinesForSite,
    'GET /sites/:siteId/top-pages': sitesController.getTopPages,
    'GET /sites/:siteId/top-pages/:source': sitesController.getTopPages,
    'GET /sites/:siteId/top-pages/:source/:geo': sitesController.getTopPages,
    'GET /slack/events': slackController.handleEvent,
    'POST /slack/events': slackController.handleEvent,
    'POST /slack/channels/invite-by-user-id': slackController.inviteUserToChannel,
    'GET /trigger': triggerHandler,
    'POST /tools/api-keys': apiKeyController.createApiKey,
    'DELETE /tools/api-keys/:id': apiKeyController.deleteApiKey,
    'GET /tools/api-keys': apiKeyController.getApiKeys,
    'POST /tools/import/jobs': importController.createImportJob,
    'GET /tools/import/jobs/:jobId': importController.getImportJobStatus,
    'DELETE /tools/import/jobs/:jobId': importController.deleteImportJob,
    'PATCH /tools/import/jobs/:jobId': importController.stopImportJob,
    'GET /tools/import/jobs/:jobId/progress': importController.getImportJobProgress,
    'POST /tools/import/jobs/:jobId/result': importController.getImportJobResult,
    'GET /tools/import/jobs/by-date-range/:startDate/:endDate/all-jobs': importController.getImportJobsByDateRange,
    'POST /consent-banner': consentBannerController.takeScreenshots,
    'GET /consent-banner/:jobId': consentBannerController.getScreenshots,
    'GET /sites/:siteId/scraped-content/:type': scrapeController.listScrapedContentFiles,
    'GET /sites/:siteId/files': scrapeController.getFileByKey,
    'GET /mcp': mcpController.handleSseRequest,
    'POST /mcp': mcpController.handleRpc,

    // Scrape Jobs
    'POST /tools/scrape/jobs': scrapeJobController.createScrapeJob,
    'GET /tools/scrape/jobs/:jobId': scrapeJobController.getScrapeJobStatus,
    'GET /tools/scrape/jobs/:jobId/results': scrapeJobController.getScrapeJobUrlResults,
    'GET /tools/scrape/jobs/by-date-range/:startDate/:endDate/all-jobs': scrapeJobController.getScrapeJobsByDateRange,
    'GET /tools/scrape/jobs/by-base-url/:baseURL': scrapeJobController.getScrapeJobsByBaseURL,
    'GET /tools/scrape/jobs/by-base-url/:baseURL/by-processingtype/:processingType': scrapeJobController.getScrapeJobsByBaseURL,

    // Fixes
    'GET /sites/:siteId/opportunities/:opportunityId/fixes': (c) => fixesController.getAllForOpportunity(c),
    'GET /sites/:siteId/opportunities/:opportunityId/fixes/by-status/:status': (c) => fixesController.getByStatus(c),
    'GET /sites/:siteId/opportunities/:opportunityId/fixes/:fixId': (c) => fixesController.getByID(c),
    'GET /sites/:siteId/opportunities/:opportunityId/fixes/:fixId/suggestions': (c) => fixesController.getAllSuggestionsForFix(c),
    'POST /sites/:siteId/opportunities/:opportunityId/fixes': (c) => fixesController.createFixes(c),
    'PATCH /sites/:siteId/opportunities/:opportunityId/status': (c) => fixesController.patchFixesStatus(c),
    'PATCH /sites/:siteId/opportunities/:opportunityId/fixes/:fixId': (c) => fixesController.patchFix(c),
    'DELETE /sites/:siteId/opportunities/:opportunityId/fixes/:fixId': (c) => fixesController.removeFix(c),

    // LLMO Specific Routes
    'GET /sites/:siteId/llmo/sheet-data/:dataSource': llmoController.getLlmoSheetData,
    'GET /sites/:siteId/llmo/sheet-data/:sheetType/:dataSource': llmoController.getLlmoSheetData,
    'GET /sites/:siteId/llmo/config': llmoController.getLlmoConfig,
    'GET /sites/:siteId/llmo/questions': llmoController.getLlmoQuestions,
    'POST /sites/:siteId/llmo/questions': llmoController.addLlmoQuestion,
    'DELETE /sites/:siteId/llmo/questions/:questionKey': llmoController.removeLlmoQuestion,
    'PATCH /sites/:siteId/llmo/questions/:questionKey': llmoController.patchLlmoQuestion,
    'GET /sites/:siteId/llmo/customer-intent': llmoController.getLlmoCustomerIntent,
    'POST /sites/:siteId/llmo/customer-intent': llmoController.addLlmoCustomerIntent,
    'DELETE /sites/:siteId/llmo/customer-intent/:intentKey': llmoController.removeLlmoCustomerIntent,
    'PATCH /sites/:siteId/llmo/customer-intent/:intentKey': llmoController.patchLlmoCustomerIntent,
    'PATCH /sites/:siteId/llmo/cdn-logs-filter': llmoController.patchLlmoCdnLogsFilter,

<<<<<<< HEAD
    // Reports
    'POST /sites/:siteId/reports': reportsController.createReport,
    'GET /sites/:siteId/reports': reportsController.getAllReportsBySiteId,
    'GET /sites/:siteId/reports/:reportId': reportsController.getReport,
    'PATCH /sites/:siteId/reports/:reportId': reportsController.patchReport,
    'DELETE /sites/:siteId/reports/:reportId': reportsController.deleteReport,
=======
    // Sandbox audit route
    'POST /sites/:siteId/sandbox/audit': sandboxAuditController.triggerAudit,
>>>>>>> a0be54b6
  };

  // Initialization of static and dynamic routes
  Object.keys(routeDefinitions).forEach((routePattern) => {
    if (isStaticRoute(routePattern)) { // Function to check if the route is static
      staticRoutes[routePattern] = routeDefinitions[routePattern];
    } else {
      dynamicRoutes[routePattern] = {
        handler: routeDefinitions[routePattern],
        paramNames: extractParamNames(routePattern), // Function to extract param names
      };
    }
  });

  return {
    staticRoutes,
    dynamicRoutes,
  };
}<|MERGE_RESOLUTION|>--- conflicted
+++ resolved
@@ -71,11 +71,8 @@
  * @param {Object} trafficController - The traffic controller.
  * @param {FixesController} fixesController - The fixes controller.
  * @param {Object} llmoController - The LLMO controller.
-<<<<<<< HEAD
+ * @param {Object} sandboxAuditController - The sandbox audit controller.
  * @param {Object} reportsController - The reports controller.
-=======
- * @param {Object} sandboxAuditController - The sandbox audit controller.
->>>>>>> a0be54b6
  * @return {{staticRoutes: {}, dynamicRoutes: {}}} - An object with static and dynamic routes.
  */
 export default function getRouteHandlers(
@@ -104,11 +101,8 @@
   trafficController,
   fixesController,
   llmoController,
-<<<<<<< HEAD
+  sandboxAuditController,
   reportsController,
-=======
-  sandboxAuditController,
->>>>>>> a0be54b6
 ) {
   const staticRoutes = {};
   const dynamicRoutes = {};
@@ -254,17 +248,15 @@
     'PATCH /sites/:siteId/llmo/customer-intent/:intentKey': llmoController.patchLlmoCustomerIntent,
     'PATCH /sites/:siteId/llmo/cdn-logs-filter': llmoController.patchLlmoCdnLogsFilter,
 
-<<<<<<< HEAD
+    // Sandbox audit route
+    'POST /sites/:siteId/sandbox/audit': sandboxAuditController.triggerAudit,
+
     // Reports
     'POST /sites/:siteId/reports': reportsController.createReport,
     'GET /sites/:siteId/reports': reportsController.getAllReportsBySiteId,
     'GET /sites/:siteId/reports/:reportId': reportsController.getReport,
     'PATCH /sites/:siteId/reports/:reportId': reportsController.patchReport,
     'DELETE /sites/:siteId/reports/:reportId': reportsController.deleteReport,
-=======
-    // Sandbox audit route
-    'POST /sites/:siteId/sandbox/audit': sandboxAuditController.triggerAudit,
->>>>>>> a0be54b6
   };
 
   // Initialization of static and dynamic routes
