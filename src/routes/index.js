/*
 * Copyright 2023 Adobe. All rights reserved.
 * This file is licensed to you under the Apache License, Version 2.0 (the "License");
 * you may not use this file except in compliance with the License. You may obtain a copy
 * of the License at http://www.apache.org/licenses/LICENSE-2.0
 *
 * Unless required by applicable law or agreed to in writing, software distributed under
 * the License is distributed on an "AS IS" BASIS, WITHOUT WARRANTIES OR REPRESENTATIONS
 * OF ANY KIND, either express or implied. See the License for the specific language
 * governing permissions and limitations under the License.
 */

/**
 * Extracts parameter names from a route pattern. For example, for the route pattern
 * /sites/:siteId/audits/:auditType, the parameter names are siteId and auditType.
 * The parameter names are prefixed with a colon (:).
 *
 * @param routePattern - The route pattern.
 * @return {string[]} - An array of parameter names.
 */
function extractParamNames(routePattern) {
  return routePattern.split('/').filter((segment) => segment.startsWith(':')).map((param) => param.slice(1));
}

/**
 * Checks if a given route pattern is static. A static route pattern is a route pattern
 * that does not contain any parameters. For example, /sites is a static route pattern
 * while /sites/:siteId is not.
 *
 * @param routePattern - The route pattern.
 * @return {boolean} - True if the route pattern is static, false otherwise.
 */
function isStaticRoute(routePattern) {
  return !routePattern.split('/').some((segment) => segment.startsWith(':'));
}

/**
 * Returns an object with static and dynamic routes. The static routes are defined as
 * key-value pairs where the key is the route pattern and the value is the route handler
 * function. The dynamic routes are defined as key-value pairs where the key is the route
 * pattern and the value is an object with the following properties:
 * - handler: the route handler function
 * - paramNames: an array of parameter names extracted from the route pattern
 *
 * @param auditsController
 * @param hooksController
 * @param organizationsController
 * @param sitesController
 * @param slackController
 * @param triggerHandler
 * @return {{staticRoutes: {}, dynamicRoutes: {}}}
 */
export default function getRouteHandlers(
  auditsController,
  hooksController,
  organizationsController,
  sitesController,
  slackController,
  triggerHandler,
  fulfillmentController,
) {
  const staticRoutes = {};
  const dynamicRoutes = {};

  const routeDefinitions = {
    'GET /audits/latest/:auditType': auditsController.getAllLatest,
<<<<<<< HEAD
    'POST /event/fulfillment': fulfillmentController.processFulfillmentEvents,
=======
    'POST /hooks/site-detection/cdn/:hookSecret': hooksController.processCDNHook,
    'POST /hooks/site-detection/rum/:hookSecret': hooksController.processRUMHook,
>>>>>>> 804d7168
    'GET /organizations': organizationsController.getAll,
    'POST /organizations': organizationsController.createOrganization,
    'GET /organizations/:organizationId': organizationsController.getByID,
    'PATCH /organizations/:organizationId': organizationsController.updateOrganization,
    'DELETE /organizations/:organizationId': organizationsController.removeOrganization,
    'GET /organizations/:organizationId/sites': organizationsController.getSitesForOrganization,
    'GET /sites': sitesController.getAll,
    'POST /sites': sitesController.createSite,
    'GET /sites.csv': sitesController.getAllAsCsv,
    'GET /sites.xlsx': sitesController.getAllAsExcel,
    'GET /sites/:siteId': sitesController.getByID,
    'PATCH /sites/:siteId': sitesController.updateSite,
    'DELETE /sites/:siteId': sitesController.removeSite,
    'GET /sites/:siteId/audits': auditsController.getAllForSite,
    'GET /sites/:siteId/audits/:auditType': auditsController.getAllForSite,
    'GET /sites/:siteId/audits/:auditType/:auditedAt': sitesController.getAuditForSite,
    'GET /sites/:siteId/audits/latest': auditsController.getAllLatestForSite,
    'GET /sites/:siteId/latest-audit/:auditType': auditsController.getLatestForSite,
    'GET /sites/by-base-url/:baseURL': sitesController.getByBaseURL,
    'GET /sites/by-delivery-type/:deliveryType': sitesController.getAllByDeliveryType,
    'GET /sites/with-latest-audit/:auditType': sitesController.getAllWithLatestAudit,
    'GET /slack/events': slackController.handleEvent,
    'POST /slack/events': slackController.handleEvent,
    'GET /trigger': triggerHandler,
  };

  // Initialization of static and dynamic routes
  Object.keys(routeDefinitions).forEach((routePattern) => {
    if (isStaticRoute(routePattern)) { // Function to check if the route is static
      staticRoutes[routePattern] = routeDefinitions[routePattern];
    } else {
      dynamicRoutes[routePattern] = {
        handler: routeDefinitions[routePattern],
        paramNames: extractParamNames(routePattern), // Function to extract param names
      };
    }
  });

  return {
    staticRoutes,
    dynamicRoutes,
  };
}<|MERGE_RESOLUTION|>--- conflicted
+++ resolved
@@ -48,6 +48,7 @@
  * @param sitesController
  * @param slackController
  * @param triggerHandler
+ * @param fulfillmentController
  * @return {{staticRoutes: {}, dynamicRoutes: {}}}
  */
 export default function getRouteHandlers(
@@ -64,12 +65,9 @@
 
   const routeDefinitions = {
     'GET /audits/latest/:auditType': auditsController.getAllLatest,
-<<<<<<< HEAD
     'POST /event/fulfillment': fulfillmentController.processFulfillmentEvents,
-=======
     'POST /hooks/site-detection/cdn/:hookSecret': hooksController.processCDNHook,
     'POST /hooks/site-detection/rum/:hookSecret': hooksController.processRUMHook,
->>>>>>> 804d7168
     'GET /organizations': organizationsController.getAll,
     'POST /organizations': organizationsController.createOrganization,
     'GET /organizations/:organizationId': organizationsController.getByID,
